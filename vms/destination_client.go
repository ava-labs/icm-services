--- conflicted
+++ resolved
@@ -80,11 +80,7 @@
 			continue
 		}
 
-<<<<<<< HEAD
-		destinationClient, err := evm.NewDestinationClient(logger, subnetInfo)
-=======
-		destinationClient, err := NewDestinationClient(log, subnetInfo)
->>>>>>> 50ba3d3f
+		destinationClient, err := evm.NewDestinationClient(log, subnetInfo)
 		if err != nil {
 			log.Error("Could not create destination client", zap.Error(err))
 			return nil, err
