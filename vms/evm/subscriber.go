// Copyright (C) 2023, Ava Labs, Inc. All rights reserved.
// See the file LICENSE for licensing terms.

package evm

import (
	"context"
	"fmt"
	"math/big"
	"time"

	"github.com/ava-labs/avalanchego/ids"
	"github.com/ava-labs/avalanchego/utils/logging"
	relayerTypes "github.com/ava-labs/icm-services/types"
	"github.com/ava-labs/icm-services/utils"
	ethereum "github.com/ava-labs/libevm"
	"github.com/ava-labs/libevm/common"
	"github.com/ava-labs/libevm/core/types"
	"github.com/ava-labs/subnet-evm/ethclient"
	"github.com/ava-labs/subnet-evm/precompile/contracts/warp"
	"go.uber.org/zap"
)

const (
	// Max buffer size for ethereum subscription channels
	maxClientSubscriptionBuffer = 20000
	MaxBlocksPerRequest         = 200
)

type Subscriber struct {
	wsClient     ethclient.Client
	rpcClient    ethclient.Client
	blockchainID ids.ID
	headers      chan *types.Header
	icmBlocks    chan *relayerTypes.WarpBlockInfo
	sub          ethereum.Subscription

	errChan chan error

	logger logging.Logger
}

// NewSubscriber returns a Subscriber
func NewSubscriber(
	logger logging.Logger,
	blockchainID ids.ID,
	wsClient ethclient.Client,
	rpcClient ethclient.Client,
) *Subscriber {
	subscriber := &Subscriber{
		blockchainID: blockchainID,
		wsClient:     wsClient,
		rpcClient:    rpcClient,
		logger:       logger,
		icmBlocks:    make(chan *relayerTypes.WarpBlockInfo, maxClientSubscriptionBuffer),
		headers:      make(chan *types.Header, maxClientSubscriptionBuffer),
		errChan:      make(chan error),
	}
	go subscriber.blocksInfoFromHeaders()
	return subscriber
}

// Process logs from the given block height to the latest block. Limits the
// number of blocks retrieved in a single eth_getLogs request to
// `MaxBlocksPerRequest`; if processing more than that, multiple eth_getLogs
// requests will be made.
// Writes true to the done channel when finished, or false if an error occurs
func (s *Subscriber) ProcessFromHeight(height *big.Int, done chan bool) {
	defer close(done)
	if height == nil {
		s.logger.Error("Cannot process logs from nil height")
		done <- false
		return
	}

	// Grab the latest block before filtering logs so we don't miss any before updating the db
	latestBlockHeightCtx, latestBlockHeightCtxCancel := context.WithTimeout(context.Background(), utils.DefaultRPCTimeout)
	defer latestBlockHeightCtxCancel()
	latestBlockHeight, err := s.rpcClient.BlockNumber(latestBlockHeightCtx)
	if err != nil {
		s.logger.Error(
			"Failed to get latest block",
			zap.Stringer("blockchainID", s.blockchainID),
			zap.Error(err),
		)
		done <- false
		return
	}
	s.logger.Info(
		"Processing historical logs",
		zap.Uint64("fromBlockHeight", height.Uint64()),
		zap.Uint64("latestBlockHeight", latestBlockHeight),
		zap.Stringer("blockchainID", s.blockchainID),
	)

	bigLatestBlockHeight := big.NewInt(0).SetUint64(latestBlockHeight)

	//nolint:lll
	for fromBlock := big.NewInt(0).Set(height); fromBlock.Cmp(bigLatestBlockHeight) <= 0; fromBlock.Add(fromBlock, big.NewInt(MaxBlocksPerRequest)) {
		toBlock := big.NewInt(0).Add(fromBlock, big.NewInt(MaxBlocksPerRequest-1))

		// clamp to latest known block because we've already subscribed
		// to new blocks and we don't want to double-process any blocks
		// created after that subscription but before the determination
		// of this "latest"
		if toBlock.Cmp(bigLatestBlockHeight) > 0 {
			toBlock.Set(bigLatestBlockHeight)
		}

		err = s.processBlockRange(fromBlock, toBlock)
		if err != nil {
			s.logger.Error("Failed to process block range", zap.Error(err))
			done <- false
			return
		}
	}
	done <- true
}

// Process Warp messages from the block range [fromBlock, toBlock], inclusive
func (s *Subscriber) processBlockRange(
	fromBlock, toBlock *big.Int,
) error {
	s.logger.Info(
		"Processing block range",
		zap.Uint64("fromBlockHeight", fromBlock.Uint64()),
		zap.Uint64("toBlockHeight", toBlock.Uint64()),
		zap.Stringer("blockchainID", s.blockchainID),
	)
	logs, err := s.getFilterLogsByBlockRangeRetryable(fromBlock, toBlock)
	if err != nil {
		s.logger.Error(
			"Failed to get header by number after max attempts",
			zap.Stringer("blockchainID", s.blockchainID),
			zap.Error(err),
		)
		return err
	}

	blocksWithICMMessages, err := relayerTypes.LogsToBlocks(logs)
	if err != nil {
		s.logger.Error("Failed to convert logs to blocks", zap.Error(err))
		return err
	}
	for i := fromBlock.Uint64(); i <= toBlock.Uint64(); i++ {
		if block, ok := blocksWithICMMessages[i]; ok {
			s.icmBlocks <- block
		} else {
			// Blocks with no ICM messages also need to be explicitly processed.
			s.icmBlocks <- &relayerTypes.WarpBlockInfo{
				BlockNumber: i,
				Messages:    []*relayerTypes.WarpMessageInfo{},
			}
		}
	}
	return nil
}

<<<<<<< HEAD
func (s *subscriber) getFilterLogsByBlockRangeRetryable(fromBlock, toBlock *big.Int) ([]types.Log, error) {
	var logs []types.Log
=======
func (s *Subscriber) getFilterLogsByBlockRangeRetryable(fromBlock, toBlock *big.Int) ([]types.Log, error) {
	var (
		err  error
		logs []types.Log
	)
>>>>>>> e143b0e9
	operation := func() (err error) {
		cctx, cancel := context.WithTimeout(context.Background(), utils.DefaultRPCTimeout)
		defer cancel()
		logs, err = s.rpcClient.FilterLogs(cctx, ethereum.FilterQuery{
			Topics:    [][]common.Hash{{relayerTypes.WarpPrecompileLogFilter}},
			Addresses: []common.Address{warp.ContractAddress},
			FromBlock: fromBlock,
			ToBlock:   toBlock,
		})
		return err
	}
	err := utils.WithRetriesTimeout(s.logger, operation, utils.DefaultRPCTimeout, "get filter logs by block range")
	if err != nil {
		s.logger.Error(
			"Failed to get filter logs by block range",
			zap.Stringer("blockchainID", s.blockchainID),
			zap.Error(err),
		)
		return nil, relayerTypes.ErrFailedToProcessLogs
	}
	return logs, nil
}

// Loops forever iff maxResubscribeAttempts == 0
func (s *Subscriber) Subscribe(retryTimeout time.Duration) error {
	// Unsubscribe before resubscribing
	// s.sub should only be nil on the first call to Subscribe
	if s.sub != nil {
		s.sub.Unsubscribe()
	}

	err := s.subscribe(retryTimeout)
	if err != nil {
		return fmt.Errorf("failed to subscribe to node: %w", err)
	}
	return nil
}

// subscribe until it succeeds or reached timeout.
func (s *Subscriber) subscribe(retryTimeout time.Duration) error {
	var sub ethereum.Subscription
	operation := func() (err error) {
		cctx, cancel := context.WithTimeout(context.Background(), utils.DefaultRPCTimeout)
		defer cancel()
		sub, err = s.wsClient.SubscribeNewHead(cctx, s.headers)
		return err
	}
	err := utils.WithRetriesTimeout(s.logger, operation, retryTimeout, "subscribe")
	if err != nil {
		s.logger.Error(
			"Failed to subscribe to node",
			zap.Stringer("blockchainID", s.blockchainID),
		)
		return err
	}
	s.sub = sub

	return nil
}

// blocksInfoFromHeaders listens to the header channel and converts the headers to [relayerTypes.WarpBlockInfo]
// and writes them to the blocks channel consumed by the listener
func (s *Subscriber) blocksInfoFromHeaders() {
	for header := range s.headers {
		block, err := relayerTypes.NewWarpBlockInfo(s.logger, header, s.rpcClient)
		if err != nil {
			s.logger.Error("Failed to create Warp block info", zap.Error(err))
			s.errChan <- err
			return
		}
		s.icmBlocks <- block
	}
}

func (s *Subscriber) ICMBlocks() <-chan *relayerTypes.WarpBlockInfo {
	return s.icmBlocks
}

// SubscribeErr returns the error channel for the underlying subscription
func (s *Subscriber) SubscribeErr() <-chan error {
	return s.sub.Err()
}

// Err returns the error channel for miscellaneous errors not recoverable from
// by resubscribing.
func (s *Subscriber) Err() <-chan error {
	return s.errChan
}

func (s *Subscriber) Cancel() {
	// Nothing to do here, the ethclient manages both the log and err channels
}<|MERGE_RESOLUTION|>--- conflicted
+++ resolved
@@ -156,16 +156,8 @@
 	return nil
 }
 
-<<<<<<< HEAD
 func (s *subscriber) getFilterLogsByBlockRangeRetryable(fromBlock, toBlock *big.Int) ([]types.Log, error) {
 	var logs []types.Log
-=======
-func (s *Subscriber) getFilterLogsByBlockRangeRetryable(fromBlock, toBlock *big.Int) ([]types.Log, error) {
-	var (
-		err  error
-		logs []types.Log
-	)
->>>>>>> e143b0e9
 	operation := func() (err error) {
 		cctx, cancel := context.WithTimeout(context.Background(), utils.DefaultRPCTimeout)
 		defer cancel()
