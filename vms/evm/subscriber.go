// Copyright (C) 2023, Ava Labs, Inc. All rights reserved.
// See the file LICENSE for licensing terms.

package evm

import (
	"context"
	"fmt"
	"math/big"
	"time"

	"github.com/ava-labs/avalanchego/ids"
	"github.com/ava-labs/avalanchego/utils/logging"
	relayerTypes "github.com/ava-labs/icm-services/types"
	"github.com/ava-labs/icm-services/utils"
	ethereum "github.com/ava-labs/libevm"
	"github.com/ava-labs/libevm/common"
	"github.com/ava-labs/libevm/core/types"
	"github.com/ava-labs/subnet-evm/ethclient"
	"github.com/ava-labs/subnet-evm/precompile/contracts/warp"
	"go.uber.org/zap"
)

const (
	// Max buffer size for ethereum subscription channels
	maxClientSubscriptionBuffer = 20000
	MaxBlocksPerRequest         = 200
)

type Subscriber struct {
	wsClient     ethclient.Client
	rpcClient    ethclient.Client
	blockchainID ids.ID
	headers      chan *types.Header
	icmBlocks    chan *relayerTypes.WarpBlockInfo
	sub          ethereum.Subscription

	errChan chan error

	logger logging.Logger
}

// NewSubscriber returns a Subscriber
func NewSubscriber(
	logger logging.Logger,
	blockchainID ids.ID,
	wsClient ethclient.Client,
	rpcClient ethclient.Client,
) *Subscriber {
	subscriber := &Subscriber{
		blockchainID: blockchainID,
		wsClient:     wsClient,
		rpcClient:    rpcClient,
		logger:       logger,
		icmBlocks:    make(chan *relayerTypes.WarpBlockInfo, maxClientSubscriptionBuffer),
		headers:      make(chan *types.Header, maxClientSubscriptionBuffer),
		errChan:      make(chan error),
	}
	go subscriber.blocksInfoFromHeaders()
	return subscriber
}

// Process logs from the given block height to the latest block. Limits the
// number of blocks retrieved in a single eth_getLogs request to
// `MaxBlocksPerRequest`; if processing more than that, multiple eth_getLogs
// requests will be made.
// Writes true to the done channel when finished, or false if an error occurs
func (s *Subscriber) ProcessFromHeight(height *big.Int, done chan bool) {
	defer close(done)
	if height == nil {
		s.logger.Error("Cannot process logs from nil height")
		done <- false
		return
	}

	// Grab the latest block before filtering logs so we don't miss any before updating the db
	latestBlockHeightCtx, latestBlockHeightCtxCancel := context.WithTimeout(context.Background(), utils.DefaultRPCTimeout)
	defer latestBlockHeightCtxCancel()
	latestBlockHeight, err := s.rpcClient.BlockNumber(latestBlockHeightCtx)
	if err != nil {
		s.logger.Error("Failed to get latest block", zap.Error(err))
		done <- false
		return
	}
	s.logger.Info(
		"Processing historical logs",
		zap.Uint64("fromBlockHeight", height.Uint64()),
		zap.Uint64("latestBlockHeight", latestBlockHeight),
	)

	bigLatestBlockHeight := big.NewInt(0).SetUint64(latestBlockHeight)

	//nolint:lll
	for fromBlock := big.NewInt(0).Set(height); fromBlock.Cmp(bigLatestBlockHeight) <= 0; fromBlock.Add(fromBlock, big.NewInt(MaxBlocksPerRequest)) {
		toBlock := big.NewInt(0).Add(fromBlock, big.NewInt(MaxBlocksPerRequest-1))

		// clamp to latest known block because we've already subscribed
		// to new blocks and we don't want to double-process any blocks
		// created after that subscription but before the determination
		// of this "latest"
		if toBlock.Cmp(bigLatestBlockHeight) > 0 {
			toBlock.Set(bigLatestBlockHeight)
		}

		err = s.processBlockRange(fromBlock, toBlock)
		if err != nil {
			s.logger.Error("Failed to process block range", zap.Error(err))
			done <- false
			return
		}
	}
	done <- true
}

// Process Warp messages from the block range [fromBlock, toBlock], inclusive
func (s *Subscriber) processBlockRange(
	fromBlock, toBlock *big.Int,
) error {
	s.logger.Info(
		"Processing block range",
		zap.Uint64("fromBlockHeight", fromBlock.Uint64()),
		zap.Uint64("toBlockHeight", toBlock.Uint64()),
	)
	logs, err := s.getFilterLogsByBlockRangeRetryable(fromBlock, toBlock)
	if err != nil {
<<<<<<< HEAD
		return fmt.Errorf("faile dto get header by number after max attempts: %w", err)
=======
		s.logger.Error("Failed to get header by number after max attempts", zap.Error(err))
		return err
>>>>>>> 75ac8848
	}

	blocksWithICMMessages, err := relayerTypes.LogsToBlocks(logs)
	if err != nil {
		s.logger.Error("Failed to convert logs to blocks", zap.Error(err))
		return err
	}
	for i := fromBlock.Uint64(); i <= toBlock.Uint64(); i++ {
		if block, ok := blocksWithICMMessages[i]; ok {
			s.icmBlocks <- block
		} else {
			// Blocks with no ICM messages also need to be explicitly processed.
			s.icmBlocks <- &relayerTypes.WarpBlockInfo{
				BlockNumber: i,
				Messages:    []*relayerTypes.WarpMessageInfo{},
			}
		}
	}
	return nil
}

func (s *Subscriber) getFilterLogsByBlockRangeRetryable(fromBlock, toBlock *big.Int) ([]types.Log, error) {
	var logs []types.Log
	operation := func() (err error) {
		cctx, cancel := context.WithTimeout(context.Background(), utils.DefaultRPCTimeout)
		defer cancel()
		logs, err = s.rpcClient.FilterLogs(cctx, ethereum.FilterQuery{
			Topics:    [][]common.Hash{{relayerTypes.WarpPrecompileLogFilter}},
			Addresses: []common.Address{warp.ContractAddress},
			FromBlock: fromBlock,
			ToBlock:   toBlock,
		})
		if err != nil {
			s.logger.Info("Failed to get filter logs by block range, retrying...", zap.Error(err))
		}
		return err
	}
	err := utils.WithRetriesTimeout(s.logger, operation, utils.DefaultRPCTimeout, "get filter logs by block range")
	if err != nil {
<<<<<<< HEAD
		return nil, fmt.Errorf("failed to get filter logs by block range: %w", err)
=======
		s.logger.Error("Failed to get filter logs by block range", zap.Error(err))
		return nil, relayerTypes.ErrFailedToProcessLogs
>>>>>>> 75ac8848
	}
	return logs, nil
}

// Loops forever iff maxResubscribeAttempts == 0
func (s *Subscriber) Subscribe(retryTimeout time.Duration) error {
	// Unsubscribe before resubscribing
	// s.sub should only be nil on the first call to Subscribe
	if s.sub != nil {
		s.sub.Unsubscribe()
	}

	err := s.subscribe(retryTimeout)
	if err != nil {
<<<<<<< HEAD
		return fmt.Errorf("failed to subscribe to node: %w", err)
=======
		return err
>>>>>>> 75ac8848
	}
	return nil
}

// subscribe until it succeeds or reached timeout.
func (s *Subscriber) subscribe(retryTimeout time.Duration) error {
	var sub ethereum.Subscription
	operation := func() (err error) {
		cctx, cancel := context.WithTimeout(context.Background(), utils.DefaultRPCTimeout)
		defer cancel()
		sub, err = s.wsClient.SubscribeNewHead(cctx, s.headers)
		if err != nil {
			s.logger.Info("Failed to subscribe, retrying...", zap.Error(err))
		}
		return err
	}
	err := utils.WithRetriesTimeout(s.logger, operation, retryTimeout, "subscribe")
	if err != nil {
<<<<<<< HEAD
		return fmt.Errorf("failed to subscribe to node: %w", err)
=======
		return err
>>>>>>> 75ac8848
	}
	s.sub = sub

	return nil
}

// blocksInfoFromHeaders listens to the header channel and converts the headers to [relayerTypes.WarpBlockInfo]
// and writes them to the blocks channel consumed by the listener
func (s *Subscriber) blocksInfoFromHeaders() {
	for header := range s.headers {
		block, err := relayerTypes.NewWarpBlockInfo(s.logger, header, s.rpcClient)
		if err != nil {
			s.errChan <- fmt.Errorf("creating warp block info: %w", err)
			return
		}
		s.icmBlocks <- block
	}
}

func (s *Subscriber) ICMBlocks() <-chan *relayerTypes.WarpBlockInfo {
	return s.icmBlocks
}

// SubscribeErr returns the error channel for the underlying subscription
func (s *Subscriber) SubscribeErr() <-chan error {
	return s.sub.Err()
}

// Err returns the error channel for miscellaneous errors not recoverable from
// by resubscribing.
func (s *Subscriber) Err() <-chan error {
	return s.errChan
}<|MERGE_RESOLUTION|>--- conflicted
+++ resolved
@@ -123,12 +123,7 @@
 	)
 	logs, err := s.getFilterLogsByBlockRangeRetryable(fromBlock, toBlock)
 	if err != nil {
-<<<<<<< HEAD
 		return fmt.Errorf("faile dto get header by number after max attempts: %w", err)
-=======
-		s.logger.Error("Failed to get header by number after max attempts", zap.Error(err))
-		return err
->>>>>>> 75ac8848
 	}
 
 	blocksWithICMMessages, err := relayerTypes.LogsToBlocks(logs)
@@ -168,12 +163,7 @@
 	}
 	err := utils.WithRetriesTimeout(s.logger, operation, utils.DefaultRPCTimeout, "get filter logs by block range")
 	if err != nil {
-<<<<<<< HEAD
 		return nil, fmt.Errorf("failed to get filter logs by block range: %w", err)
-=======
-		s.logger.Error("Failed to get filter logs by block range", zap.Error(err))
-		return nil, relayerTypes.ErrFailedToProcessLogs
->>>>>>> 75ac8848
 	}
 	return logs, nil
 }
@@ -188,11 +178,7 @@
 
 	err := s.subscribe(retryTimeout)
 	if err != nil {
-<<<<<<< HEAD
 		return fmt.Errorf("failed to subscribe to node: %w", err)
-=======
-		return err
->>>>>>> 75ac8848
 	}
 	return nil
 }
@@ -211,11 +197,7 @@
 	}
 	err := utils.WithRetriesTimeout(s.logger, operation, retryTimeout, "subscribe")
 	if err != nil {
-<<<<<<< HEAD
 		return fmt.Errorf("failed to subscribe to node: %w", err)
-=======
-		return err
->>>>>>> 75ac8848
 	}
 	s.sub = sub
 
