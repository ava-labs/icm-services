// Copyright (C) 2023, Ava Labs, Inc. All rights reserved.
// See the file LICENSE for licensing terms.

//go:generate mockgen -source=$GOFILE -destination=./mocks/mock_eth_client.go -package=mocks

package evm

import (
	"context"
	"math/big"
	"sync"
	"time"

	"github.com/ava-labs/avalanchego/ids"
	"github.com/ava-labs/avalanchego/utils/logging"
	"github.com/ava-labs/avalanchego/utils/set"
	avalancheWarp "github.com/ava-labs/avalanchego/vms/platformvm/warp"
	"github.com/ava-labs/icm-services/relayer/config"
	"github.com/ava-labs/icm-services/utils"
	"github.com/ava-labs/icm-services/vms/evm/signer"
	"github.com/ava-labs/subnet-evm/core/types"
	"github.com/ava-labs/subnet-evm/ethclient"
	"github.com/ava-labs/subnet-evm/precompile/contracts/warp"
	predicateutils "github.com/ava-labs/subnet-evm/predicate"
	"github.com/ava-labs/subnet-evm/rpc"
	"github.com/ethereum/go-ethereum/common"
	"go.uber.org/zap"
)

const (
	// If the max base fee is not explicitly set, use 3x the current base fee estimate
	defaultBaseFeeFactor          = 3
	poolTxsPerAccount             = 16
	pendingTxRefreshInterval      = 2 * time.Second
	defaultBlockAcceptanceTimeout = 30 * time.Second
)

// Client interface wraps the ethclient.Client interface for mocking purposes.
type Client interface {
	ethclient.Client
}

// Implements DestinationClient
type destinationClient struct {
	client ethclient.Client

	// Protects access to [keys], [keysInUse], and [nextKeyIndex]
	keySelectionCond *sync.Cond
	keys             []accountSigner
	// Provides non-blocking mutual exclusion for elements in [keys]
	keysInUse    map[int]bool
	nextKeyIndex int

	destinationBlockchainID ids.ID
	evmChainID              *big.Int
	blockGasLimit           uint64
	maxBaseFee              *big.Int
	maxPriorityFeePerGas    *big.Int
	logger                  logging.Logger
	txInclusionTimeout      time.Duration
}

type accountSigner struct {
	signer        signer.Signer
	currentNonce  uint64
	numPendingTxs int
}

func NewDestinationClient(
	logger logging.Logger,
	destinationBlockchain *config.DestinationBlockchain,
) (*destinationClient, error) {
	destinationID, err := ids.FromString(destinationBlockchain.BlockchainID)
	if err != nil {
		logger.Error(
			"Could not decode destination chain ID from string",
			zap.Error(err),
		)
		return nil, err
	}

	logger = logger.With(zap.String("blockchainID", destinationBlockchain.BlockchainID))

	signers, err := signer.NewSigners(destinationBlockchain)
	if err != nil {
		logger.Error(
			"Failed to create signer",
			zap.Error(err),
		)
		return nil, err
	}

	// Dial the destination RPC endpoint
	client, err := utils.NewEthClientWithConfig(
		context.Background(),
		destinationBlockchain.RPCEndpoint.BaseURL,
		destinationBlockchain.RPCEndpoint.HTTPHeaders,
		destinationBlockchain.RPCEndpoint.QueryParams,
	)
	if err != nil {
		logger.Error(
			"Failed to dial rpc endpoint",
			zap.Error(err),
		)
		return nil, err
	}

	evmChainID, err := client.ChainID(context.Background())
	if err != nil {
		logger.Error(
			"Failed to get chain ID from destination chain endpoint",
			zap.Error(err),
		)
		return nil, err
	}

	var (
		pendingNonce, currentNonce uint64
		accountSigners             = make([]accountSigner, len(signers))
	)

	// Block until all pending txs are accepted
<<<<<<< HEAD
	ticker := time.NewTicker(2 * time.Second)
=======
	var pendingNonce, currentNonce uint64
	ticker := time.NewTicker(pendingTxRefreshInterval)
>>>>>>> 3c6f24d6
	defer ticker.Stop()
	for i, signer := range signers {
		for {
			// TODO: Iterate over all signers
			pendingNonce, err = client.NonceAt(context.Background(), signer.Address(), big.NewInt(int64(rpc.PendingBlockNumber)))
			if err != nil {
				logger.Error(
					"Failed to get pending nonce",
					zap.Error(err),
				)
				return nil, err
			}

			currentNonce, err = client.NonceAt(context.Background(), signer.Address(), nil)
			if err != nil {
				logger.Error(
					"Failed to get current nonce",
					zap.Error(err),
				)
				return nil, err
			}
			if pendingNonce == currentNonce {
				accountSigners[i] = accountSigner{
					signer:        signer,
					currentNonce:  currentNonce,
					numPendingTxs: 0,
				}
				break
			}
			logger.Info(
				"Waiting for pending txs to be accepted",
				zap.Uint64("pendingNonce", pendingNonce),
				zap.Uint64("currentNonce", currentNonce),
				zap.Stringer("address", signers[0].Address()),
			)
			<-ticker.C
		}
	}

	logger.Info(
		"Initialized destination client",
		zap.String("evmChainID", evmChainID.String()),
		zap.Uint64("nonce", pendingNonce),
	)

	return &destinationClient{
		client:                  client,
		keySelectionCond:        sync.NewCond(&sync.Mutex{}),
		keys:                    accountSigners,
		keysInUse:               make(map[int]bool),
		nextKeyIndex:            0,
		destinationBlockchainID: destinationID,
		evmChainID:              evmChainID,
		logger:                  logger,
		blockGasLimit:           destinationBlockchain.BlockGasLimit,
		maxBaseFee:              new(big.Int).SetUint64(destinationBlockchain.MaxBaseFee),
		maxPriorityFeePerGas:    new(big.Int).SetUint64(destinationBlockchain.MaxPriorityFeePerGas),
		txInclusionTimeout:      time.Duration(destinationBlockchain.TxInclusionTimeoutSeconds) * time.Second,
	}, nil
}

// SendTx constructs, signs, and broadcast a transaction to deliver the given {signedMessage}
// to this chain with the provided {callData}. If the maximum base fee value is not configured, the
// maximum base is calculated as the current base fee multiplied by the default base fee factor.
// The maximum priority fee per gas is set the minimum of the suggested gas tip cap and the configured
// maximum priority fee per gas. The max fee per gas is set to the sum of the max base fee and the
// max priority fee per gas.
func (c *destinationClient) SendTx(
	signedMessage *avalancheWarp.Message,
	deliverers set.Set[common.Address],
	toAddress string,
	gasLimit uint64,
	callData []byte,
) (*types.Receipt, error) {
	// If the max base fee isn't explicitly set, then default to fetching the
	// current base fee estimate and multiply it by `BaseFeeFactor` to allow for
	// an increase prior to the transaction being included in a block.
	var maxBaseFee *big.Int
	if c.maxBaseFee.Cmp(big.NewInt(0)) > 0 {
		maxBaseFee = c.maxBaseFee
	} else {
		// Get the current base fee estimation for the chain.
		baseFeeCtx, baseFeeCtxCancel := context.WithTimeout(context.Background(), utils.DefaultRPCTimeout)
		defer baseFeeCtxCancel()
		baseFee, err := c.client.EstimateBaseFee(baseFeeCtx)
		if err != nil {
			c.logger.Error(
				"Failed to get base fee",
				zap.Error(err),
			)
			return nil, err
		}
		maxBaseFee = new(big.Int).Mul(baseFee, big.NewInt(defaultBaseFeeFactor))
	}

	// Get the suggested gas tip cap of the network
	gasTipCapCtx, gasTipCapCtxCancel := context.WithTimeout(context.Background(), utils.DefaultRPCTimeout)
	defer gasTipCapCtxCancel()
	gasTipCap, err := c.client.SuggestGasTipCap(gasTipCapCtx)
	if err != nil {
		c.logger.Error(
			"Failed to get gas tip cap",
			zap.Error(err),
		)
		return nil, err
	}
	if gasTipCap.Cmp(c.maxPriorityFeePerGas) > 0 {
		gasTipCap = c.maxPriorityFeePerGas
	}

	to := common.HexToAddress(toAddress)
	gasFeeCap := new(big.Int).Add(maxBaseFee, gasTipCap)

	signedTx, signerIdx, err := c.issueTransaction(
		deliverers,
		to,
		gasLimit,
		gasFeeCap,
		gasTipCap,
		callData,
		signedMessage,
	)
	if err != nil {
		c.logger.Error(
			"Failed to issue transaction",
			zap.Stringer("messageID", signedMessage.ID()),
			zap.Error(err),
		)
		return nil, err
	}

	receipt, err := c.waitForReceipt(signedTx.Hash(), signerIdx)
	if err != nil {
		c.logger.Error(
			"Failed to get transaction receipt",
			zap.String("txID", signedTx.Hash().String()),
			zap.Error(err),
		)
		return nil, err
	}
	c.logger.Debug(
		"Sent transaction",
	)

	return receipt, nil
}

// Blocks until a key is available to use for signing.
func (c *destinationClient) acquireKey(deliverers set.Set[common.Address]) int {
	c.keySelectionCond.L.Lock()
	defer c.keySelectionCond.L.Unlock()

	// Round-robin through the keys until we find one that is
	// 1) not in use AND
	// 2) has less than poolTxsPerAccount pending txs AND
	// 3) is in the deliverers set (if deliverers is not empty)
	for {
		n := len(c.keys)
		for i := 0; i < n; i++ {
			idx := (c.nextKeyIndex + i) % n
			if (deliverers.Len() == 0 || deliverers.Contains(c.keys[idx].signer.Address())) &&
				!c.keysInUse[idx] &&
				c.keys[idx].numPendingTxs < poolTxsPerAccount {
				c.keysInUse[idx] = true
				c.nextKeyIndex = (idx + 1) % n
				return idx
			}
		}
		// No keys available, wait
		c.keySelectionCond.Wait()
	}
}

func (c *destinationClient) releaseKey(keyIndex int) {
	c.keySelectionCond.L.Lock()
	defer c.keySelectionCond.L.Unlock()

	c.keysInUse[keyIndex] = false
	c.keySelectionCond.Signal()
}

func (c *destinationClient) issueTransaction(
	deliverers set.Set[common.Address],
	to common.Address,
	gasLimit uint64,
	gasFeeCap *big.Int,
	gasTipCap *big.Int,
	callData []byte,
	signedMessage *avalancheWarp.Message,
) (*types.Transaction, int, error) {
	idx := c.acquireKey(deliverers)
	defer c.releaseKey(idx)

	// Construct the actual transaction to broadcast on the destination chain
	tx := predicateutils.NewPredicateTx(
		c.evmChainID,
		c.keys[idx].currentNonce,
		&to,
		gasLimit,
		gasFeeCap,
		gasTipCap,
		big.NewInt(0),
		callData,
		types.AccessList{},
		warp.ContractAddress,
		signedMessage.Bytes(),
	)

	// Sign and send the transaction on the destination chain
	signedTx, err := c.keys[idx].signer.SignTx(tx, c.evmChainID)
	if err != nil {
		c.logger.Error(
			"Failed to sign transaction",
			zap.Error(err),
		)
		return nil, 0, err
	}

	sendTxCtx, sendTxCtxCancel := context.WithTimeout(context.Background(), utils.DefaultRPCTimeout)
	defer sendTxCtxCancel()

	c.logger.Info(
		"Sending transaction",
		zap.String("txID", signedTx.Hash().String()),
		zap.Uint64("nonce", c.keys[idx].currentNonce),
	)

	if err := c.client.SendTransaction(sendTxCtx, signedTx); err != nil {
		c.logger.Error(
			"Failed to send transaction",
			zap.Error(err),
		)
		return nil, 0, err
	}
	c.logger.Info(
		"Sent transaction",
		zap.String("txID", signedTx.Hash().String()),
		zap.Uint64("nonce", c.keys[idx].currentNonce),
	)

	c.keySelectionCond.L.Lock()
	defer c.keySelectionCond.L.Unlock()
	c.keys[idx].currentNonce++
	c.keys[idx].numPendingTxs++

	return signedTx, idx, nil
}

func (c *destinationClient) waitForReceipt(
	txHash common.Hash,
	signerIdx int,
) (*types.Receipt, error) {
	var receipt *types.Receipt
	operation := func() (err error) {
		callCtx, callCtxCancel := context.WithTimeout(context.Background(), utils.DefaultRPCTimeout)
		defer callCtxCancel()
		receipt, err = c.client.TransactionReceipt(callCtx, txHash)
		return err
	}
	err := utils.WithRetriesTimeout(c.logger, operation, c.txInclusionTimeout, "waitForReceipt")
	if err != nil {
		c.logger.Error(
			"Failed to get transaction receipt",
			zap.Error(err),
		)
		return nil, err
	}

	c.keySelectionCond.L.Lock()
	defer c.keySelectionCond.L.Unlock()
	c.keys[signerIdx].numPendingTxs--
	// Signal here, since a key may be waiting for a mempool slot to free up
	c.keySelectionCond.Signal()

	return receipt, nil
}

func (c *destinationClient) Client() interface{} {
	return c.client
}

func (c *destinationClient) SenderAddresses() []common.Address {
	c.keySelectionCond.L.Lock()
	defer c.keySelectionCond.L.Unlock()

	addresses := make([]common.Address, len(c.keys))
	for i, signer := range c.keys {
		addresses[i] = signer.signer.Address()
	}
	return addresses
}

func (c *destinationClient) DestinationBlockchainID() ids.ID {
	return c.destinationBlockchainID
}

func (c *destinationClient) BlockGasLimit() uint64 {
	return c.blockGasLimit
}<|MERGE_RESOLUTION|>--- conflicted
+++ resolved
@@ -120,12 +120,7 @@
 	)
 
 	// Block until all pending txs are accepted
-<<<<<<< HEAD
-	ticker := time.NewTicker(2 * time.Second)
-=======
-	var pendingNonce, currentNonce uint64
 	ticker := time.NewTicker(pendingTxRefreshInterval)
->>>>>>> 3c6f24d6
 	defer ticker.Stop()
 	for i, signer := range signers {
 		for {
