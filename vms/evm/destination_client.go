--- conflicted
+++ resolved
@@ -139,10 +139,9 @@
 	gasFeeCap.Add(gasFeeCap, big.NewInt(MaxPriorityFeePerGas))
 
 	// Construct the actual transaction to broadcast on the destination chain
-<<<<<<< HEAD
 	tx := predicateutils.NewPredicateTx(
 		destinationChainIDBigInt,
-		tdc.currentNonce,
+		c.currentNonce,
 		&to,
 		gasLimit,
 		gasFeeCap,
@@ -153,24 +152,6 @@
 		warp.ContractAddress,
 		signedMessage.Bytes(),
 	)
-=======
-	tx := types.NewTx(&types.DynamicFeeTx{
-		ChainID:   destinationChainIDBigInt,
-		Nonce:     c.currentNonce,
-		To:        &to,
-		Gas:       gasLimit,
-		GasFeeCap: gasFeeCap,
-		GasTipCap: gasTipCap,
-		Value:     big.NewInt(0),
-		Data:      callData,
-		AccessList: types.AccessList{
-			{
-				Address:     warp.ContractAddress,
-				StorageKeys: predicateutils.BytesToHashSlice(predicateBytes),
-			},
-		},
-	})
->>>>>>> c997e816
 
 	// Sign and send the transaction on the destination chain
 	signer := types.LatestSignerForChainID(destinationChainIDBigInt)
