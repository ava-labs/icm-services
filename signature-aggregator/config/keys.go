--- conflicted
+++ resolved
@@ -10,17 +10,9 @@
 	HelpKey       = "help"
 
 	// Top-level configuration keys
-<<<<<<< HEAD
-	LogLevelKey          = "log-level"
-	PChainAPIKey         = "p-chain-api"
-	InfoAPIKey           = "info-api"
-	APIPortKey           = "api-port"
-	MetricsPortKey       = "metrics-port"
-	SourceBlockchainsKey = "source-blockchains"
-=======
-	LogLevelKey  = "log-level"
-	PChainAPIKey = "p-chain-api"
-	InfoAPIKey   = "info-api"
-	APIPortKey   = "api-port"
->>>>>>> 6f971c34
+	LogLevelKey    = "log-level"
+	PChainAPIKey   = "p-chain-api"
+	InfoAPIKey     = "info-api"
+	APIPortKey     = "api-port"
+	MetricsPortKey = "metrics-port"
 )