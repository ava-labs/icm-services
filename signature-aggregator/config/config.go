// Copyright (C) 2024, Ava Labs, Inc. All rights reserved.
// See the file LICENSE for licensing terms.

package config

import (
	"crypto/tls"
	"fmt"

	"github.com/ava-labs/avalanchego/ids"
	"github.com/ava-labs/avalanchego/utils/logging"
	"github.com/ava-labs/avalanchego/utils/set"
	basecfg "github.com/ava-labs/icm-services/config"
	"github.com/ava-labs/icm-services/peers"
)

const (
	defaultAPIPort     = uint16(8080)
	defaultMetricsPort = uint16(8081)

	DefaultSignatureCacheSize = uint64(1024 * 1024)
)

var defaultLogLevel = logging.Info.String()

const usageText = `
Usage:
signature-aggregator --config-file path-to-config            Specifies the config file and start the signing service.
signature-aggregator --version                               Display signature-aggregator version and exit.
signature-aggregator --help                                  Display signature-aggregator usage and exit.
`

type Config struct {
<<<<<<< HEAD
	LogLevel           string             `mapstructure:"log-level" json:"log-level"`
	PChainAPI          *basecfg.APIConfig `mapstructure:"p-chain-api" json:"p-chain-api"`
	InfoAPI            *basecfg.APIConfig `mapstructure:"info-api" json:"info-api"`
	APIPort            uint16             `mapstructure:"api-port" json:"api-port"`
	MetricsPort        uint16             `mapstructure:"metrics-port" json:"metrics-port"`
	SignatureCacheSize uint64             `mapstructure:"signature-cache-size" json:"signature-cache-size"`
	AllowPrivateIPs    bool               `mapstructure:"allow-private-ips" json:"allow-private-ips"`
	TrackedSubnetIDs   []string           `mapstructure:"tracked-subnet-ids" json:"tracked-subnet-ids"`
	TLSCertPath        string             `mapstructure:"tls-cert-path" json:"tls-cert-path,omitempty"`
	TLSKeyPath         string             `mapstructure:"tls-key-path" json:"tls-key-path,omitempty"`
=======
	LogLevel             string                `mapstructure:"log-level" json:"log-level"`
	PChainAPI            *basecfg.APIConfig    `mapstructure:"p-chain-api" json:"p-chain-api"`
	InfoAPI              *basecfg.APIConfig    `mapstructure:"info-api" json:"info-api"`
	APIPort              uint16                `mapstructure:"api-port" json:"api-port"`
	MetricsPort          uint16                `mapstructure:"metrics-port" json:"metrics-port"`
	SignatureCacheSize   uint64                `mapstructure:"signature-cache-size" json:"signature-cache-size"`
	AllowPrivateIPs      bool                  `mapstructure:"allow-private-ips" json:"allow-private-ips"`
	TrackedSubnetIDs     []string              `mapstructure:"tracked-subnet-ids" json:"tracked-subnet-ids"`
	ManuallyTrackedPeers []*basecfg.PeerConfig `mapstructure:"manually-tracked-peers" json:"manually-tracked-peers"`
>>>>>>> 95fb1b7b

	// convenience fields
	trackedSubnets set.Set[ids.ID]
	myNodeID       ids.NodeID
	tlsCert        *tls.Certificate
}

func DisplayUsageText() {
	fmt.Printf("%s\n", usageText)
}

// Validates the configuration
// Does not modify the public fields as derived from the configuration passed to the application,
// but does initialize private fields available through getters.
func (c *Config) Validate() error {
	if err := c.PChainAPI.Validate(); err != nil {
		return err
	}
	if err := c.InfoAPI.Validate(); err != nil {
		return err
	}
	c.trackedSubnets = set.NewSet[ids.ID](len(c.TrackedSubnetIDs))
	for _, trackedL1 := range c.TrackedSubnetIDs {
		trackedL1ID, err := ids.FromString(trackedL1)
		if err != nil {
			return err
		}
		c.trackedSubnets.Add(trackedL1ID)
	}
	for _, p := range c.ManuallyTrackedPeers {
		if err := p.Validate(); err != nil {
			return err
		}
	}

	return nil
}

var _ peers.Config = &Config{}

func (c *Config) GetPChainAPI() *basecfg.APIConfig {
	return c.PChainAPI
}

func (c *Config) GetInfoAPI() *basecfg.APIConfig {
	return c.InfoAPI
}

func (c *Config) GetAllowPrivateIPs() bool {
	return c.AllowPrivateIPs
}

func (c *Config) GetTrackedSubnets() set.Set[ids.ID] {
	return c.trackedSubnets
}

func (c *Config) GetNodeID() ids.NodeID {
	return c.myNodeID
}

func (c *Config) GetTLSCert() *tls.Certificate {
	return c.tlsCert
}<|MERGE_RESOLUTION|>--- conflicted
+++ resolved
@@ -31,18 +31,6 @@
 `
 
 type Config struct {
-<<<<<<< HEAD
-	LogLevel           string             `mapstructure:"log-level" json:"log-level"`
-	PChainAPI          *basecfg.APIConfig `mapstructure:"p-chain-api" json:"p-chain-api"`
-	InfoAPI            *basecfg.APIConfig `mapstructure:"info-api" json:"info-api"`
-	APIPort            uint16             `mapstructure:"api-port" json:"api-port"`
-	MetricsPort        uint16             `mapstructure:"metrics-port" json:"metrics-port"`
-	SignatureCacheSize uint64             `mapstructure:"signature-cache-size" json:"signature-cache-size"`
-	AllowPrivateIPs    bool               `mapstructure:"allow-private-ips" json:"allow-private-ips"`
-	TrackedSubnetIDs   []string           `mapstructure:"tracked-subnet-ids" json:"tracked-subnet-ids"`
-	TLSCertPath        string             `mapstructure:"tls-cert-path" json:"tls-cert-path,omitempty"`
-	TLSKeyPath         string             `mapstructure:"tls-key-path" json:"tls-key-path,omitempty"`
-=======
 	LogLevel             string                `mapstructure:"log-level" json:"log-level"`
 	PChainAPI            *basecfg.APIConfig    `mapstructure:"p-chain-api" json:"p-chain-api"`
 	InfoAPI              *basecfg.APIConfig    `mapstructure:"info-api" json:"info-api"`
@@ -51,8 +39,9 @@
 	SignatureCacheSize   uint64                `mapstructure:"signature-cache-size" json:"signature-cache-size"`
 	AllowPrivateIPs      bool                  `mapstructure:"allow-private-ips" json:"allow-private-ips"`
 	TrackedSubnetIDs     []string              `mapstructure:"tracked-subnet-ids" json:"tracked-subnet-ids"`
+	TLSCertPath          string                `mapstructure:"tls-cert-path" json:"tls-cert-path,omitempty"`
+	TLSKeyPath           string                `mapstructure:"tls-key-path" json:"tls-key-path,omitempty"`
 	ManuallyTrackedPeers []*basecfg.PeerConfig `mapstructure:"manually-tracked-peers" json:"manually-tracked-peers"`
->>>>>>> 95fb1b7b
 
 	// convenience fields
 	trackedSubnets set.Set[ids.ID]
