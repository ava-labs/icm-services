--- conflicted
+++ resolved
@@ -101,15 +101,8 @@
 
 func (c *Config) GetTLSCert() *tls.Certificate {
 	return c.tlsCert
-<<<<<<< HEAD
 }
 
 func (c *Config) GetMaxPChainLookback() int64 {
 	return c.MaxPChainLookback
-}
-
-func (c *Config) GetUpgradeConfig() *upgrade.Config {
-	return c.networkUpgradeConfig
-=======
->>>>>>> 40b204e2
 }