// Copyright (C) 2024, Ava Labs, Inc. All rights reserved.
// See the file LICENSE for licensing terms.

package aggregator

import (
	"bytes"
	"context"
	"encoding/hex"
	"errors"
	"fmt"
	"math/big"
	"math/rand"
	"sync"
	"sync/atomic"
	"time"

	"github.com/ava-labs/avalanchego/ids"
	"github.com/ava-labs/avalanchego/message"
	networkP2P "github.com/ava-labs/avalanchego/network/p2p"
	"github.com/ava-labs/avalanchego/proto/pb/p2p"
	"github.com/ava-labs/avalanchego/proto/pb/sdk"
	"github.com/ava-labs/avalanchego/subnets"
	"github.com/ava-labs/avalanchego/utils/constants"
	"github.com/ava-labs/avalanchego/utils/crypto/bls"
	"github.com/ava-labs/avalanchego/utils/logging"
	"github.com/ava-labs/avalanchego/utils/rpc"
	"github.com/ava-labs/avalanchego/utils/set"
	"github.com/ava-labs/avalanchego/utils/units"
	"github.com/ava-labs/avalanchego/vms/platformvm"
	avalancheWarp "github.com/ava-labs/avalanchego/vms/platformvm/warp"
	"github.com/ava-labs/icm-services/peers"
	"github.com/ava-labs/icm-services/signature-aggregator/aggregator/cache"
	"github.com/ava-labs/icm-services/signature-aggregator/metrics"
	"github.com/ava-labs/icm-services/utils"
	"github.com/cenkalti/backoff/v4"
	"go.uber.org/zap"
	"google.golang.org/protobuf/proto"
)

type blsSignatureBuf [bls.SignatureLen]byte

const (
	// Maximum amount of time to spend waiting (in addition to network round trip time per attempt)
	// during relayer signature query routine
	signatureRequestTimeout = 5 * time.Second
	// Maximum amount of time to spend waiting for a connection to a quorum of validators for
	// a given subnetID
	connectToValidatorsTimeout = 5 * time.Second

	// The minimum balance that an L1 validator must maintain in order to participate
	// in the aggregate signature.
	minimumL1ValidatorBalance = 2048 * units.NanoAvax
)

var (
	// Errors
	errInvalidQuorumPercentage = errors.New("invalid total quorum percentage")
	errNotEnoughSignatures     = errors.New("failed to collect a threshold of signatures")
	errNotEnoughConnectedStake = errors.New("failed to connect to a threshold of stake")
)

type SignatureAggregator struct {
	network peers.AppRequestNetwork
	// protected by subnetsMapLock
	subnetIDsByBlockchainID map[ids.ID]ids.ID
	messageCreator          message.Creator
	currentRequestID        atomic.Uint32
	subnetsMapLock          sync.RWMutex
	metrics                 *metrics.SignatureAggregatorMetrics
	cache                   *cache.Cache
	pChainClient            platformvm.Client
	pChainClientOptions     []rpc.Option
}

func NewSignatureAggregator(
	network peers.AppRequestNetwork,
	messageCreator message.Creator,
	signatureCacheSize uint64,
	metrics *metrics.SignatureAggregatorMetrics,
	pChainClient platformvm.Client,
	pChainClientOptions []rpc.Option,
) (*SignatureAggregator, error) {
	cache, err := cache.NewCache(signatureCacheSize)
	if err != nil {
		return nil, fmt.Errorf(
			"failed to create signature cache: %w",
			err,
		)
	}
	sa := SignatureAggregator{
		network:                 network,
		subnetIDsByBlockchainID: map[ids.ID]ids.ID{},
		metrics:                 metrics,
		currentRequestID:        atomic.Uint32{},
		cache:                   cache,
		messageCreator:          messageCreator,
		pChainClient:            pChainClient,
		pChainClientOptions:     pChainClientOptions,
	}
	sa.currentRequestID.Store(rand.Uint32())
	return &sa, nil
}

func (s *SignatureAggregator) Shutdown() {
	s.network.Shutdown()
}

func (s *SignatureAggregator) connectToQuorumValidators(
	log logging.Logger,
	signingSubnet ids.ID,
	quorumPercentage uint64,
) (*peers.ConnectedCanonicalValidators, error) {
	s.network.TrackSubnet(signingSubnet)

	var connectedValidators *peers.ConnectedCanonicalValidators
	var err error
	connectOp := func() error {
		connectedValidators, err = s.network.GetConnectedCanonicalValidators(signingSubnet)
		if err != nil {
			msg := "Failed to fetch connected canonical validators"
			log.Error(
				msg,
				zap.Error(err),
			)
			s.metrics.FailuresToGetValidatorSet.Inc()
			return fmt.Errorf("%s: %w", msg, err)
		}
		s.metrics.ConnectedStakeWeightPercentage.WithLabelValues(
			signingSubnet.String(),
		).Set(
			float64(connectedValidators.ConnectedWeight) /
				float64(connectedValidators.ValidatorSet.TotalWeight) * 100,
		)
		if !utils.CheckStakeWeightExceedsThreshold(
			big.NewInt(0).SetUint64(connectedValidators.ConnectedWeight),
			connectedValidators.ValidatorSet.TotalWeight,
			quorumPercentage,
		) {
			log.Warn(
				"Failed to connect to a threshold of stake",
				zap.Uint64("connectedWeight", connectedValidators.ConnectedWeight),
				zap.Uint64("totalValidatorWeight", connectedValidators.ValidatorSet.TotalWeight),
				zap.Uint64("quorumPercentage", quorumPercentage),
			)
			s.metrics.FailuresToConnectToSufficientStake.Inc()
			return errNotEnoughConnectedStake
		}
		return nil
	}
	err = utils.WithRetriesTimeout(log, connectOp, connectToValidatorsTimeout)
	if err != nil {
		return nil, err
	}
	return connectedValidators, nil
}

func (s *SignatureAggregator) CreateSignedMessage(
	ctx context.Context,
	log logging.Logger,
	unsignedMessage *avalancheWarp.UnsignedMessage,
	justification []byte,
	inputSigningSubnet ids.ID,
	requiredQuorumPercentage uint64,
	quorumPercentageBuffer uint64,
) (*avalancheWarp.Message, error) {
<<<<<<< HEAD
	log = log.With(zap.String("warpMessageID", unsignedMessage.ID().String()))
	log.Debug("Creating signed message")
=======
	if requiredQuorumPercentage == 0 || requiredQuorumPercentage+quorumPercentageBuffer > 100 {
		s.logger.Error(
			"Invalid quorum percentages",
			zap.Uint64("requiredQuorumPercentage", requiredQuorumPercentage),
			zap.Uint64("quorumPercentageBuffer", quorumPercentageBuffer),
		)
		return nil, errInvalidQuorumPercentage
	}

	s.logger.Debug("Creating signed message", zap.String("warpMessageID", unsignedMessage.ID().String()))
>>>>>>> 63649899
	var signingSubnet ids.ID
	var err error
	// If signingSubnet is not set we default to the subnet of the source blockchain
	sourceSubnet, err := s.getSubnetID(log, unsignedMessage.SourceChainID)
	if err != nil {
		return nil, fmt.Errorf(
			"source message subnet not found for chainID %s",
			unsignedMessage.SourceChainID,
		)
	}
	if inputSigningSubnet == ids.Empty {
		signingSubnet = sourceSubnet
	} else {
		signingSubnet = inputSigningSubnet
	}
	log.Debug(
		"Creating signed message with signing subnet",
		zap.Stringer("signingSubnet", signingSubnet),
	)

<<<<<<< HEAD
	connectedValidators, err := s.connectToQuorumValidators(log, signingSubnet, quorumPercentage)
=======
	connectedValidators, err := s.connectToQuorumValidators(signingSubnet, requiredQuorumPercentage)
>>>>>>> 63649899
	if err != nil {
		log.Error(
			"Failed to fetch quorum of connected canonical validators",
			zap.Stringer("signingSubnet", signingSubnet),
			zap.Error(err),
		)
		return nil, err
	}

	isL1 := false
	if signingSubnet != constants.PrimaryNetworkID {
		subnet, err := s.pChainClient.GetSubnet(ctx, signingSubnet, s.pChainClientOptions...)
		if err != nil {
			log.Error(
				"Failed to get subnet",
				zap.String("signingSubnetID", signingSubnet.String()),
				zap.Error(err),
			)
			return nil, err
		}
		isL1 = subnet.ConversionID != ids.Empty
	}

	// Tracks all collected signatures.
	// For L1s, we must take care to *not* include inactive validators in the signature map.
	// Inactive validator's stake weight still contributes to the total weight, but the verifying
	// node will not be able to verify the aggregate signature if it includes an inactive validator.
	signatureMap := make(map[int][bls.SignatureLen]byte)
	excludedValidators := set.NewSet[int](0)

	// Fetch L1 validators and find the node IDs with Balance = 0
	// Find the corresponding canonical validator set index for each of these, and add to the exclusion list
	// if ALL of the node IDs for a validator have Balance = 0
	if isL1 {
		log.Debug("Checking L1 validators for zero balance nodes")
		l1Validators, err := s.pChainClient.GetCurrentL1Validators(ctx, signingSubnet, nil, s.pChainClientOptions...)
		if err != nil {
			log.Error(
				"Failed to get L1 validators",
				zap.String("signingSubnetID", signingSubnet.String()),
				zap.Error(err),
			)
			return nil, err
		}

		// Set of unfunded L1 validator nodes
		unfundedNodes := set.NewSet[ids.NodeID](0)
		for _, validator := range l1Validators {
			if uint64(validator.Balance) < minimumL1ValidatorBalance {
				unfundedNodes.Add(validator.NodeID)
				log.Debug(
					"Node has insufficient balance",
					zap.String("nodeID", validator.NodeID.String()),
					zap.Uint64("balance", uint64(validator.Balance)),
				)
			}
		}

		// Only exclude a canonical validator if all of its nodes are unfunded L1 validators.
		for i, validator := range connectedValidators.ValidatorSet.Validators {
			exclude := true
			for _, nodeID := range validator.NodeIDs {
				// This check will pass if either
				// 1) the node is an L1 validator with insufficient balance or
				// 2) the node is a non-L1 (legacy) validator
				if !unfundedNodes.Contains(nodeID) {
					exclude = false
					break
				}
			}
			if exclude {
				log.Debug(
					"Excluding validator",
					zap.Any("nodeIDs", validator.NodeIDs),
				)
				excludedValidators.Add(i)
			}
		}
	}

	accumulatedSignatureWeight := big.NewInt(0)
	if cachedSignatures, ok := s.cache.Get(unsignedMessage.ID()); ok {
		log.Debug("Found cached signatures", zap.Int("signatureCount", len(cachedSignatures)))
		for i, validator := range connectedValidators.ValidatorSet.Validators {
			cachedSignature, found := cachedSignatures[cache.PublicKeyBytes(validator.PublicKeyBytes)]
			// Do not include explicitly excluded validators in the aggregation
			if found && !excludedValidators.Contains(i) {
				signatureMap[i] = cachedSignature
				accumulatedSignatureWeight.Add(
					accumulatedSignatureWeight,
					new(big.Int).SetUint64(validator.Weight),
				)
			}
		}
		s.metrics.SignatureCacheHits.Add(float64(len(signatureMap)))
	}

	// Only return early if we have enough signatures to meet the quorum percentage
	// plus the buffer percentage.
	if signedMsg, err := s.aggregateIfSufficientWeight(
		log,
		unsignedMessage,
		signatureMap,
		accumulatedSignatureWeight,
		connectedValidators.ValidatorSet.TotalWeight,
		requiredQuorumPercentage+quorumPercentageBuffer,
	); err != nil {
		return nil, err
	} else if signedMsg != nil {
		return signedMsg, nil
	}
	if len(signatureMap) > 0 {
		s.metrics.SignatureCacheMisses.Add(float64(
			len(connectedValidators.ValidatorSet.Validators) - len(signatureMap),
		))
	}

	reqBytes, err := s.marshalRequest(unsignedMessage, justification, sourceSubnet)
	if err != nil {
		msg := "Failed to marshal request bytes"
		log.Error(
			msg,
			zap.Error(err),
		)
		return nil, fmt.Errorf("%s: %w", msg, err)
	}

	// Construct the AppRequest
	requestID := s.currentRequestID.Add(1)
	outMsg, err := s.messageCreator.AppRequest(
		unsignedMessage.SourceChainID,
		requestID,
		utils.DefaultAppRequestTimeout,
		reqBytes,
	)
	if err != nil {
		msg := "Failed to create app request message"
		log.Error(
			msg,
			zap.Error(err),
		)
		return nil, fmt.Errorf("%s: %w", msg, err)
	}

	var signedMsg *avalancheWarp.Message
	// Query the validators with retries. On each retry, query one node per unique BLS pubkey
	operation := func() error {
		responsesExpected := len(connectedValidators.ValidatorSet.Validators) - len(signatureMap)
		log.Debug(
			"Aggregator collecting signatures from peers.",
			zap.String("sourceBlockchainID", unsignedMessage.SourceChainID.String()),
			zap.String("signingSubnetID", signingSubnet.String()),
			zap.Int("validatorSetSize", len(connectedValidators.ValidatorSet.Validators)),
			zap.Int("signatureMapSize", len(signatureMap)),
			zap.Int("responsesExpected", responsesExpected),
		)

		vdrSet := set.NewSet[ids.NodeID](len(connectedValidators.ValidatorSet.Validators))
		for i, vdr := range connectedValidators.ValidatorSet.Validators {
			// If we already have the signature for this validator, do not query any of the composite nodes again
			if _, ok := signatureMap[i]; ok {
				continue
			}
			// Add connected nodes to the request. We still query excludedValidators so that we may cache
			// their signatures for future requests.
			for _, nodeID := range vdr.NodeIDs {
				if connectedValidators.ConnectedNodes.Contains(nodeID) && !vdrSet.Contains(nodeID) {
					vdrSet.Add(nodeID)
					log.Debug(
						"Added node ID to query.",
						zap.String("nodeID", nodeID.String()),
						zap.String("sourceBlockchainID", unsignedMessage.SourceChainID.String()),
					)
					// Register a timeout response for each queried node
					reqID := ids.RequestID{
						NodeID:    nodeID,
						ChainID:   unsignedMessage.SourceChainID,
						RequestID: requestID,
						Op:        byte(message.AppResponseOp),
					}
					s.network.RegisterAppRequest(reqID)
				}
			}
		}
		responseChan := s.network.RegisterRequestID(requestID, vdrSet.Len())

		sentTo := s.network.Send(outMsg, vdrSet, sourceSubnet, subnets.NoOpAllower)
		s.metrics.AppRequestCount.Inc()
		log.Debug(
			"Sent signature request to network",
			zap.Any("sentTo", sentTo),
			zap.String("sourceBlockchainID", unsignedMessage.SourceChainID.String()),
			zap.String("sourceSubnetID", sourceSubnet.String()),
			zap.String("signingSubnetID", signingSubnet.String()),
		)

		failedSendNodes := make([]ids.NodeID, 0, responsesExpected)
		for nodeID := range vdrSet {
			if !sentTo.Contains(nodeID) {
				responsesExpected--
				failedSendNodes = append(failedSendNodes, nodeID)
				s.metrics.FailuresSendingToNode.Inc()
			}
		}
		if len(failedSendNodes) > 0 {
			log.Warn(
				"Failed to make async request to some nodes",
				zap.Int("numSent", responsesExpected),
				zap.Int("numFailures", len(failedSendNodes)),
				zap.Stringers("failedNodes", failedSendNodes),
			)
		}

		responseCount := 0
		if responsesExpected > 0 {
			for response := range responseChan {
				log.Debug(
					"Processing response from node",
					zap.String("nodeID", response.NodeID().String()),
					zap.String("sourceBlockchainID", unsignedMessage.SourceChainID.String()),
				)
				var relevant bool
				signedMsg, relevant, err = s.handleResponse(
					log,
					response,
					sentTo,
					requestID,
					connectedValidators,
					unsignedMessage,
					signatureMap,
					excludedValidators,
					accumulatedSignatureWeight,
					requiredQuorumPercentage+quorumPercentageBuffer,
				)
				if err != nil {
					// don't increase node failures metric here, because we did
					// it in handleResponse
					return backoff.Permanent(fmt.Errorf(
						"failed to handle response: %w",
						err,
					))
				}
				if relevant {
					responseCount++
				}
				// If we have sufficient signatures, return here.
				if signedMsg != nil {
					log.Info(
						"Created signed message.",
						zap.Uint64("signatureWeight", accumulatedSignatureWeight.Uint64()),
						zap.Uint64("totalValidatorWeight", connectedValidators.ValidatorSet.TotalWeight),
						zap.String("sourceBlockchainID", unsignedMessage.SourceChainID.String()),
					)
					return nil
				}
				// Break once we've had successful or unsuccessful responses from each requested node
				if responseCount == responsesExpected {
					break
				}
			}
		}

		// If we don't have enough signatures to represent the required quorum percentage plus the buffer
		// percentage after all the expected responses have been received, check if we have enough signatures
		// for just the required quorum percentage.
		signedMsg, err = s.aggregateIfSufficientWeight(
			unsignedMessage,
			signatureMap,
			accumulatedSignatureWeight,
			connectedValidators.ValidatorSet.TotalWeight,
			requiredQuorumPercentage,
		)
		if err != nil {
			return err
		}
		if signedMsg != nil {
			s.logger.Info(
				"Created signed message.",
				zap.String("warpMessageID", unsignedMessage.ID().String()),
				zap.Uint64("signatureWeight", accumulatedSignatureWeight.Uint64()),
				zap.Uint64("totalValidatorWeight", connectedValidators.ValidatorSet.TotalWeight),
				zap.String("sourceBlockchainID", unsignedMessage.SourceChainID.String()),
			)
			return nil
		}

		return errNotEnoughSignatures
	}

	err = utils.WithRetriesTimeout(log, operation, signatureRequestTimeout)
	if err != nil {
		log.Warn(
			"Failed to collect a threshold of signatures",
			zap.Uint64("accumulatedWeight", accumulatedSignatureWeight.Uint64()),
			zap.String("sourceBlockchainID", unsignedMessage.SourceChainID.String()),
			zap.Uint64("accumulatedWeight", accumulatedSignatureWeight.Uint64()),
			zap.Uint64("totalValidatorWeight", connectedValidators.ValidatorSet.TotalWeight),
			zap.Error(err),
		)
		return nil, errNotEnoughSignatures
	}
	return signedMsg, nil
}

func (s *SignatureAggregator) getSubnetID(log logging.Logger, blockchainID ids.ID) (ids.ID, error) {
	s.subnetsMapLock.RLock()
	subnetID, ok := s.subnetIDsByBlockchainID[blockchainID]
	s.subnetsMapLock.RUnlock()
	if ok {
		return subnetID, nil
	}
	log.Info("Signing subnet not found, requesting from PChain", zap.String("blockchainID", blockchainID.String()))
	subnetID, err := s.network.GetSubnetID(blockchainID)
	if err != nil {
		return ids.ID{}, fmt.Errorf("source blockchain not found for chain ID %s", blockchainID)
	}
	s.setSubnetID(blockchainID, subnetID)
	return subnetID, nil
}

func (s *SignatureAggregator) setSubnetID(blockchainID ids.ID, subnetID ids.ID) {
	s.subnetsMapLock.Lock()
	s.subnetIDsByBlockchainID[blockchainID] = subnetID
	s.subnetsMapLock.Unlock()
}

// Attempts to create a signed Warp message from the accumulated responses.
// Returns a non-nil Warp message if [accumulatedSignatureWeight] exceeds the signature verification threshold.
// Returns false in the second return parameter if the app response is not relevant to the current signature
// aggregation request. Returns an error only if a non-recoverable error occurs, otherwise returns a nil error
// to continue processing responses.
func (s *SignatureAggregator) handleResponse(
	log logging.Logger,
	response message.InboundMessage,
	sentTo set.Set[ids.NodeID],
	requestID uint32,
	connectedValidators *peers.ConnectedCanonicalValidators,
	unsignedMessage *avalancheWarp.UnsignedMessage,
	signatureMap map[int][bls.SignatureLen]byte,
	excludedValidators set.Set[int],
	accumulatedSignatureWeight *big.Int,
	quorumPercentage uint64,
) (*avalancheWarp.Message, bool, error) {
	// Regardless of the response's relevance, call it's finished handler once this function returns
	defer response.OnFinishedHandling()

	// Check if this is an expected response.
	m := response.Message()
	rcvReqID, ok := message.GetRequestID(m)
	if !ok {
		// This should never occur, since inbound message validity is already checked by the inbound handler
		log.Error("Could not get requestID from message")
		return nil, false, nil
	}
	nodeID := response.NodeID()
	if !sentTo.Contains(nodeID) || rcvReqID != requestID {
		log.Debug("Skipping irrelevant app response")
		return nil, false, nil
	}

	// If we receive an AppRequestFailed, then the request timed out.
	// This is still a relevant response, since we are no longer expecting a response from that node.
	if response.Op() == message.AppErrorOp {
		log.Debug("Request timed out")
		s.metrics.ValidatorTimeouts.Inc()
		return nil, true, nil
	}

	validator, vdrIndex := connectedValidators.GetValidator(nodeID)
	signature, valid := s.isValidSignatureResponse(log, unsignedMessage, response, validator.PublicKey)
	// Cache any valid signature, but only include in the aggregation if the validator is not explicitly
	// excluded, that way we can use the cached signature on future requests if the validator is
	// no longer excluded
	if valid {
		log.Debug(
			"Got valid signature response",
			zap.String("nodeID", nodeID.String()),
			zap.Uint64("stakeWeight", validator.Weight),
			zap.String("sourceBlockchainID", unsignedMessage.SourceChainID.String()),
		)
		s.cache.Add(
			unsignedMessage.ID(),
			cache.PublicKeyBytes(validator.PublicKeyBytes),
			cache.SignatureBytes(signature),
		)
		if !excludedValidators.Contains(vdrIndex) {
			signatureMap[vdrIndex] = signature
			accumulatedSignatureWeight.Add(accumulatedSignatureWeight, new(big.Int).SetUint64(validator.Weight))
		}
	} else {
		log.Debug(
			"Got invalid signature response",
			zap.String("nodeID", nodeID.String()),
			zap.Uint64("stakeWeight", validator.Weight),
			zap.String("sourceBlockchainID", unsignedMessage.SourceChainID.String()),
		)
		s.metrics.InvalidSignatureResponses.Inc()
		return nil, true, nil
	}

	if signedMsg, err := s.aggregateIfSufficientWeight(
		log,
		unsignedMessage,
		signatureMap,
		accumulatedSignatureWeight,
		connectedValidators.ValidatorSet.TotalWeight,
		quorumPercentage,
	); err != nil {
		return nil, true, err
	} else if signedMsg != nil {
		return signedMsg, true, nil
	}

	// Not enough signatures, continue processing messages
	return nil, true, nil
}

func (s *SignatureAggregator) aggregateIfSufficientWeight(
	log logging.Logger,
	unsignedMessage *avalancheWarp.UnsignedMessage,
	signatureMap map[int][bls.SignatureLen]byte,
	accumulatedSignatureWeight *big.Int,
	totalWeight uint64,
	quorumPercentage uint64,
) (*avalancheWarp.Message, error) {
	// As soon as the signatures exceed the stake weight threshold we try to aggregate and send the transaction.
	if !utils.CheckStakeWeightExceedsThreshold(
		accumulatedSignatureWeight,
		totalWeight,
		quorumPercentage,
	) {
		// Not enough signatures, continue processing messages
		return nil, nil
	}
	aggSig, vdrBitSet, err := s.aggregateSignatures(log, signatureMap)
	if err != nil {
		msg := "Failed to aggregate signature."
		log.Error(
			msg,
			zap.String("sourceBlockchainID", unsignedMessage.SourceChainID.String()),
			zap.Error(err),
		)
		return nil, fmt.Errorf("%s: %w", msg, err)
	}

	signedMsg, err := avalancheWarp.NewMessage(
		unsignedMessage,
		&avalancheWarp.BitSetSignature{
			Signers:   vdrBitSet.Bytes(),
			Signature: *(*[bls.SignatureLen]byte)(bls.SignatureToBytes(aggSig)),
		},
	)
	if err != nil {
		msg := "Failed to create new signed message"
		log.Error(
			msg,
			zap.String("sourceBlockchainID", unsignedMessage.SourceChainID.String()),
			zap.Error(err),
		)
		return nil, fmt.Errorf("%s: %w", msg, err)
	}
	return signedMsg, nil
}

// isValidSignatureResponse tries to generate a signature from the peer.AsyncResponse, then verifies
// the signature against the node's public key. If we are unable to generate the signature or verify
// correctly, false will be returned to indicate no valid signature was found in response.
func (s *SignatureAggregator) isValidSignatureResponse(
	log logging.Logger,
	unsignedMessage *avalancheWarp.UnsignedMessage,
	response message.InboundMessage,
	pubKey *bls.PublicKey,
) (blsSignatureBuf, bool) {
	// If the handler returned an error response, count the response and continue
	if response.Op() == message.AppErrorOp {
		log.Debug(
			"Relayer async response failed",
			zap.String("nodeID", response.NodeID().String()),
		)
		return blsSignatureBuf{}, false
	}

	appResponse, ok := response.Message().(*p2p.AppResponse)
	if !ok {
		log.Debug(
			"Relayer async response was not an AppResponse",
			zap.String("nodeID", response.NodeID().String()),
		)
		return blsSignatureBuf{}, false
	}

	signature, err := s.unmarshalResponse(appResponse.GetAppBytes())
	if err != nil {
		log.Error(
			"Error unmarshaling signature response",
			zap.Error(err),
		)
	}

	// If the node returned an empty signature, then it has not yet seen the warp message. Retry later.
	emptySignature := blsSignatureBuf{}
	if bytes.Equal(signature[:], emptySignature[:]) {
		log.Debug(
			"Response contained an empty signature",
			zap.String("nodeID", response.NodeID().String()),
		)
		return blsSignatureBuf{}, false
	}

	if len(signature) != bls.SignatureLen {
		log.Debug(
			"Response signature has incorrect length",
			zap.Int("actual", len(signature)),
			zap.Int("expected", bls.SignatureLen),
		)
		return blsSignatureBuf{}, false
	}

	sig, err := bls.SignatureFromBytes(signature[:])
	if err != nil {
		log.Debug(
			"Failed to create signature from response",
		)
		return blsSignatureBuf{}, false
	}

	if !bls.Verify(pubKey, sig, unsignedMessage.Bytes()) {
		log.Debug(
			"Failed verification for signature",
			zap.String("pubKey", hex.EncodeToString(bls.PublicKeyToUncompressedBytes(pubKey))),
		)
		return blsSignatureBuf{}, false
	}

	return signature, true
}

// aggregateSignatures constructs a BLS aggregate signature from the collected validator signatures. Also
// returns a bit set representing the validators that are represented in the aggregate signature. The bit
// set is in canonical validator order.
func (s *SignatureAggregator) aggregateSignatures(
	log logging.Logger,
	signatureMap map[int][bls.SignatureLen]byte,
) (*bls.Signature, set.Bits, error) {
	// Aggregate the signatures
	signatures := make([]*bls.Signature, 0, len(signatureMap))
	vdrBitSet := set.NewBits()

	for i, sigBytes := range signatureMap {
		sig, err := bls.SignatureFromBytes(sigBytes[:])
		if err != nil {
			msg := "Failed to unmarshal signature"
			log.Error(msg, zap.Error(err))
			return nil, set.Bits{}, fmt.Errorf("%s: %w", msg, err)
		}
		signatures = append(signatures, sig)
		vdrBitSet.Add(i)
	}

	aggSig, err := bls.AggregateSignatures(signatures)
	if err != nil {
		msg := "Failed to aggregate signatures"
		log.Error(msg, zap.Error(err))
		return nil, set.Bits{}, fmt.Errorf("%s: %w", msg, err)
	}
	return aggSig, vdrBitSet, nil
}

func (s *SignatureAggregator) marshalRequest(
	unsignedMessage *avalancheWarp.UnsignedMessage,
	justification []byte,
	sourceSubnet ids.ID,
) ([]byte, error) {
	messageBytes, err := proto.Marshal(
		&sdk.SignatureRequest{
			Message:       unsignedMessage.Bytes(),
			Justification: justification,
		},
	)
	if err != nil {
		return nil, err
	}
	return networkP2P.PrefixMessage(
		networkP2P.ProtocolPrefix(networkP2P.SignatureRequestHandlerID),
		messageBytes,
	), nil
}

func (s *SignatureAggregator) unmarshalResponse(responseBytes []byte) (blsSignatureBuf, error) {
	// empty responses are valid and indicate the node has not seen the message
	if len(responseBytes) == 0 {
		return blsSignatureBuf{}, nil
	}
	var sigResponse sdk.SignatureResponse
	err := proto.Unmarshal(responseBytes, &sigResponse)
	if err != nil {
		return blsSignatureBuf{}, err
	}
	return blsSignatureBuf(sigResponse.Signature), nil
}<|MERGE_RESOLUTION|>--- conflicted
+++ resolved
@@ -164,12 +164,8 @@
 	requiredQuorumPercentage uint64,
 	quorumPercentageBuffer uint64,
 ) (*avalancheWarp.Message, error) {
-<<<<<<< HEAD
-	log = log.With(zap.String("warpMessageID", unsignedMessage.ID().String()))
-	log.Debug("Creating signed message")
-=======
 	if requiredQuorumPercentage == 0 || requiredQuorumPercentage+quorumPercentageBuffer > 100 {
-		s.logger.Error(
+		log.Error(
 			"Invalid quorum percentages",
 			zap.Uint64("requiredQuorumPercentage", requiredQuorumPercentage),
 			zap.Uint64("quorumPercentageBuffer", quorumPercentageBuffer),
@@ -177,8 +173,7 @@
 		return nil, errInvalidQuorumPercentage
 	}
 
-	s.logger.Debug("Creating signed message", zap.String("warpMessageID", unsignedMessage.ID().String()))
->>>>>>> 63649899
+	log.Debug("Creating signed message")
 	var signingSubnet ids.ID
 	var err error
 	// If signingSubnet is not set we default to the subnet of the source blockchain
@@ -199,11 +194,7 @@
 		zap.Stringer("signingSubnet", signingSubnet),
 	)
 
-<<<<<<< HEAD
-	connectedValidators, err := s.connectToQuorumValidators(log, signingSubnet, quorumPercentage)
-=======
-	connectedValidators, err := s.connectToQuorumValidators(signingSubnet, requiredQuorumPercentage)
->>>>>>> 63649899
+	connectedValidators, err := s.connectToQuorumValidators(log, signingSubnet, requiredQuorumPercentage)
 	if err != nil {
 		log.Error(
 			"Failed to fetch quorum of connected canonical validators",
@@ -470,6 +461,7 @@
 		// percentage after all the expected responses have been received, check if we have enough signatures
 		// for just the required quorum percentage.
 		signedMsg, err = s.aggregateIfSufficientWeight(
+			log,
 			unsignedMessage,
 			signatureMap,
 			accumulatedSignatureWeight,
@@ -480,9 +472,8 @@
 			return err
 		}
 		if signedMsg != nil {
-			s.logger.Info(
+			log.Info(
 				"Created signed message.",
-				zap.String("warpMessageID", unsignedMessage.ID().String()),
 				zap.Uint64("signatureWeight", accumulatedSignatureWeight.Uint64()),
 				zap.Uint64("totalValidatorWeight", connectedValidators.ValidatorSet.TotalWeight),
 				zap.String("sourceBlockchainID", unsignedMessage.SourceChainID.String()),
