// Copyright (C) 2024, Ava Labs, Inc. All rights reserved.
// See the file LICENSE for licensing terms.

package aggregator

import (
	"bytes"
	"context"
	"encoding/hex"
	"errors"
	"fmt"
	"math/big"
	"math/rand"
	"sync"
	"sync/atomic"
	"time"

	"github.com/ava-labs/avalanchego/ids"
	"github.com/ava-labs/avalanchego/message"
	networkP2P "github.com/ava-labs/avalanchego/network/p2p"
	"github.com/ava-labs/avalanchego/proto/pb/p2p"
	"github.com/ava-labs/avalanchego/proto/pb/sdk"
	"github.com/ava-labs/avalanchego/subnets"
	"github.com/ava-labs/avalanchego/utils/crypto/bls"
	"github.com/ava-labs/avalanchego/utils/logging"
	"github.com/ava-labs/avalanchego/utils/rpc"
	"github.com/ava-labs/avalanchego/utils/set"
	"github.com/ava-labs/avalanchego/utils/units"
	"github.com/ava-labs/avalanchego/vms/platformvm"
	avalancheWarp "github.com/ava-labs/avalanchego/vms/platformvm/warp"
	"github.com/ava-labs/icm-services/peers"
	"github.com/ava-labs/icm-services/signature-aggregator/aggregator/cache"
	"github.com/ava-labs/icm-services/signature-aggregator/metrics"
	"github.com/ava-labs/icm-services/utils"
	"github.com/cenkalti/backoff/v4"
	"go.uber.org/zap"
	"google.golang.org/protobuf/proto"
)

type blsSignatureBuf [bls.SignatureLen]byte

const (
	// Maximum amount of time to spend waiting (in addition to network round trip time per attempt)
	// during relayer signature query routine
	signatureRequestTimeout = 5 * time.Second
	// Maximum amount of time to spend waiting for a connection to a quorum of validators for
	// a given subnetID
	connectToValidatorsTimeout = 5 * time.Second

	// The minimum balance that an L1 validator must maintain in order to participate
	// in the aggregate signature.
	minimumL1ValidatorBalance = 2048 * units.NanoAvax
)

var (
	// Errors
	errNotEnoughSignatures     = errors.New("failed to collect a threshold of signatures")
	errNotEnoughConnectedStake = errors.New("failed to connect to a threshold of stake")
)

type SignatureAggregator struct {
	network peers.AppRequestNetwork
	// protected by subnetsMapLock
	subnetIDsByBlockchainID map[ids.ID]ids.ID
	logger                  logging.Logger
	messageCreator          message.Creator
	currentRequestID        atomic.Uint32
	subnetsMapLock          sync.RWMutex
	metrics                 *metrics.SignatureAggregatorMetrics
	cache                   *cache.Cache
	pChainClient            platformvm.Client
	pChainClientOptions     []rpc.Option
}

func NewSignatureAggregator(
	network peers.AppRequestNetwork,
	logger logging.Logger,
	messageCreator message.Creator,
	signatureCacheSize uint64,
	metrics *metrics.SignatureAggregatorMetrics,
	pChainClient platformvm.Client,
	pChainClientOptions []rpc.Option,
) (*SignatureAggregator, error) {
	cache, err := cache.NewCache(signatureCacheSize, logger)
	if err != nil {
		return nil, fmt.Errorf(
			"failed to create signature cache: %w",
			err,
		)
	}
	sa := SignatureAggregator{
		network:                 network,
		subnetIDsByBlockchainID: map[ids.ID]ids.ID{},
		logger:                  logger,
		metrics:                 metrics,
		currentRequestID:        atomic.Uint32{},
		cache:                   cache,
		messageCreator:          messageCreator,
		pChainClient:            pChainClient,
		pChainClientOptions:     pChainClientOptions,
	}
	sa.currentRequestID.Store(rand.Uint32())
	return &sa, nil
}

func (s *SignatureAggregator) Shutdown() {
	s.network.Shutdown()
}

func (s *SignatureAggregator) connectToQuorumValidators(
	signingSubnet ids.ID,
	quorumPercentage uint64,
) (*peers.ConnectedCanonicalValidators, error) {
	s.network.TrackSubnet(signingSubnet)

	var connectedValidators *peers.ConnectedCanonicalValidators
	var err error
	connectOp := func() error {
		connectedValidators, err = s.network.GetConnectedCanonicalValidators(signingSubnet)
		if err != nil {
			msg := "Failed to fetch connected canonical validators"
			s.logger.Error(
				msg,
				zap.Error(err),
			)
			s.metrics.FailuresToGetValidatorSet.Inc()
			return fmt.Errorf("%s: %w", msg, err)
		}
		s.metrics.ConnectedStakeWeightPercentage.WithLabelValues(
			signingSubnet.String(),
		).Set(
			float64(connectedValidators.ConnectedWeight) /
				float64(connectedValidators.ValidatorSet.TotalWeight) * 100,
		)
		if !utils.CheckStakeWeightExceedsThreshold(
			big.NewInt(0).SetUint64(connectedValidators.ConnectedWeight),
			connectedValidators.ValidatorSet.TotalWeight,
			quorumPercentage,
		) {
			s.logger.Warn(
				"Failed to connect to a threshold of stake",
				zap.Uint64("connectedWeight", connectedValidators.ConnectedWeight),
				zap.Uint64("totalValidatorWeight", connectedValidators.ValidatorSet.TotalWeight),
				zap.Uint64("quorumPercentage", quorumPercentage),
			)
			s.metrics.FailuresToConnectToSufficientStake.Inc()
			return errNotEnoughConnectedStake
		}
		return nil
	}
	err = utils.WithRetriesTimeout(s.logger, connectOp, connectToValidatorsTimeout)
	if err != nil {
		return nil, err
	}
	return connectedValidators, nil
}

func (s *SignatureAggregator) CreateSignedMessage(
	ctx context.Context,
	unsignedMessage *avalancheWarp.UnsignedMessage,
	justification []byte,
	inputSigningSubnet ids.ID,
	quorumPercentage uint64,
) (*avalancheWarp.Message, error) {
	s.logger.Debug("Creating signed message", zap.String("warpMessageID", unsignedMessage.ID().String()))
	var signingSubnet ids.ID
	var err error
	// If signingSubnet is not set we default to the subnet of the source blockchain
	sourceSubnet, err := s.getSubnetID(unsignedMessage.SourceChainID)
	if err != nil {
		return nil, fmt.Errorf(
			"source message subnet not found for chainID %s",
			unsignedMessage.SourceChainID,
		)
	}
	if inputSigningSubnet == ids.Empty {
		signingSubnet = sourceSubnet
	} else {
		signingSubnet = inputSigningSubnet
	}
	s.logger.Debug(
		"Creating signed message with signing subnet",
		zap.String("warpMessageID", unsignedMessage.ID().String()),
		zap.Stringer("signingSubnet", signingSubnet),
	)

	connectedValidators, err := s.connectToQuorumValidators(signingSubnet, quorumPercentage)
	if err != nil {
		s.logger.Error(
			"Failed to fetch quorum of connected canonical validators",
			zap.Stringer("signingSubnet", signingSubnet),
			zap.Error(err),
		)
		return nil, err
	}

	// Tracks all collected signatures.
	// For L1s, we must take care to *not* include inactive validators in the aggregate signature.
	// Inactive validator's stake weight still contributes to the total weight, but the verifying
	// node will not be able to verify the aggregate signature if it includes an inactive validator.
	signatureMap := make(map[int][bls.SignatureLen]byte)
	excludedValidators := set.NewSet[int](0)

	if s.network.IsL1(signingSubnet) {
		s.logger.Debug("Checking L1 validators for zero balance nodes")
		l1Validators, err := s.pChainClient.GetCurrentL1Validators(ctx, signingSubnet, nil, s.pChainClientOptions...)
		if err != nil {
			s.logger.Error(
				"Failed to get L1 validators",
				zap.String("signingSubnetID", signingSubnet.String()),
				zap.Error(err),
			)
			return nil, err
		}

		// Set of underfunded L1 validator nodes
		underfundedNodes := set.NewSet[ids.NodeID](0)
		for _, validator := range l1Validators {
<<<<<<< HEAD
			s.logger.Debug(
				"Node has balance",
				zap.String("nodeID", validator.NodeID.String()),
				zap.Uint64("balance", uint64(validator.Balance)),
			)
			if uint64(validator.Balance) <= minimumL1ValidatorBalance {
				underfundedNodes.Add(validator.NodeID)
			} else {
=======
			if uint64(validator.Balance) < minimumL1ValidatorBalance {
				unfundedNodes.Add(validator.NodeID)
>>>>>>> f295b11e
				s.logger.Debug(
					"Node has insufficient balance",
					zap.String("nodeID", validator.NodeID.String()),
					zap.Uint64("balance", uint64(validator.Balance)),
				)
			}
		}

		// Only exclude a canonical validator if all of its nodes are unfunded L1 validators.
		for i, validator := range connectedValidators.ValidatorSet.Validators {
			exclude := true
			for _, nodeID := range validator.NodeIDs {
				// This check will pass if either
				// 1) the node is an L1 validator with insufficient balance or
				// 2) the node is a non-L1 (legacy) validator
				if !underfundedNodes.Contains(nodeID) {
					exclude = false
					break
				}
			}
			if exclude {
				s.logger.Debug(
					"Excluding validator",
					zap.Any("nodeIDs", validator.NodeIDs),
				)
				excludedValidators.Add(i)
			}
		}
	}

	accumulatedSignatureWeight := big.NewInt(0)
	if cachedSignatures, ok := s.cache.Get(unsignedMessage.ID()); ok {
		for i, validator := range connectedValidators.ValidatorSet.Validators {
			cachedSignature, found := cachedSignatures[cache.PublicKeyBytes(validator.PublicKeyBytes)]
			// Do not include explicitly excluded validators in the aggregation, even if we
			// already have their signature for this message cached.
			if found && !excludedValidators.Contains(i) {
				signatureMap[i] = cachedSignature
				accumulatedSignatureWeight.Add(
					accumulatedSignatureWeight,
					new(big.Int).SetUint64(validator.Weight),
				)
			}
		}
		s.metrics.SignatureCacheHits.Add(float64(len(signatureMap)))
	}
	if signedMsg, err := s.aggregateIfSufficientWeight(
		unsignedMessage,
		signatureMap,
		accumulatedSignatureWeight,
		connectedValidators.ValidatorSet.TotalWeight,
		quorumPercentage,
	); err != nil {
		return nil, err
	} else if signedMsg != nil {
		return signedMsg, nil
	}
	if len(signatureMap) > 0 {
		s.metrics.SignatureCacheMisses.Add(float64(
			len(connectedValidators.ValidatorSet.Validators) - len(signatureMap),
		))
	}

	reqBytes, err := s.marshalRequest(unsignedMessage, justification, sourceSubnet)
	if err != nil {
		msg := "Failed to marshal request bytes"
		s.logger.Error(
			msg,
			zap.String("warpMessageID", unsignedMessage.ID().String()),
			zap.Error(err),
		)
		return nil, fmt.Errorf("%s: %w", msg, err)
	}

	// Construct the AppRequest
	requestID := s.currentRequestID.Add(1)
	outMsg, err := s.messageCreator.AppRequest(
		unsignedMessage.SourceChainID,
		requestID,
		utils.DefaultAppRequestTimeout,
		reqBytes,
	)
	if err != nil {
		msg := "Failed to create app request message"
		s.logger.Error(
			msg,
			zap.String("warpMessageID", unsignedMessage.ID().String()),
			zap.Error(err),
		)
		return nil, fmt.Errorf("%s: %w", msg, err)
	}

	var signedMsg *avalancheWarp.Message
	// Query the validators with retries. On each retry, query one node per unique BLS pubkey
	operation := func() error {
		responsesExpected := len(connectedValidators.ValidatorSet.Validators) - len(signatureMap)
		s.logger.Debug(
			"Aggregator collecting signatures from peers.",
			zap.String("sourceBlockchainID", unsignedMessage.SourceChainID.String()),
			zap.String("signingSubnetID", signingSubnet.String()),
			zap.Int("validatorSetSize", len(connectedValidators.ValidatorSet.Validators)),
			zap.Int("signatureMapSize", len(signatureMap)),
			zap.Int("responsesExpected", responsesExpected),
		)

		vdrSet := set.NewSet[ids.NodeID](len(connectedValidators.ValidatorSet.Validators))
		for i, vdr := range connectedValidators.ValidatorSet.Validators {
			// If we already have the signature for this validator, do not query any of the composite nodes again
			if _, ok := signatureMap[i]; ok {
				continue
			}

			// Add connected nodes to the request. We still query excludedValidators so that we may cache
			// their signatures for future requests.
			for _, nodeID := range vdr.NodeIDs {
				if connectedValidators.ConnectedNodes.Contains(nodeID) && !vdrSet.Contains(nodeID) {
					vdrSet.Add(nodeID)
					s.logger.Debug(
						"Added node ID to query.",
						zap.String("nodeID", nodeID.String()),
						zap.String("warpMessageID", unsignedMessage.ID().String()),
						zap.String("sourceBlockchainID", unsignedMessage.SourceChainID.String()),
					)
					// Register a timeout response for each queried node
					reqID := ids.RequestID{
						NodeID:    nodeID,
						ChainID:   unsignedMessage.SourceChainID,
						RequestID: requestID,
						Op:        byte(message.AppResponseOp),
					}
					s.network.RegisterAppRequest(reqID)
				}
			}
		}
		responseChan := s.network.RegisterRequestID(requestID, vdrSet.Len())

		sentTo := s.network.Send(outMsg, vdrSet, sourceSubnet, subnets.NoOpAllower)
		s.metrics.AppRequestCount.Inc()
		s.logger.Debug(
			"Sent signature request to network",
			zap.String("warpMessageID", unsignedMessage.ID().String()),
			zap.Any("sentTo", sentTo),
			zap.String("sourceBlockchainID", unsignedMessage.SourceChainID.String()),
			zap.String("sourceSubnetID", sourceSubnet.String()),
			zap.String("signingSubnetID", signingSubnet.String()),
		)
		for nodeID := range vdrSet {
			if !sentTo.Contains(nodeID) {
				s.logger.Warn(
					"Failed to make async request to node",
					zap.String("nodeID", nodeID.String()),
					zap.Error(err),
				)
				responsesExpected--
				s.metrics.FailuresSendingToNode.Inc()
			}
		}

		responseCount := 0
		if responsesExpected > 0 {
			for response := range responseChan {
				s.logger.Debug(
					"Processing response from node",
					zap.String("nodeID", response.NodeID().String()),
					zap.String("warpMessageID", unsignedMessage.ID().String()),
					zap.String("sourceBlockchainID", unsignedMessage.SourceChainID.String()),
				)
				var relevant bool
				signedMsg, relevant, err = s.handleResponse(
					response,
					sentTo,
					requestID,
					connectedValidators,
					unsignedMessage,
					signatureMap,
					excludedValidators,
					accumulatedSignatureWeight,
					quorumPercentage,
				)
				if err != nil {
					// don't increase node failures metric here, because we did
					// it in handleResponse
					return backoff.Permanent(fmt.Errorf(
						"failed to handle response: %w",
						err,
					))
				}
				if relevant {
					responseCount++
				}
				// If we have sufficient signatures, return here.
				if signedMsg != nil {
					s.logger.Info(
						"Created signed message.",
						zap.String("warpMessageID", unsignedMessage.ID().String()),
						zap.Uint64("signatureWeight", accumulatedSignatureWeight.Uint64()),
						zap.String("sourceBlockchainID", unsignedMessage.SourceChainID.String()),
					)
					return nil
				}
				// Break once we've had successful or unsuccessful responses from each requested node
				if responseCount == responsesExpected {
					break
				}
			}
		}
		return errNotEnoughSignatures
	}

	err = utils.WithRetriesTimeout(s.logger, operation, signatureRequestTimeout)
	if err != nil {
		s.logger.Warn(
			"Failed to collect a threshold of signatures",
			zap.String("warpMessageID", unsignedMessage.ID().String()),
			zap.String("sourceBlockchainID", unsignedMessage.SourceChainID.String()),
			zap.Uint64("accumulatedWeight", accumulatedSignatureWeight.Uint64()),
			zap.Uint64("totalValidatorWeight", connectedValidators.ValidatorSet.TotalWeight),
		)
		return nil, errNotEnoughSignatures
	}
	return signedMsg, nil
}

func (s *SignatureAggregator) getSubnetID(blockchainID ids.ID) (ids.ID, error) {
	s.subnetsMapLock.RLock()
	subnetID, ok := s.subnetIDsByBlockchainID[blockchainID]
	s.subnetsMapLock.RUnlock()
	if ok {
		return subnetID, nil
	}
	s.logger.Info("Signing subnet not found, requesting from PChain", zap.String("blockchainID", blockchainID.String()))
	subnetID, err := s.network.GetSubnetID(blockchainID)
	if err != nil {
		return ids.ID{}, fmt.Errorf("source blockchain not found for chain ID %s", blockchainID)
	}
	s.setSubnetID(blockchainID, subnetID)
	return subnetID, nil
}

func (s *SignatureAggregator) setSubnetID(blockchainID ids.ID, subnetID ids.ID) {
	s.subnetsMapLock.Lock()
	s.subnetIDsByBlockchainID[blockchainID] = subnetID
	s.subnetsMapLock.Unlock()
}

// Attempts to create a signed Warp message from the accumulated responses.
// Returns a non-nil Warp message if [accumulatedSignatureWeight] exceeds the signature verification threshold.
// Returns false in the second return parameter if the app response is not relevant to the current signature
// aggregation request. Returns an error only if a non-recoverable error occurs, otherwise returns a nil error
// to continue processing responses.
func (s *SignatureAggregator) handleResponse(
	response message.InboundMessage,
	sentTo set.Set[ids.NodeID],
	requestID uint32,
	connectedValidators *peers.ConnectedCanonicalValidators,
	unsignedMessage *avalancheWarp.UnsignedMessage,
	signatureMap map[int][bls.SignatureLen]byte,
	excludedValidators set.Set[int],
	accumulatedSignatureWeight *big.Int,
	quorumPercentage uint64,
) (*avalancheWarp.Message, bool, error) {
	// Regardless of the response's relevance, call it's finished handler once this function returns
	defer response.OnFinishedHandling()

	// Check if this is an expected response.
	m := response.Message()
	rcvReqID, ok := message.GetRequestID(m)
	if !ok {
		// This should never occur, since inbound message validity is already checked by the inbound handler
		s.logger.Error("Could not get requestID from message")
		return nil, false, nil
	}
	nodeID := response.NodeID()
	if !sentTo.Contains(nodeID) || rcvReqID != requestID {
		s.logger.Debug("Skipping irrelevant app response")
		return nil, false, nil
	}

	// If we receive an AppRequestFailed, then the request timed out.
	// This is still a relevant response, since we are no longer expecting a response from that node.
	if response.Op() == message.AppErrorOp {
		s.logger.Debug("Request timed out")
		s.metrics.ValidatorTimeouts.Inc()
		return nil, true, nil
	}

	validator, vdrIndex := connectedValidators.GetValidator(nodeID)
	signature, valid := s.isValidSignatureResponse(unsignedMessage, response, validator.PublicKey)
	// Cache any valid signature, but only include in the aggregation if the validator is not explicitly
	// excluded, that way we can use the cached signature on future requests if the validator is
	// no longer excluded
	if valid {
		s.logger.Debug(
			"Got valid signature response",
			zap.String("nodeID", nodeID.String()),
			zap.Uint64("stakeWeight", validator.Weight),
			zap.String("warpMessageID", unsignedMessage.ID().String()),
			zap.String("sourceBlockchainID", unsignedMessage.SourceChainID.String()),
		)
		s.cache.Add(
			unsignedMessage.ID(),
			cache.PublicKeyBytes(validator.PublicKeyBytes),
			cache.SignatureBytes(signature),
		)
		if !excludedValidators.Contains(vdrIndex) {
			signatureMap[vdrIndex] = signature
			accumulatedSignatureWeight.Add(accumulatedSignatureWeight, new(big.Int).SetUint64(validator.Weight))
		}
	} else {
		s.logger.Debug(
			"Got invalid signature response",
			zap.String("nodeID", nodeID.String()),
			zap.Uint64("stakeWeight", validator.Weight),
			zap.String("warpMessageID", unsignedMessage.ID().String()),
			zap.String("sourceBlockchainID", unsignedMessage.SourceChainID.String()),
		)
		s.metrics.InvalidSignatureResponses.Inc()
		return nil, true, nil
	}

	if signedMsg, err := s.aggregateIfSufficientWeight(
		unsignedMessage,
		signatureMap,
		accumulatedSignatureWeight,
		connectedValidators.ValidatorSet.TotalWeight,
		quorumPercentage,
	); err != nil {
		return nil, true, err
	} else if signedMsg != nil {
		return signedMsg, true, nil
	}

	// Not enough signatures, continue processing messages
	return nil, true, nil
}

func (s *SignatureAggregator) aggregateIfSufficientWeight(
	unsignedMessage *avalancheWarp.UnsignedMessage,
	signatureMap map[int][bls.SignatureLen]byte,
	accumulatedSignatureWeight *big.Int,
	totalWeight uint64,
	quorumPercentage uint64,
) (*avalancheWarp.Message, error) {
	// As soon as the signatures exceed the stake weight threshold we try to aggregate and send the transaction.
	if !utils.CheckStakeWeightExceedsThreshold(
		accumulatedSignatureWeight,
		totalWeight,
		quorumPercentage,
	) {
		// Not enough signatures, continue processing messages
		return nil, nil
	}
	aggSig, vdrBitSet, err := s.aggregateSignatures(signatureMap)
	if err != nil {
		msg := "Failed to aggregate signature."
		s.logger.Error(
			msg,
			zap.String("sourceBlockchainID", unsignedMessage.SourceChainID.String()),
			zap.String("warpMessageID", unsignedMessage.ID().String()),
			zap.Error(err),
		)
		return nil, fmt.Errorf("%s: %w", msg, err)
	}

	signedMsg, err := avalancheWarp.NewMessage(
		unsignedMessage,
		&avalancheWarp.BitSetSignature{
			Signers:   vdrBitSet.Bytes(),
			Signature: *(*[bls.SignatureLen]byte)(bls.SignatureToBytes(aggSig)),
		},
	)
	if err != nil {
		msg := "Failed to create new signed message"
		s.logger.Error(
			msg,
			zap.String("sourceBlockchainID", unsignedMessage.SourceChainID.String()),
			zap.String("warpMessageID", unsignedMessage.ID().String()),
			zap.Error(err),
		)
		return nil, fmt.Errorf("%s: %w", msg, err)
	}
	return signedMsg, nil
}

// isValidSignatureResponse tries to generate a signature from the peer.AsyncResponse, then verifies
// the signature against the node's public key. If we are unable to generate the signature or verify
// correctly, false will be returned to indicate no valid signature was found in response.
func (s *SignatureAggregator) isValidSignatureResponse(
	unsignedMessage *avalancheWarp.UnsignedMessage,
	response message.InboundMessage,
	pubKey *bls.PublicKey,
) (blsSignatureBuf, bool) {
	// If the handler returned an error response, count the response and continue
	if response.Op() == message.AppErrorOp {
		s.logger.Debug(
			"Relayer async response failed",
			zap.String("nodeID", response.NodeID().String()),
		)
		return blsSignatureBuf{}, false
	}

	appResponse, ok := response.Message().(*p2p.AppResponse)
	if !ok {
		s.logger.Debug(
			"Relayer async response was not an AppResponse",
			zap.String("nodeID", response.NodeID().String()),
		)
		return blsSignatureBuf{}, false
	}

	signature, err := s.unmarshalResponse(appResponse.GetAppBytes())
	if err != nil {
		s.logger.Error(
			"Error unmarshaling signature response",
			zap.Error(err),
		)
	}

	// If the node returned an empty signature, then it has not yet seen the warp message. Retry later.
	emptySignature := blsSignatureBuf{}
	if bytes.Equal(signature[:], emptySignature[:]) {
		s.logger.Debug(
			"Response contained an empty signature",
			zap.String("nodeID", response.NodeID().String()),
		)
		return blsSignatureBuf{}, false
	}

	if len(signature) != bls.SignatureLen {
		s.logger.Debug(
			"Response signature has incorrect length",
			zap.Int("actual", len(signature)),
			zap.Int("expected", bls.SignatureLen),
		)
		return blsSignatureBuf{}, false
	}

	sig, err := bls.SignatureFromBytes(signature[:])
	if err != nil {
		s.logger.Debug(
			"Failed to create signature from response",
		)
		return blsSignatureBuf{}, false
	}

	if !bls.Verify(pubKey, sig, unsignedMessage.Bytes()) {
		s.logger.Debug(
			"Failed verification for signature",
			zap.String("pubKey", hex.EncodeToString(bls.PublicKeyToUncompressedBytes(pubKey))),
		)
		return blsSignatureBuf{}, false
	}

	return signature, true
}

// aggregateSignatures constructs a BLS aggregate signature from the collected validator signatures. Also
// returns a bit set representing the validators that are represented in the aggregate signature. The bit
// set is in canonical validator order.
func (s *SignatureAggregator) aggregateSignatures(
	signatureMap map[int][bls.SignatureLen]byte,
) (*bls.Signature, set.Bits, error) {
	// Aggregate the signatures
	signatures := make([]*bls.Signature, 0, len(signatureMap))
	vdrBitSet := set.NewBits()

	for i, sigBytes := range signatureMap {
		sig, err := bls.SignatureFromBytes(sigBytes[:])
		if err != nil {
			msg := "Failed to unmarshal signature"
			s.logger.Error(msg, zap.Error(err))
			return nil, set.Bits{}, fmt.Errorf("%s: %w", msg, err)
		}
		signatures = append(signatures, sig)
		vdrBitSet.Add(i)
	}

	aggSig, err := bls.AggregateSignatures(signatures)
	if err != nil {
		msg := "Failed to aggregate signatures"
		s.logger.Error(msg, zap.Error(err))
		return nil, set.Bits{}, fmt.Errorf("%s: %w", msg, err)
	}
	return aggSig, vdrBitSet, nil
}

func (s *SignatureAggregator) marshalRequest(
	unsignedMessage *avalancheWarp.UnsignedMessage,
	justification []byte,
	sourceSubnet ids.ID,
) ([]byte, error) {
	messageBytes, err := proto.Marshal(
		&sdk.SignatureRequest{
			Message:       unsignedMessage.Bytes(),
			Justification: justification,
		},
	)
	if err != nil {
		return nil, err
	}
	return networkP2P.PrefixMessage(
		networkP2P.ProtocolPrefix(networkP2P.SignatureRequestHandlerID),
		messageBytes,
	), nil
}

func (s *SignatureAggregator) unmarshalResponse(responseBytes []byte) (blsSignatureBuf, error) {
	// empty responses are valid and indicate the node has not seen the message
	if len(responseBytes) == 0 {
		return blsSignatureBuf{}, nil
	}
	var sigResponse sdk.SignatureResponse
	err := proto.Unmarshal(responseBytes, &sigResponse)
	if err != nil {
		return blsSignatureBuf{}, err
	}
	return blsSignatureBuf(sigResponse.Signature), nil
}<|MERGE_RESOLUTION|>--- conflicted
+++ resolved
@@ -216,19 +216,8 @@
 		// Set of underfunded L1 validator nodes
 		underfundedNodes := set.NewSet[ids.NodeID](0)
 		for _, validator := range l1Validators {
-<<<<<<< HEAD
-			s.logger.Debug(
-				"Node has balance",
-				zap.String("nodeID", validator.NodeID.String()),
-				zap.Uint64("balance", uint64(validator.Balance)),
-			)
-			if uint64(validator.Balance) <= minimumL1ValidatorBalance {
+			if uint64(validator.Balance) < minimumL1ValidatorBalance {
 				underfundedNodes.Add(validator.NodeID)
-			} else {
-=======
-			if uint64(validator.Balance) < minimumL1ValidatorBalance {
-				unfundedNodes.Add(validator.NodeID)
->>>>>>> f295b11e
 				s.logger.Debug(
 					"Node has insufficient balance",
 					zap.String("nodeID", validator.NodeID.String()),
