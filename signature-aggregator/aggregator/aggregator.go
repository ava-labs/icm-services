--- conflicted
+++ resolved
@@ -244,11 +244,7 @@
 			}
 		}
 
-<<<<<<< HEAD
 		// Only exclude a canonical validator if none of its nodes have sufficient balance
-=======
-		// Find all the canonical validators that have all their node IDs in the zeroBalanceNodes set
->>>>>>> b9d197b2
 		for i, validator := range connectedValidators.ValidatorSet.Validators {
 			exclude := true
 			for _, nodeID := range validator.NodeIDs {
