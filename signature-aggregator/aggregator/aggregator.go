--- conflicted
+++ resolved
@@ -33,6 +33,7 @@
 	"github.com/ava-labs/icm-services/peers"
 	"github.com/ava-labs/icm-services/signature-aggregator/metrics"
 	"github.com/ava-labs/icm-services/utils"
+	"github.com/ava-labs/libevm/log"
 	"github.com/cenkalti/backoff/v4"
 	"go.uber.org/zap"
 	"google.golang.org/protobuf/proto"
@@ -178,16 +179,6 @@
 	return connectedValidators, nil
 }
 
-<<<<<<< HEAD
-func validateQuorumPercentages(required, buffer uint64) error {
-	if required == 0 || required+buffer > 100 {
-		return errInvalidQuorumPercentage
-	}
-	return nil
-}
-
-func (s *SignatureAggregator) selectSigningSubnet(
-=======
 // getUnderfundedL1Nodes fetches the set of L1 nodes that are underfunded
 // It uses the underfundedL1NodeCache to avoid fetching the same data multiple times
 func (s *SignatureAggregator) getUnderfundedL1Nodes(
@@ -297,14 +288,20 @@
 	return excludedValidators, nil
 }
 
-func (s *SignatureAggregator) CreateSignedMessage(
->>>>>>> cc379084
+func validateQuorumPercentages(required, buffer uint64) error {
+	if required == 0 || required+buffer > 100 {
+		return errInvalidQuorumPercentage
+	}
+	return nil
+}
+
+func (s *SignatureAggregator) selectSigningSubnet(
 	ctx context.Context,
 	log logging.Logger,
 	unsignedMessage *avalancheWarp.UnsignedMessage,
 	inputSigningSubnet ids.ID,
-) (signingSubnet, sourceSubnet ids.ID, err error) {
-	sourceSubnet, err = s.getSubnetID(ctx, log, unsignedMessage.SourceChainID)
+) (signingSubnetID ids.ID, sourceSubnetID ids.ID, err error) {
+	sourceSubnetID, err = s.getSubnetID(ctx, log, unsignedMessage.SourceChainID)
 	if err != nil {
 		return ids.ID{}, ids.ID{}, fmt.Errorf(
 			"source message subnet not found for chainID %s",
@@ -312,90 +309,11 @@
 		)
 	}
 	if inputSigningSubnet == ids.Empty {
-		signingSubnet = sourceSubnet
+		signingSubnetID = sourceSubnetID
 	} else {
-		signingSubnet = inputSigningSubnet
-	}
-	return signingSubnet, sourceSubnet, nil
-}
-
-<<<<<<< HEAD
-func (s *SignatureAggregator) getExcludedValidators(
-	ctx context.Context,
-	log logging.Logger,
-	signingSubnet ids.ID,
-	connectedValidators *peers.ConnectedCanonicalValidators,
-	skipCache bool,
-) (set.Set[int], error) {
-	fetchL1Validators := func(subnetID ids.ID) ([]platformvm.APIL1Validator, error) {
-		return s.pChainClient.GetCurrentL1Validators(ctx, subnetID, nil, s.pChainClientOptions...)
-	}
-	l1Validators, err := s.currentL1ValidatorsCache.Get(signingSubnet, fetchL1Validators, skipCache)
-=======
-	connectedValidators, err := s.connectToQuorumValidators(ctx, log, signingSubnet, requiredQuorumPercentage, skipCache)
->>>>>>> cc379084
-	if err != nil {
-		log.Error(
-			"Failed to get L1 validators",
-			zap.String("signingSubnetID", signingSubnet.String()),
-			zap.Error(err),
-		)
-		return nil, err
-	}
-
-	underfundedNodes := set.NewSet[ids.NodeID](0)
-	for _, validator := range l1Validators {
-		if uint64(validator.Balance) < minimumL1ValidatorBalance {
-			underfundedNodes.Add(validator.NodeID)
-			log.Debug(
-				"Node has insufficient balance",
-				zap.String("nodeID", validator.NodeID.String()),
-				zap.Uint64("balance", uint64(validator.Balance)),
-			)
-		}
-	}
-
-<<<<<<< HEAD
-	excludedValidators := set.NewSet[int](0)
-	for i, validator := range connectedValidators.ValidatorSet.Validators {
-		exclude := true
-		for _, nodeID := range validator.NodeIDs {
-			if !underfundedNodes.Contains(nodeID) {
-				exclude = false
-				break
-			}
-		}
-		if exclude {
-			log.Debug(
-				"Excluding validator",
-				zap.Any("nodeIDs", validator.NodeIDs),
-			)
-			excludedValidators.Add(i)
-=======
-	// Tracks all collected signatures.
-	// For L1s, we must take care to *not* include inactive validators in the signature map.
-	// Inactive validator's stake weight still contributes to the total weight, but the verifying
-	// node will not be able to verify the aggregate signature if it includes an inactive validator.
-	signatureMap := make(map[int][bls.SignatureLen]byte)
-	var excludedValidators set.Set[int]
-
-	// Fetch L1 validators and find the node IDs with Balance < minimumL1ValidatorBalance
-	// Find the corresponding canonical validator set index for each of these, and add to the exclusion list
-	// if ALL of the node IDs for a validator have Balance < minimumL1ValidatorBalance
-	if isL1 {
-		log.Debug("Checking L1 validators for zero balance nodes")
-		excludedValidators, err = s.getExcludedValidators(ctx, log, signingSubnet, connectedValidators, skipCache)
-		if err != nil {
-			log.Error(
-				"Failed to get excluded validators",
-				zap.String("signingSubnetID", signingSubnet.String()),
-				zap.Error(err),
-			)
-			return nil, fmt.Errorf("failed to get excluded validators: %w", err)
->>>>>>> cc379084
-		}
-	}
-	return excludedValidators, nil
+		signingSubnetID = inputSigningSubnet
+	}
+	return signingSubnetID, sourceSubnetID, nil
 }
 
 func (s *SignatureAggregator) populateSignatureMapFromCache(
@@ -406,8 +324,10 @@
 	signatureMap := make(map[int][bls.SignatureLen]byte)
 	accumulatedSignatureWeight := big.NewInt(0)
 	if cachedSignatures, ok := s.signatureCache.Get(unsignedMessage.ID()); ok {
+		log.Debug("Found cached signatures", zap.Int("signatureCount", len(cachedSignatures)))
 		for i, validator := range connectedValidators.ValidatorSet.Validators {
 			cachedSignature, found := cachedSignatures[PublicKeyBytes(validator.PublicKeyBytes)]
+			// Do not include explicitly excluded validators in the aggregation
 			if found && !excludedValidators.Contains(i) {
 				signatureMap[i] = cachedSignature
 				accumulatedSignatureWeight.Add(
@@ -417,6 +337,7 @@
 			}
 		}
 	}
+	s.metrics.SignatureCacheHits.Add(float64(len(signatureMap)))
 	return signatureMap, accumulatedSignatureWeight
 }
 
@@ -436,8 +357,7 @@
 	// Query the validators with retries. On each retry, query one node per unique BLS pubkey
 	operation := func() error {
 		// Construct the AppRequest
-		// Increments by two to keep the requestID odd
-		requestID := s.currentRequestID.Add(2)
+		requestID := s.currentRequestID.Add(1)
 		outMsg, err := s.messageCreator.AppRequest(
 			unsignedMessage.SourceChainID,
 			requestID,
@@ -649,8 +569,7 @@
 		zap.Stringer("signingSubnet", signingSubnet),
 	)
 
-	// Fetch connected validators
-	connectedValidators, err := s.connectToQuorumValidators(log, signingSubnet, requiredQuorumPercentage, skipCache)
+	connectedValidators, err := s.connectToQuorumValidators(ctx, log, signingSubnet, requiredQuorumPercentage, skipCache)
 	if err != nil {
 		log.Error(
 			"Failed to fetch quorum of connected canonical validators",
@@ -660,7 +579,6 @@
 		return nil, err
 	}
 
-	// (If L1) Exclude underfunded validators
 	isL1 := false
 	if signingSubnet != constants.PrimaryNetworkID {
 		isL1, err = s.isSubnetL1(ctx, log, signingSubnet)
@@ -673,15 +591,22 @@
 	// For L1s, we must take care to *not* include inactive validators in the signature map.
 	// Inactive validator's stake weight still contributes to the total weight, but the verifying
 	// node will not be able to verify the aggregate signature if it includes an inactive validator.
-	excludedValidators := set.NewSet[int](0)
+	signatureMap := make(map[int][bls.SignatureLen]byte)
+	var excludedValidators set.Set[int]
 
 	// Fetch L1 validators and find the node IDs with Balance < minimumL1ValidatorBalance
 	// Find the corresponding canonical validator set index for each of these, and add to the exclusion list
 	// if ALL of the node IDs for a validator have Balance < minimumL1ValidatorBalance
 	if isL1 {
+		log.Debug("Checking L1 validators for zero balance nodes")
 		excludedValidators, err = s.getExcludedValidators(ctx, log, signingSubnet, connectedValidators, skipCache)
 		if err != nil {
-			return nil, err
+			log.Error(
+				"Failed to get excluded validators",
+				zap.String("signingSubnetID", signingSubnet.String()),
+				zap.Error(err),
+			)
+			return nil, fmt.Errorf("failed to get excluded validators: %w", err)
 		}
 	}
 
@@ -744,7 +669,6 @@
 		)
 		return nil, err
 	}
-
 	return signedMsg, nil
 }
 
