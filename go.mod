module github.com/ava-labs/teleporter

<<<<<<< HEAD
go 1.22.8
=======
go 1.22.7
>>>>>>> d618a68c

require (
	github.com/ava-labs/avalanchego v1.12.0-initial-poc.2
	github.com/supranational/blst v0.3.11 // indirect
)

require (
	github.com/ava-labs/awm-relayer v1.4.1-0.20241003183820-366b0dc8cea6
	github.com/ava-labs/subnet-evm v0.6.10
	github.com/ethereum/go-ethereum v1.13.14
	github.com/onsi/ginkgo/v2 v2.20.2
	github.com/onsi/gomega v1.34.2
	github.com/pkg/errors v0.9.1
	github.com/prometheus/client_golang v1.20.4
	github.com/spf13/cobra v1.8.1
	github.com/stretchr/testify v1.9.0
	go.uber.org/zap v1.27.0
	golang.org/x/tools v0.25.0
)

require (
	github.com/DataDog/zstd v1.5.2 // indirect
	github.com/NYTimes/gziphandler v1.1.1 // indirect
	github.com/VictoriaMetrics/fastcache v1.12.1 // indirect
	github.com/ava-labs/coreth v0.13.8 // indirect
	github.com/beorn7/perks v1.0.1 // indirect
	github.com/bits-and-blooms/bitset v1.10.0 // indirect
	github.com/btcsuite/btcd/btcec/v2 v2.3.2 // indirect
	github.com/btcsuite/btcd/btcutil v1.1.3 // indirect
	github.com/cenkalti/backoff/v4 v4.2.1 // indirect
	github.com/cespare/xxhash/v2 v2.3.0 // indirect
	github.com/cockroachdb/errors v1.9.1 // indirect
	github.com/cockroachdb/logtags v0.0.0-20230118201751-21c54148d20b // indirect
	github.com/cockroachdb/pebble v0.0.0-20230928194634-aa077af62593 // indirect
	github.com/cockroachdb/redact v1.1.3 // indirect
	github.com/cockroachdb/tokenbucket v0.0.0-20230807174530-cc333fc44b06 // indirect
	github.com/consensys/bavard v0.1.13 // indirect
	github.com/consensys/gnark-crypto v0.12.1 // indirect
	github.com/cpuguy83/go-md2man/v2 v2.0.4 // indirect
	github.com/crate-crypto/go-ipa v0.0.0-20231025140028-3c0104f4b233 // indirect
	github.com/crate-crypto/go-kzg-4844 v0.7.0 // indirect
	github.com/davecgh/go-spew v1.1.1 // indirect
	github.com/deckarep/golang-set/v2 v2.1.0 // indirect
	github.com/decred/dcrd/dcrec/secp256k1/v4 v4.1.0 // indirect
	github.com/dlclark/regexp2 v1.7.0 // indirect
	github.com/dop251/goja v0.0.0-20230806174421-c933cf95e127 // indirect
	github.com/ethereum/c-kzg-4844 v0.4.0 // indirect
	github.com/fjl/memsize v0.0.2 // indirect
	github.com/fsnotify/fsnotify v1.6.0 // indirect
	github.com/gballet/go-libpcsclite v0.0.0-20191108122812-4678299bea08 // indirect
	github.com/gballet/go-verkle v0.1.1-0.20231031103413-a67434b50f46 // indirect
	github.com/getsentry/sentry-go v0.18.0 // indirect
	github.com/go-cmd/cmd v1.4.1 // indirect
	github.com/go-logr/logr v1.4.2 // indirect
	github.com/go-logr/stdr v1.2.2 // indirect
	github.com/go-ole/go-ole v1.3.0 // indirect
	github.com/go-sourcemap/sourcemap v2.1.3+incompatible // indirect
	github.com/go-task/slim-sprig/v3 v3.0.0 // indirect
	github.com/gogo/protobuf v1.3.2 // indirect
	github.com/golang/snappy v0.0.5-0.20220116011046-fa5810519dcb // indirect
	github.com/google/btree v1.1.2 // indirect
	github.com/google/go-cmp v0.6.0 // indirect
	github.com/google/pprof v0.0.0-20240827171923-fa2c70bbbfe5 // indirect
	github.com/google/renameio/v2 v2.0.0 // indirect
	github.com/google/uuid v1.6.0 // indirect
	github.com/gorilla/mux v1.8.0 // indirect
	github.com/gorilla/rpc v1.2.0 // indirect
	github.com/gorilla/websocket v1.5.0 // indirect
	github.com/grpc-ecosystem/go-grpc-prometheus v1.2.0 // indirect
	github.com/grpc-ecosystem/grpc-gateway/v2 v2.18.0 // indirect
	github.com/hashicorp/go-bexpr v0.1.10 // indirect
	github.com/hashicorp/golang-lru v0.5.5-0.20210104140557-80c98217689d // indirect
	github.com/hashicorp/golang-lru/v2 v2.0.7 // indirect
	github.com/hashicorp/hcl v1.0.0 // indirect
	github.com/holiman/billy v0.0.0-20240216141850-2abb0c79d3c4 // indirect
	github.com/holiman/bloomfilter/v2 v2.0.3 // indirect
	github.com/holiman/uint256 v1.2.4 // indirect
	github.com/huin/goupnp v1.3.0 // indirect
	github.com/inconshreveable/mousetrap v1.1.0 // indirect
	github.com/jackpal/gateway v1.0.6 // indirect
	github.com/jackpal/go-nat-pmp v1.0.2 // indirect
	github.com/klauspost/compress v1.17.9 // indirect
	github.com/kr/pretty v0.3.1 // indirect
	github.com/kr/text v0.2.0 // indirect
	github.com/magiconair/properties v1.8.7 // indirect
	github.com/mattn/go-colorable v0.1.13 // indirect
	github.com/mattn/go-isatty v0.0.17 // indirect
	github.com/mattn/go-runewidth v0.0.13 // indirect
	github.com/mitchellh/mapstructure v1.5.0 // indirect
	github.com/mitchellh/pointerstructure v1.2.0 // indirect
	github.com/mmcloughlin/addchain v0.4.0 // indirect
	github.com/mr-tron/base58 v1.2.0 // indirect
	github.com/munnerz/goautoneg v0.0.0-20191010083416-a7dc8b61c822 // indirect
	github.com/nbutton23/zxcvbn-go v0.0.0-20180912185939-ae427f1e4c1d // indirect
	github.com/olekukonko/tablewriter v0.0.5 // indirect
	github.com/pelletier/go-toml/v2 v2.0.8 // indirect
	github.com/pingcap/errors v0.11.4 // indirect
	github.com/pires/go-proxyproto v0.6.2 // indirect
	github.com/pmezard/go-difflib v1.0.0 // indirect
	github.com/prometheus/client_model v0.6.1 // indirect
	github.com/prometheus/common v0.55.0 // indirect
	github.com/prometheus/procfs v0.15.1 // indirect
	github.com/rivo/uniseg v0.2.0 // indirect
	github.com/rogpeppe/go-internal v1.10.0 // indirect
	github.com/rs/cors v1.7.0 // indirect
	github.com/russross/blackfriday/v2 v2.1.0 // indirect
	github.com/shirou/gopsutil v3.21.11+incompatible // indirect
	github.com/spf13/afero v1.9.5 // indirect
	github.com/spf13/cast v1.5.1 // indirect
	github.com/spf13/jwalterweatherman v1.1.0 // indirect
	github.com/spf13/pflag v1.0.5 // indirect
	github.com/spf13/viper v1.16.0 // indirect
	github.com/status-im/keycard-go v0.2.0 // indirect
	github.com/subosito/gotenv v1.4.2 // indirect
	github.com/syndtr/goleveldb v1.0.1-0.20220614013038-64ee5596c38a // indirect
	github.com/tklauser/go-sysconf v0.3.12 // indirect
	github.com/tklauser/numcpus v0.6.1 // indirect
	github.com/tyler-smith/go-bip39 v1.1.0 // indirect
	github.com/urfave/cli/v2 v2.25.7 // indirect
	github.com/xrash/smetrics v0.0.0-20201216005158-039620a65673 // indirect
	github.com/yusufpapurcu/wmi v1.2.2 // indirect
	go.opentelemetry.io/otel v1.22.0 // indirect
	go.opentelemetry.io/otel/exporters/otlp/otlptrace v1.22.0 // indirect
	go.opentelemetry.io/otel/exporters/otlp/otlptrace/otlptracegrpc v1.22.0 // indirect
	go.opentelemetry.io/otel/exporters/otlp/otlptrace/otlptracehttp v1.22.0 // indirect
	go.opentelemetry.io/otel/metric v1.22.0 // indirect
	go.opentelemetry.io/otel/sdk v1.22.0 // indirect
	go.opentelemetry.io/otel/trace v1.22.0 // indirect
	go.opentelemetry.io/proto/otlp v1.0.0 // indirect
	go.uber.org/mock v0.4.0 // indirect
	go.uber.org/multierr v1.11.0 // indirect
	golang.org/x/crypto v0.27.0 // indirect
	golang.org/x/exp v0.0.0-20240719175910-8a7402abbf56 // indirect
	golang.org/x/mod v0.21.0 // indirect
	golang.org/x/net v0.29.0 // indirect
	golang.org/x/sync v0.8.0 // indirect
	golang.org/x/sys v0.25.0 // indirect
	golang.org/x/term v0.24.0 // indirect
	golang.org/x/text v0.18.0 // indirect
	golang.org/x/time v0.3.0 // indirect
	gonum.org/v1/gonum v0.11.0 // indirect
	google.golang.org/genproto/googleapis/api v0.0.0-20240814211410-ddb44dafa142 // indirect
	google.golang.org/genproto/googleapis/rpc v0.0.0-20240814211410-ddb44dafa142 // indirect
	google.golang.org/grpc v1.67.0 // indirect
	google.golang.org/protobuf v1.34.2 // indirect
	gopkg.in/ini.v1 v1.67.0 // indirect
	gopkg.in/natefinch/lumberjack.v2 v2.0.0 // indirect
	gopkg.in/yaml.v3 v3.0.1 // indirect
	rsc.io/tmplfunc v0.0.3 // indirect
)<|MERGE_RESOLUTION|>--- conflicted
+++ resolved
@@ -1,10 +1,6 @@
 module github.com/ava-labs/teleporter
 
-<<<<<<< HEAD
 go 1.22.8
-=======
-go 1.22.7
->>>>>>> d618a68c
 
 require (
 	github.com/ava-labs/avalanchego v1.12.0-initial-poc.2
