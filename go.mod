module github.com/ava-labs/icm-contracts

go 1.23.11

require (
	github.com/ava-labs/avalanchego v1.13.4
	github.com/supranational/blst v0.3.14 // indirect
)

require (
	github.com/ava-labs/libevm v1.13.14-0.3.0.rc.6
	github.com/ava-labs/subnet-evm v0.7.8
	github.com/onsi/ginkgo/v2 v2.23.4
	github.com/onsi/gomega v1.38.0
	github.com/pkg/errors v0.9.1
	github.com/segmentio/encoding v0.5.3
	github.com/spf13/cobra v1.9.1
	github.com/stretchr/testify v1.10.0
	go.uber.org/zap v1.27.0
	golang.org/x/tools v0.35.0
	google.golang.org/protobuf v1.36.6
)

require (
	github.com/DataDog/zstd v1.5.2 // indirect
	github.com/Microsoft/go-winio v0.6.1 // indirect
	github.com/StephenButtolph/canoto v0.17.1 // indirect
	github.com/VictoriaMetrics/fastcache v1.12.1 // indirect
	github.com/ava-labs/coreth v0.15.3-rc.5 // indirect
	github.com/ava-labs/firewood-go-ethhash/ffi v0.0.9 // indirect
	github.com/beorn7/perks v1.0.1 // indirect
	github.com/bits-and-blooms/bitset v1.10.0 // indirect
	github.com/btcsuite/btcd/btcec/v2 v2.3.2 // indirect
	github.com/btcsuite/btcd/btcutil v1.1.3 // indirect
	github.com/cenkalti/backoff/v4 v4.2.1 // indirect
	github.com/cespare/xxhash/v2 v2.3.0 // indirect
	github.com/cockroachdb/errors v1.9.1 // indirect
	github.com/cockroachdb/logtags v0.0.0-20230118201751-21c54148d20b // indirect
	github.com/cockroachdb/pebble v0.0.0-20230928194634-aa077af62593 // indirect
	github.com/cockroachdb/redact v1.1.3 // indirect
	github.com/cockroachdb/tokenbucket v0.0.0-20230807174530-cc333fc44b06 // indirect
	github.com/consensys/bavard v0.1.13 // indirect
	github.com/consensys/gnark-crypto v0.12.1 // indirect
	github.com/cpuguy83/go-md2man/v2 v2.0.6 // indirect
	github.com/crate-crypto/go-ipa v0.0.0-20231025140028-3c0104f4b233 // indirect
	github.com/crate-crypto/go-kzg-4844 v1.0.0 // indirect
	github.com/davecgh/go-spew v1.1.1 // indirect
	github.com/deckarep/golang-set/v2 v2.1.0 // indirect
	github.com/decred/dcrd/dcrec/secp256k1/v4 v4.1.0 // indirect
	github.com/dlclark/regexp2 v1.7.0 // indirect
	github.com/dop251/goja v0.0.0-20230806174421-c933cf95e127 // indirect
	github.com/emicklei/go-restful/v3 v3.11.0 // indirect
	github.com/ethereum/c-kzg-4844 v1.0.0 // indirect
	github.com/fsnotify/fsnotify v1.8.0 // indirect
	github.com/gballet/go-libpcsclite v0.0.0-20191108122812-4678299bea08 // indirect
	github.com/gballet/go-verkle v0.1.1-0.20231031103413-a67434b50f46 // indirect
	github.com/getsentry/sentry-go v0.18.0 // indirect
	github.com/go-cmd/cmd v1.4.3 // indirect
	github.com/go-logr/logr v1.4.2 // indirect
	github.com/go-logr/stdr v1.2.2 // indirect
	github.com/go-ole/go-ole v1.3.0 // indirect
	github.com/go-openapi/jsonpointer v0.19.6 // indirect
	github.com/go-openapi/jsonreference v0.20.2 // indirect
	github.com/go-openapi/swag v0.22.3 // indirect
	github.com/go-sourcemap/sourcemap v2.1.3+incompatible // indirect
	github.com/go-task/slim-sprig/v3 v3.0.0 // indirect
	github.com/go-viper/mapstructure/v2 v2.2.1 // indirect
	github.com/gofrs/flock v0.8.1 // indirect
	github.com/gogo/protobuf v1.3.2 // indirect
	github.com/golang/protobuf v1.5.4 // indirect
	github.com/golang/snappy v0.0.5-0.20220116011046-fa5810519dcb // indirect
	github.com/google/btree v1.1.2 // indirect
	github.com/google/gnostic-models v0.6.8 // indirect
	github.com/google/go-cmp v0.7.0 // indirect
	github.com/google/gofuzz v1.2.0 // indirect
	github.com/google/pprof v0.0.0-20250403155104-27863c87afa6 // indirect
	github.com/google/renameio/v2 v2.0.0 // indirect
	github.com/google/uuid v1.6.0 // indirect
	github.com/gorilla/mux v1.8.0 // indirect
	github.com/gorilla/rpc v1.2.0 // indirect
	github.com/gorilla/websocket v1.5.0 // indirect
	github.com/grpc-ecosystem/grpc-gateway/v2 v2.18.0 // indirect
	github.com/hashicorp/go-bexpr v0.1.10 // indirect
	github.com/hashicorp/golang-lru v0.5.5-0.20210104140557-80c98217689d // indirect
	github.com/holiman/billy v0.0.0-20240216141850-2abb0c79d3c4 // indirect
	github.com/holiman/bloomfilter/v2 v2.0.3 // indirect
	github.com/holiman/uint256 v1.2.4 // indirect
	github.com/huin/goupnp v1.3.0 // indirect
	github.com/imdario/mergo v0.3.16 // indirect
	github.com/inconshreveable/mousetrap v1.1.0 // indirect
	github.com/jackpal/go-nat-pmp v1.0.2 // indirect
	github.com/josharian/intern v1.0.0 // indirect
	github.com/json-iterator/go v1.1.12 // indirect
	github.com/klauspost/compress v1.18.0 // indirect
	github.com/kr/pretty v0.3.1 // indirect
	github.com/kr/text v0.2.0 // indirect
	github.com/mailru/easyjson v0.7.7 // indirect
	github.com/mattn/go-colorable v0.1.13 // indirect
	github.com/mattn/go-isatty v0.0.17 // indirect
	github.com/mattn/go-runewidth v0.0.13 // indirect
	github.com/mitchellh/mapstructure v1.5.0 // indirect
	github.com/mitchellh/pointerstructure v1.2.0 // indirect
	github.com/mmcloughlin/addchain v0.4.0 // indirect
	github.com/moby/spdystream v0.2.0 // indirect
	github.com/modern-go/concurrent v0.0.0-20180306012644-bacd9c7ef1dd // indirect
	github.com/modern-go/reflect2 v1.0.2 // indirect
	github.com/mr-tron/base58 v1.2.0 // indirect
	github.com/munnerz/goautoneg v0.0.0-20191010083416-a7dc8b61c822 // indirect
	github.com/mxk/go-flowrate v0.0.0-20140419014527-cca7078d478f // indirect
	github.com/olekukonko/tablewriter v0.0.5 // indirect
	github.com/pelletier/go-toml/v2 v2.2.3 // indirect
	github.com/pires/go-proxyproto v0.6.2 // indirect
	github.com/pmezard/go-difflib v1.0.0 // indirect
	github.com/prometheus/client_golang v1.22.0 // indirect
	github.com/prometheus/client_model v0.6.1 // indirect
	github.com/prometheus/common v0.62.0 // indirect
	github.com/prometheus/procfs v0.15.1 // indirect
	github.com/rivo/uniseg v0.2.0 // indirect
	github.com/rogpeppe/go-internal v1.12.0 // indirect
	github.com/rs/cors v1.7.0 // indirect
	github.com/russross/blackfriday/v2 v2.1.0 // indirect
<<<<<<< HEAD
	github.com/sagikazarmark/locafero v0.7.0 // indirect
=======
	github.com/segmentio/asm v1.1.3 // indirect
>>>>>>> 5351d87b
	github.com/shirou/gopsutil v3.21.11+incompatible // indirect
	github.com/sourcegraph/conc v0.3.0 // indirect
	github.com/spf13/afero v1.12.0 // indirect
	github.com/spf13/cast v1.7.1 // indirect
	github.com/spf13/pflag v1.0.6 // indirect
	github.com/spf13/viper v1.20.1 // indirect
	github.com/status-im/keycard-go v0.2.0 // indirect
	github.com/subosito/gotenv v1.6.0 // indirect
	github.com/syndtr/goleveldb v1.0.1-0.20220614013038-64ee5596c38a // indirect
	github.com/tklauser/go-sysconf v0.3.12 // indirect
	github.com/tklauser/numcpus v0.6.1 // indirect
	github.com/tyler-smith/go-bip39 v1.1.0 // indirect
	github.com/urfave/cli/v2 v2.25.7 // indirect
	github.com/xrash/smetrics v0.0.0-20201216005158-039620a65673 // indirect
	github.com/yusufpapurcu/wmi v1.2.2 // indirect
	go.opentelemetry.io/otel v1.31.0 // indirect
	go.opentelemetry.io/otel/exporters/otlp/otlptrace v1.22.0 // indirect
	go.opentelemetry.io/otel/exporters/otlp/otlptrace/otlptracegrpc v1.22.0 // indirect
	go.opentelemetry.io/otel/exporters/otlp/otlptrace/otlptracehttp v1.22.0 // indirect
	go.opentelemetry.io/otel/metric v1.31.0 // indirect
	go.opentelemetry.io/otel/sdk v1.31.0 // indirect
	go.opentelemetry.io/otel/trace v1.31.0 // indirect
	go.opentelemetry.io/proto/otlp v1.0.0 // indirect
	go.uber.org/automaxprocs v1.6.0 // indirect
	go.uber.org/mock v0.5.0 // indirect
	go.uber.org/multierr v1.11.0 // indirect
	golang.org/x/crypto v0.40.0 // indirect
	golang.org/x/exp v0.0.0-20241215155358-4a5509556b9e // indirect
	golang.org/x/mod v0.26.0 // indirect
	golang.org/x/net v0.42.0 // indirect
	golang.org/x/oauth2 v0.27.0 // indirect
	golang.org/x/sync v0.16.0 // indirect
	golang.org/x/sys v0.34.0 // indirect
	golang.org/x/term v0.33.0 // indirect
	golang.org/x/text v0.27.0 // indirect
	golang.org/x/time v0.8.0 // indirect
	gonum.org/v1/gonum v0.11.0 // indirect
	google.golang.org/genproto/googleapis/api v0.0.0-20241209162323-e6fa225c2576 // indirect
	google.golang.org/genproto/googleapis/rpc v0.0.0-20241223144023-3abc09e42ca8 // indirect
	google.golang.org/grpc v1.69.0 // indirect
	gopkg.in/inf.v0 v0.9.1 // indirect
	gopkg.in/natefinch/lumberjack.v2 v2.0.0 // indirect
	gopkg.in/yaml.v2 v2.4.0 // indirect
	gopkg.in/yaml.v3 v3.0.1 // indirect
	k8s.io/api v0.29.0 // indirect
	k8s.io/apimachinery v0.29.0 // indirect
	k8s.io/client-go v0.29.0 // indirect
	k8s.io/klog/v2 v2.110.1 // indirect
	k8s.io/kube-openapi v0.0.0-20231010175941-2dd684a91f00 // indirect
	k8s.io/utils v0.0.0-20230726121419-3b25d923346b // indirect
	rsc.io/tmplfunc v0.0.3 // indirect
	sigs.k8s.io/json v0.0.0-20221116044647-bc3834ca7abd // indirect
	sigs.k8s.io/structured-merge-diff/v4 v4.4.1 // indirect
	sigs.k8s.io/yaml v1.3.0 // indirect
)<|MERGE_RESOLUTION|>--- conflicted
+++ resolved
@@ -119,11 +119,8 @@
 	github.com/rogpeppe/go-internal v1.12.0 // indirect
 	github.com/rs/cors v1.7.0 // indirect
 	github.com/russross/blackfriday/v2 v2.1.0 // indirect
-<<<<<<< HEAD
 	github.com/sagikazarmark/locafero v0.7.0 // indirect
-=======
 	github.com/segmentio/asm v1.1.3 // indirect
->>>>>>> 5351d87b
 	github.com/shirou/gopsutil v3.21.11+incompatible // indirect
 	github.com/sourcegraph/conc v0.3.0 // indirect
 	github.com/spf13/afero v1.12.0 // indirect
