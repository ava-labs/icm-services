module github.com/ava-labs/awm-relayer

go 1.21.12

require (
	github.com/ava-labs/avalanchego v1.11.10-0.20240718133512-d9ddf0a774e1
	github.com/ava-labs/coreth v0.13.6-rc.1.0.20240718130554-0110293d1f4b
	github.com/ava-labs/subnet-evm v0.6.8-status-removal.0.20240718155830-1d577b6a5e0b
	github.com/ava-labs/teleporter v1.0.3
	github.com/aws/aws-sdk-go-v2 v1.30.0
	github.com/aws/aws-sdk-go-v2/config v1.27.9
	github.com/aws/aws-sdk-go-v2/service/kms v1.32.1
	github.com/ethereum/go-ethereum v1.13.8
	github.com/onsi/ginkgo/v2 v2.19.0
	github.com/onsi/gomega v1.33.1
	github.com/pkg/errors v0.9.1
	github.com/prometheus/client_golang v1.19.1
	github.com/redis/go-redis/v9 v9.5.1
	github.com/spf13/pflag v1.0.5
	github.com/spf13/viper v1.16.0
	github.com/stretchr/testify v1.9.0
	go.uber.org/mock v0.4.0
	go.uber.org/zap v1.27.0
	google.golang.org/grpc v1.64.0
)

require (
	github.com/aws/aws-sdk-go-v2/credentials v1.17.9 // indirect
	github.com/aws/aws-sdk-go-v2/feature/ec2/imds v1.16.0 // indirect
	github.com/aws/aws-sdk-go-v2/internal/configsources v1.3.7 // indirect
	github.com/aws/aws-sdk-go-v2/internal/endpoints/v2 v2.6.7 // indirect
	github.com/aws/aws-sdk-go-v2/internal/ini v1.8.0 // indirect
	github.com/aws/aws-sdk-go-v2/service/internal/accept-encoding v1.11.1 // indirect
	github.com/aws/aws-sdk-go-v2/service/internal/presigned-url v1.11.6 // indirect
	github.com/aws/aws-sdk-go-v2/service/sso v1.20.3 // indirect
	github.com/aws/aws-sdk-go-v2/service/ssooidc v1.23.3 // indirect
	github.com/aws/aws-sdk-go-v2/service/sts v1.28.5 // indirect
	github.com/aws/smithy-go v1.20.2 // indirect
	github.com/bits-and-blooms/bitset v1.10.0 // indirect
	github.com/cockroachdb/errors v1.9.1 // indirect
	github.com/cockroachdb/logtags v0.0.0-20230118201751-21c54148d20b // indirect
	github.com/cockroachdb/pebble v0.0.0-20230928194634-aa077af62593 // indirect
	github.com/cockroachdb/redact v1.1.3 // indirect
	github.com/cockroachdb/tokenbucket v0.0.0-20230807174530-cc333fc44b06 // indirect
	github.com/consensys/bavard v0.1.13 // indirect
	github.com/consensys/gnark-crypto v0.12.1 // indirect
	github.com/cpuguy83/go-md2man/v2 v2.0.4 // indirect
	github.com/crate-crypto/go-ipa v0.0.0-20231025140028-3c0104f4b233 // indirect
	github.com/crate-crypto/go-kzg-4844 v0.7.0 // indirect
	github.com/deckarep/golang-set/v2 v2.1.0 // indirect
	github.com/dgryski/go-rendezvous v0.0.0-20200823014737-9f7001d12a5f // indirect
	github.com/dlclark/regexp2 v1.7.0 // indirect
	github.com/dop251/goja v0.0.0-20230806174421-c933cf95e127 // indirect
	github.com/ethereum/c-kzg-4844 v0.4.0 // indirect
	github.com/fjl/memsize v0.0.0-20190710130421-bcb5799ab5e5 // indirect
	github.com/fsnotify/fsnotify v1.6.0 // indirect
	github.com/gballet/go-verkle v0.1.1-0.20231031103413-a67434b50f46 // indirect
	github.com/getsentry/sentry-go v0.18.0 // indirect
	github.com/go-cmd/cmd v1.4.1 // indirect
	github.com/go-sourcemap/sourcemap v2.1.3+incompatible // indirect
	github.com/go-task/slim-sprig/v3 v3.0.0 // indirect
	github.com/gogo/protobuf v1.3.2 // indirect
	github.com/google/go-cmp v0.6.0 // indirect
	github.com/google/pprof v0.0.0-20240424215950-a892ee059fd6 // indirect
	github.com/google/renameio/v2 v2.0.0 // indirect
	github.com/grpc-ecosystem/go-grpc-prometheus v1.2.0 // indirect
	github.com/hashicorp/go-bexpr v0.1.10 // indirect
	github.com/hashicorp/golang-lru v0.5.5-0.20210104140557-80c98217689d // indirect
	github.com/hashicorp/hcl v1.0.0 // indirect
	github.com/holiman/billy v0.0.0-20230718173358-1c7e68d277a7 // indirect
	github.com/huin/goupnp v1.3.0 // indirect
	github.com/jackpal/gateway v1.0.6 // indirect
	github.com/jackpal/go-nat-pmp v1.0.2 // indirect
	github.com/klauspost/compress v1.15.15 // indirect
	github.com/kr/pretty v0.3.1 // indirect
	github.com/kr/text v0.2.0 // indirect
	github.com/magiconair/properties v1.8.7 // indirect
	github.com/mattn/go-colorable v0.1.13 // indirect
	github.com/mattn/go-isatty v0.0.17 // indirect
	github.com/mitchellh/mapstructure v1.5.0 // indirect
	github.com/mitchellh/pointerstructure v1.2.0 // indirect
	github.com/mmcloughlin/addchain v0.4.0 // indirect
	github.com/pelletier/go-toml/v2 v2.0.8 // indirect
	github.com/rivo/uniseg v0.2.0 // indirect
	github.com/rogpeppe/go-internal v1.10.0 // indirect
	github.com/russross/blackfriday/v2 v2.1.0 // indirect
	github.com/spf13/afero v1.9.5 // indirect
	github.com/spf13/cast v1.5.1 // indirect
	github.com/spf13/jwalterweatherman v1.1.0 // indirect
	github.com/subosito/gotenv v1.4.2 // indirect
	github.com/urfave/cli/v2 v2.25.7 // indirect
	github.com/xrash/smetrics v0.0.0-20201216005158-039620a65673 // indirect
	go.opentelemetry.io/otel/metric v1.22.0 // indirect
	golang.org/x/exp v0.0.0-20231127185646-65229373498e // indirect
	golang.org/x/tools v0.21.0 // indirect
	google.golang.org/genproto/googleapis/api v0.0.0-20240318140521-94a12d6c2237 // indirect
	google.golang.org/genproto/googleapis/rpc v0.0.0-20240318140521-94a12d6c2237 // indirect
	gopkg.in/ini.v1 v1.67.0 // indirect
	rsc.io/tmplfunc v0.0.3 // indirect
)

require (
	github.com/DataDog/zstd v1.5.2 // indirect
	github.com/NYTimes/gziphandler v1.1.1 // indirect
	github.com/VictoriaMetrics/fastcache v1.12.1 // indirect
	github.com/alexliesenfeld/health v0.8.0
	github.com/beorn7/perks v1.0.1 // indirect
	github.com/btcsuite/btcd/btcec/v2 v2.3.2 // indirect
	github.com/btcsuite/btcd/btcutil v1.1.3 // indirect
	github.com/cenkalti/backoff/v4 v4.2.1 // indirect
	github.com/cespare/xxhash/v2 v2.2.0 // indirect
	github.com/davecgh/go-spew v1.1.1 // indirect
	github.com/decred/dcrd/dcrec/secp256k1/v4 v4.1.0 // indirect
	github.com/gballet/go-libpcsclite v0.0.0-20191108122812-4678299bea08 // indirect
	github.com/go-logr/logr v1.4.1 // indirect
	github.com/go-logr/stdr v1.2.2 // indirect
	github.com/go-ole/go-ole v1.2.6 // indirect
<<<<<<< HEAD
	github.com/go-stack/stack v1.8.1 // indirect
=======
>>>>>>> ec6a1c3c
	github.com/golang/snappy v0.0.5-0.20220116011046-fa5810519dcb // indirect
	github.com/google/btree v1.1.2 // indirect
	github.com/google/uuid v1.6.0 // indirect
	github.com/gorilla/mux v1.8.0 // indirect
	github.com/gorilla/rpc v1.2.0 // indirect
	github.com/gorilla/websocket v1.4.2 // indirect
	github.com/grpc-ecosystem/grpc-gateway/v2 v2.18.0 // indirect
	github.com/holiman/bloomfilter/v2 v2.0.3 // indirect
	github.com/holiman/uint256 v1.2.4 // indirect
	github.com/mattn/go-runewidth v0.0.13 // indirect
	github.com/mr-tron/base58 v1.2.0 // indirect
	github.com/nbutton23/zxcvbn-go v0.0.0-20180912185939-ae427f1e4c1d // indirect
	github.com/olekukonko/tablewriter v0.0.5 // indirect
	github.com/pires/go-proxyproto v0.6.2 // indirect
	github.com/pmezard/go-difflib v1.0.0 // indirect
	github.com/prometheus/client_model v0.5.0 // indirect
	github.com/prometheus/common v0.48.0 // indirect
	github.com/prometheus/procfs v0.12.0 // indirect
	github.com/rs/cors v1.7.0 // indirect
	github.com/shirou/gopsutil v3.21.11+incompatible // indirect
	github.com/status-im/keycard-go v0.2.0 // indirect
	github.com/supranational/blst v0.3.11 // indirect
	github.com/syndtr/goleveldb v1.0.1-0.20220614013038-64ee5596c38a // indirect
	github.com/tklauser/go-sysconf v0.3.12 // indirect
	github.com/tklauser/numcpus v0.6.1 // indirect
	github.com/tyler-smith/go-bip39 v1.1.0 // indirect
	github.com/yusufpapurcu/wmi v1.2.2 // indirect
	go.opentelemetry.io/otel v1.22.0 // indirect
	go.opentelemetry.io/otel/exporters/otlp/otlptrace v1.22.0 // indirect
	go.opentelemetry.io/otel/exporters/otlp/otlptrace/otlptracegrpc v1.22.0 // indirect
	go.opentelemetry.io/otel/exporters/otlp/otlptrace/otlptracehttp v1.22.0 // indirect
	go.opentelemetry.io/otel/sdk v1.22.0 // indirect
	go.opentelemetry.io/otel/trace v1.22.0 // indirect
	go.opentelemetry.io/proto/otlp v1.0.0 // indirect
	go.uber.org/atomic v1.11.0
	go.uber.org/multierr v1.11.0 // indirect
	golang.org/x/crypto v0.23.0 // indirect
	golang.org/x/net v0.25.0 // indirect
	golang.org/x/sync v0.7.0
	golang.org/x/sys v0.20.0 // indirect
	golang.org/x/term v0.20.0 // indirect
	golang.org/x/text v0.15.0 // indirect
	golang.org/x/time v0.3.0 // indirect
	gonum.org/v1/gonum v0.11.0 // indirect
<<<<<<< HEAD
	google.golang.org/protobuf v1.33.0
=======
	google.golang.org/grpc v1.64.0 // indirect
	google.golang.org/protobuf v1.34.2 // indirect
>>>>>>> ec6a1c3c
	gopkg.in/natefinch/lumberjack.v2 v2.0.0 // indirect
	gopkg.in/yaml.v3 v3.0.1 // indirect
)<|MERGE_RESOLUTION|>--- conflicted
+++ resolved
@@ -22,6 +22,7 @@
 	go.uber.org/mock v0.4.0
 	go.uber.org/zap v1.27.0
 	google.golang.org/grpc v1.64.0
+	google.golang.org/protobuf v1.34.2
 )
 
 require (
@@ -115,10 +116,6 @@
 	github.com/go-logr/logr v1.4.1 // indirect
 	github.com/go-logr/stdr v1.2.2 // indirect
 	github.com/go-ole/go-ole v1.2.6 // indirect
-<<<<<<< HEAD
-	github.com/go-stack/stack v1.8.1 // indirect
-=======
->>>>>>> ec6a1c3c
 	github.com/golang/snappy v0.0.5-0.20220116011046-fa5810519dcb // indirect
 	github.com/google/btree v1.1.2 // indirect
 	github.com/google/uuid v1.6.0 // indirect
@@ -163,12 +160,6 @@
 	golang.org/x/text v0.15.0 // indirect
 	golang.org/x/time v0.3.0 // indirect
 	gonum.org/v1/gonum v0.11.0 // indirect
-<<<<<<< HEAD
-	google.golang.org/protobuf v1.33.0
-=======
-	google.golang.org/grpc v1.64.0 // indirect
-	google.golang.org/protobuf v1.34.2 // indirect
->>>>>>> ec6a1c3c
 	gopkg.in/natefinch/lumberjack.v2 v2.0.0 // indirect
 	gopkg.in/yaml.v3 v3.0.1 // indirect
 )