module github.com/ava-labs/teleporter

go 1.21.12

require (
	github.com/ava-labs/avalanchego v1.11.10-0.20240718133512-d9ddf0a774e1
	github.com/supranational/blst v0.3.11 // indirect
)

require (
	github.com/ava-labs/subnet-evm v0.6.8-status-removal.0.20240718135117-a3d13a0c9366
	github.com/ethereum/go-ethereum v1.13.8
	github.com/onsi/ginkgo/v2 v2.19.1
	github.com/onsi/gomega v1.34.0
	github.com/pkg/errors v0.9.1
	github.com/spf13/cobra v1.8.1
	github.com/stretchr/testify v1.9.0
	go.uber.org/zap v1.27.0
	golang.org/x/tools v0.21.0
)

require (
	github.com/DataDog/zstd v1.5.2 // indirect
	github.com/NYTimes/gziphandler v1.1.1 // indirect
	github.com/VictoriaMetrics/fastcache v1.12.1 // indirect
	github.com/ava-labs/coreth v0.13.6-rc.1.0.20240718130554-0110293d1f4b // indirect
	github.com/beorn7/perks v1.0.1 // indirect
	github.com/bits-and-blooms/bitset v1.10.0 // indirect
	github.com/btcsuite/btcd/btcec/v2 v2.3.2 // indirect
	github.com/btcsuite/btcd/btcutil v1.1.3 // indirect
	github.com/cenkalti/backoff/v4 v4.2.1 // indirect
	github.com/cespare/xxhash/v2 v2.2.0 // indirect
	github.com/cockroachdb/errors v1.9.1 // indirect
	github.com/cockroachdb/logtags v0.0.0-20230118201751-21c54148d20b // indirect
	github.com/cockroachdb/pebble v0.0.0-20230928194634-aa077af62593 // indirect
	github.com/cockroachdb/redact v1.1.3 // indirect
	github.com/cockroachdb/tokenbucket v0.0.0-20230807174530-cc333fc44b06 // indirect
	github.com/consensys/bavard v0.1.13 // indirect
	github.com/consensys/gnark-crypto v0.12.1 // indirect
	github.com/cpuguy83/go-md2man/v2 v2.0.4 // indirect
	github.com/crate-crypto/go-ipa v0.0.0-20231025140028-3c0104f4b233 // indirect
	github.com/crate-crypto/go-kzg-4844 v0.7.0 // indirect
	github.com/davecgh/go-spew v1.1.1 // indirect
	github.com/deckarep/golang-set/v2 v2.1.0 // indirect
	github.com/decred/dcrd/dcrec/secp256k1/v4 v4.1.0 // indirect
	github.com/dlclark/regexp2 v1.7.0 // indirect
	github.com/dop251/goja v0.0.0-20230806174421-c933cf95e127 // indirect
	github.com/ethereum/c-kzg-4844 v0.4.0 // indirect
	github.com/fjl/memsize v0.0.0-20190710130421-bcb5799ab5e5 // indirect
	github.com/fsnotify/fsnotify v1.6.0 // indirect
	github.com/gballet/go-libpcsclite v0.0.0-20191108122812-4678299bea08 // indirect
	github.com/gballet/go-verkle v0.1.1-0.20231031103413-a67434b50f46 // indirect
	github.com/getsentry/sentry-go v0.18.0 // indirect
	github.com/go-cmd/cmd v1.4.1 // indirect
	github.com/go-logr/logr v1.4.2 // indirect
	github.com/go-logr/stdr v1.2.2 // indirect
	github.com/go-ole/go-ole v1.2.6 // indirect
	github.com/go-sourcemap/sourcemap v2.1.3+incompatible // indirect
	github.com/go-task/slim-sprig/v3 v3.0.0 // indirect
	github.com/gogo/protobuf v1.3.2 // indirect
	github.com/golang/protobuf v1.5.4 // indirect
	github.com/golang/snappy v0.0.5-0.20220116011046-fa5810519dcb // indirect
	github.com/google/btree v1.1.2 // indirect
	github.com/google/go-cmp v0.6.0 // indirect
	github.com/google/pprof v0.0.0-20240424215950-a892ee059fd6 // indirect
	github.com/google/renameio/v2 v2.0.0 // indirect
	github.com/google/uuid v1.6.0 // indirect
	github.com/gorilla/mux v1.8.0 // indirect
	github.com/gorilla/rpc v1.2.0 // indirect
	github.com/gorilla/websocket v1.4.2 // indirect
	github.com/grpc-ecosystem/go-grpc-prometheus v1.2.0 // indirect
	github.com/grpc-ecosystem/grpc-gateway/v2 v2.16.0 // indirect
	github.com/hashicorp/go-bexpr v0.1.10 // indirect
	github.com/hashicorp/golang-lru v0.5.5-0.20210104140557-80c98217689d // indirect
	github.com/hashicorp/hcl v1.0.0 // indirect
	github.com/holiman/billy v0.0.0-20230718173358-1c7e68d277a7 // indirect
	github.com/holiman/bloomfilter/v2 v2.0.3 // indirect
	github.com/holiman/uint256 v1.2.4 // indirect
	github.com/huin/goupnp v1.3.0 // indirect
	github.com/inconshreveable/mousetrap v1.1.0 // indirect
	github.com/jackpal/gateway v1.0.6 // indirect
	github.com/jackpal/go-nat-pmp v1.0.2 // indirect
	github.com/klauspost/compress v1.15.15 // indirect
	github.com/kr/pretty v0.3.1 // indirect
	github.com/kr/text v0.2.0 // indirect
	github.com/magiconair/properties v1.8.7 // indirect
	github.com/mattn/go-colorable v0.1.13 // indirect
	github.com/mattn/go-isatty v0.0.17 // indirect
	github.com/mattn/go-runewidth v0.0.13 // indirect
	github.com/matttproud/golang_protobuf_extensions v1.0.4 // indirect
	github.com/mitchellh/mapstructure v1.5.0 // indirect
	github.com/mitchellh/pointerstructure v1.2.0 // indirect
	github.com/mmcloughlin/addchain v0.4.0 // indirect
	github.com/mr-tron/base58 v1.2.0 // indirect
	github.com/nbutton23/zxcvbn-go v0.0.0-20180912185939-ae427f1e4c1d // indirect
	github.com/olekukonko/tablewriter v0.0.5 // indirect
	github.com/pelletier/go-toml/v2 v2.0.8 // indirect
	github.com/pires/go-proxyproto v0.6.2 // indirect
	github.com/pmezard/go-difflib v1.0.0 // indirect
	github.com/prometheus/client_golang v1.16.0 // indirect
	github.com/prometheus/client_model v0.3.0 // indirect
	github.com/prometheus/common v0.42.0 // indirect
	github.com/prometheus/procfs v0.10.1 // indirect
	github.com/rivo/uniseg v0.2.0 // indirect
	github.com/rogpeppe/go-internal v1.10.0 // indirect
	github.com/rs/cors v1.7.0 // indirect
	github.com/russross/blackfriday/v2 v2.1.0 // indirect
	github.com/shirou/gopsutil v3.21.11+incompatible // indirect
	github.com/spf13/afero v1.9.5 // indirect
	github.com/spf13/cast v1.5.1 // indirect
	github.com/spf13/jwalterweatherman v1.1.0 // indirect
	github.com/spf13/pflag v1.0.5 // indirect
	github.com/spf13/viper v1.16.0 // indirect
	github.com/status-im/keycard-go v0.2.0 // indirect
	github.com/subosito/gotenv v1.4.2 // indirect
	github.com/syndtr/goleveldb v1.0.1-0.20220614013038-64ee5596c38a // indirect
	github.com/tklauser/go-sysconf v0.3.12 // indirect
	github.com/tklauser/numcpus v0.6.1 // indirect
	github.com/tyler-smith/go-bip39 v1.1.0 // indirect
	github.com/urfave/cli/v2 v2.25.7 // indirect
	github.com/xrash/smetrics v0.0.0-20201216005158-039620a65673 // indirect
	github.com/yusufpapurcu/wmi v1.2.2 // indirect
	go.opentelemetry.io/otel v1.22.0 // indirect
	go.opentelemetry.io/otel/exporters/otlp/otlptrace v1.22.0 // indirect
	go.opentelemetry.io/otel/exporters/otlp/otlptrace/otlptracegrpc v1.22.0 // indirect
	go.opentelemetry.io/otel/exporters/otlp/otlptrace/otlptracehttp v1.22.0 // indirect
	go.opentelemetry.io/otel/metric v1.22.0 // indirect
	go.opentelemetry.io/otel/sdk v1.22.0 // indirect
	go.opentelemetry.io/otel/trace v1.22.0 // indirect
	go.opentelemetry.io/proto/otlp v1.0.0 // indirect
	go.uber.org/mock v0.4.0 // indirect
	go.uber.org/multierr v1.11.0 // indirect
	golang.org/x/crypto v0.24.0 // indirect
	golang.org/x/exp v0.0.0-20231127185646-65229373498e // indirect
<<<<<<< HEAD
	golang.org/x/mod v0.17.0 // indirect
	golang.org/x/net v0.25.0 // indirect
=======
	golang.org/x/net v0.26.0 // indirect
>>>>>>> fc7b4545
	golang.org/x/sync v0.7.0 // indirect
	golang.org/x/sys v0.21.0 // indirect
	golang.org/x/term v0.21.0 // indirect
	golang.org/x/text v0.16.0 // indirect
	golang.org/x/time v0.3.0 // indirect
<<<<<<< HEAD
=======
	golang.org/x/tools v0.21.1-0.20240508182429-e35e4ccd0d2d // indirect
>>>>>>> fc7b4545
	gonum.org/v1/gonum v0.11.0 // indirect
	google.golang.org/genproto/googleapis/api v0.0.0-20240318140521-94a12d6c2237 // indirect
	google.golang.org/genproto/googleapis/rpc v0.0.0-20240318140521-94a12d6c2237 // indirect
	google.golang.org/grpc v1.64.1 // indirect
	google.golang.org/protobuf v1.34.2 // indirect
	gopkg.in/ini.v1 v1.67.0 // indirect
	gopkg.in/natefinch/lumberjack.v2 v2.0.0 // indirect
	gopkg.in/yaml.v3 v3.0.1 // indirect
	rsc.io/tmplfunc v0.0.3 // indirect
)<|MERGE_RESOLUTION|>--- conflicted
+++ resolved
@@ -16,7 +16,7 @@
 	github.com/spf13/cobra v1.8.1
 	github.com/stretchr/testify v1.9.0
 	go.uber.org/zap v1.27.0
-	golang.org/x/tools v0.21.0
+	golang.org/x/tools v0.21.1-0.20240508182429-e35e4ccd0d2d
 )
 
 require (
@@ -132,21 +132,13 @@
 	go.uber.org/multierr v1.11.0 // indirect
 	golang.org/x/crypto v0.24.0 // indirect
 	golang.org/x/exp v0.0.0-20231127185646-65229373498e // indirect
-<<<<<<< HEAD
 	golang.org/x/mod v0.17.0 // indirect
-	golang.org/x/net v0.25.0 // indirect
-=======
 	golang.org/x/net v0.26.0 // indirect
->>>>>>> fc7b4545
 	golang.org/x/sync v0.7.0 // indirect
 	golang.org/x/sys v0.21.0 // indirect
 	golang.org/x/term v0.21.0 // indirect
 	golang.org/x/text v0.16.0 // indirect
 	golang.org/x/time v0.3.0 // indirect
-<<<<<<< HEAD
-=======
-	golang.org/x/tools v0.21.1-0.20240508182429-e35e4ccd0d2d // indirect
->>>>>>> fc7b4545
 	gonum.org/v1/gonum v0.11.0 // indirect
 	google.golang.org/genproto/googleapis/api v0.0.0-20240318140521-94a12d6c2237 // indirect
 	google.golang.org/genproto/googleapis/rpc v0.0.0-20240318140521-94a12d6c2237 // indirect
