// Copyright (C) 2023, Ava Labs, Inc. All rights reserved.
// See the file LICENSE for licensing terms.

package teleporter_test

import (
	"context"
	"flag"
	"os"
	"testing"
	"time"

	"github.com/ava-labs/avalanchego/tests/fixture/e2e"
	"github.com/ava-labs/avalanchego/utils/units"
	teleporterFlows "github.com/ava-labs/icm-services/icm-contracts/tests/flows/teleporter"
	registryFlows "github.com/ava-labs/icm-services/icm-contracts/tests/flows/teleporter/registry"
	"github.com/ava-labs/icm-services/icm-contracts/tests/network"
	"github.com/ava-labs/icm-services/icm-contracts/tests/utils"
	"github.com/ava-labs/icm-services/log"
	"github.com/onsi/ginkgo/v2"
	. "github.com/onsi/gomega"
)

const (
	warpGenesisTemplateFile = "./tests/utils/warp-genesis-template.json"

	teleporterMessengerLabel = "TeleporterMessenger"
	upgradabilityLabel       = "upgradability"
	utilsLabel               = "utils"

	teleporterRegistryAddressFile = "TeleporterRegistryAddress.json"
	validatorAddressesFile        = "ValidatorAddresses.json"
)

var (
	localNetworkInstance *network.LocalNetwork
	teleporterInfo       utils.TeleporterTestInfo
	e2eFlags             *e2e.FlagVars
)

func TestMain(m *testing.M) {
	e2eFlags = e2e.RegisterFlags()
	flag.Parse()
	os.Exit(m.Run())
}

func TestTeleporter(t *testing.T) {
	if os.Getenv("RUN_E2E") == "" {
		t.Skip("Environment variable RUN_E2E not set; skipping E2E tests")
	}

	RegisterFailHandler(ginkgo.Fail)
	ginkgo.RunSpecs(t, "Teleporter e2e test")
}

// Define the Teleporter before and after suite functions.
var _ = ginkgo.BeforeSuite(func(ctx context.Context) {
	teleporterContractAddress,
		teleporterDeployerAddress,
		teleporterDeployedByteCode := utils.TeleporterDeploymentValues()

	teleporterDeployerTransaction := utils.TeleporterDeployerTransaction()

	// Create the local network instance
	ctx, cancel := context.WithTimeout(ctx, 240*2*time.Second)
	defer cancel()

	localNetworkInstance = network.NewLocalNetwork(
		ctx,
		"teleporter-test-local-network",
		warpGenesisTemplateFile,
		[]network.L1Spec{
			{
				Name:                         "A",
				EVMChainID:                   12345,
				TeleporterContractAddress:    teleporterContractAddress,
				TeleporterDeployedBytecode:   teleporterDeployedByteCode,
				TeleporterDeployerAddress:    teleporterDeployerAddress,
				NodeCount:                    5,
				RequirePrimaryNetworkSigners: true,
			},
			{
				Name:                         "B",
				EVMChainID:                   54321,
				TeleporterContractAddress:    teleporterContractAddress,
				TeleporterDeployedBytecode:   teleporterDeployedByteCode,
				TeleporterDeployerAddress:    teleporterDeployerAddress,
				NodeCount:                    5,
				RequirePrimaryNetworkSigners: true,
			},
		},
		2,
		2,
		e2eFlags,
	)
	teleporterInfo = utils.NewTeleporterTestInfo(localNetworkInstance.GetAllL1Infos())
	log.Info("Started local network")

	// Only need to deploy Teleporter on the C-Chain since it is included in the genesis of the l1 chains.
	_, fundedKey := localNetworkInstance.GetFundedAccountInfo()
	if e2eFlags.NetworkDir() == "" {
<<<<<<< HEAD
		utils.DeployTeleporterMessenger(
=======
		teleporterInfo.DeployTeleporterMessenger(
>>>>>>> 01146acd
			ctx,
			localNetworkInstance.GetPrimaryNetworkInfo(),
			teleporterDeployerTransaction,
			teleporterDeployerAddress,
			teleporterContractAddress,
			fundedKey,
		)
		balance := 100 * units.Avax
		for _, subnet := range localNetworkInstance.GetL1Infos() {
			// Choose weights such that we can test validator churn
			localNetworkInstance.ConvertSubnet(
				ctx,
				subnet,
				utils.PoAValidatorManager,
				[]uint64{units.Schmeckle, units.Schmeckle, units.Schmeckle, units.Schmeckle, units.Schmeckle},
				[]uint64{balance, balance, balance, balance, balance},
				fundedKey,
				false,
			)
		}

		for _, l1 := range localNetworkInstance.GetAllL1Infos() {
			teleporterInfo.SetTeleporter(teleporterContractAddress, l1)
			teleporterInfo.InitializeBlockchainID(l1, fundedKey)
			teleporterInfo.DeployTeleporterRegistry(l1, fundedKey)
		}

		// Save the Teleporter registry address and validator addresses to files
		utils.SaveRegistyAddress(teleporterInfo, teleporterRegistryAddressFile)

		localNetworkInstance.SaveValidatorAddress(validatorAddressesFile)
	} else {
		// Read the Teleporter registry address from the file
		utils.SetTeleporterInfoFromFile(
			teleporterRegistryAddressFile,
			teleporterContractAddress,
			teleporterInfo,
			localNetworkInstance.GetAllL1Infos(),
		)

		// Read the validator addresses from the file
		localNetworkInstance.SetValidatorAddressFromFile(validatorAddressesFile)
	}

	log.Info("Set up ginkgo before suite")
})

var _ = ginkgo.AfterSuite(func() {
	localNetworkInstance.TearDownNetwork()
	localNetworkInstance = nil
})

var _ = ginkgo.Describe("[Teleporter integration tests]", func() {
	// Teleporter tests
	ginkgo.It("Send a message from L1 A to L1 B, and one from B to A",
		ginkgo.Label(teleporterMessengerLabel),
		func(ctx context.Context) {
			teleporterFlows.BasicSendReceive(ctx, localNetworkInstance, teleporterInfo)
		})
	ginkgo.It("Deliver to the wrong chain",
		ginkgo.Label(teleporterMessengerLabel),
		func(ctx context.Context) {
			teleporterFlows.DeliverToWrongChain(ctx, localNetworkInstance, teleporterInfo)
		})
	ginkgo.It("Deliver to non-existent contract",
		ginkgo.Label(teleporterMessengerLabel),
		func(ctx context.Context) {
			teleporterFlows.DeliverToNonExistentContract(ctx, localNetworkInstance, teleporterInfo)
		})
	ginkgo.It("Retry successful execution",
		ginkgo.Label(teleporterMessengerLabel),
		func(ctx context.Context) {
			teleporterFlows.RetrySuccessfulExecution(ctx, localNetworkInstance, teleporterInfo)
		})
	ginkgo.It("Unallowed relayer",
		ginkgo.Label(teleporterMessengerLabel),
		func(ctx context.Context) {
			teleporterFlows.UnallowedRelayer(ctx, localNetworkInstance, teleporterInfo)
		})
	ginkgo.It("Relay message twice",
		ginkgo.Label(teleporterMessengerLabel),
		func(ctx context.Context) {
			teleporterFlows.RelayMessageTwice(ctx, localNetworkInstance, teleporterInfo)
		})
	ginkgo.It("Add additional fee amount",
		ginkgo.Label(teleporterMessengerLabel),
		func(ctx context.Context) {
			teleporterFlows.AddFeeAmount(ctx, localNetworkInstance, teleporterInfo)
		})
	ginkgo.It("Send specific receipts",
		ginkgo.Label(teleporterMessengerLabel),
		func(ctx context.Context) {
			teleporterFlows.SendSpecificReceipts(ctx, localNetworkInstance, teleporterInfo)
		})
	ginkgo.It("Insufficient gas",
		ginkgo.Label(teleporterMessengerLabel),
		func(ctx context.Context) {
			teleporterFlows.InsufficientGas(ctx, localNetworkInstance, teleporterInfo)
		})
	ginkgo.It("Resubmit altered message",
		ginkgo.Label(teleporterMessengerLabel),
		func(ctx context.Context) {
			teleporterFlows.ResubmitAlteredMessage(ctx, localNetworkInstance, teleporterInfo)
		})
	ginkgo.It("Calculate Teleporter message IDs",
		ginkgo.Label(utilsLabel),
		func(ctx context.Context) {
			teleporterFlows.CalculateMessageID(ctx, localNetworkInstance, teleporterInfo)
		})
	ginkgo.It("Relayer modifies message",
		ginkgo.Label(teleporterMessengerLabel),
		func(ctx context.Context) {
			teleporterFlows.RelayerModifiesMessage(ctx, localNetworkInstance, teleporterInfo)
		})
	ginkgo.It("Validator churn",
		ginkgo.Label(teleporterMessengerLabel),
		func(ctx context.Context) {
			teleporterFlows.ValidatorChurn(ctx, localNetworkInstance, teleporterInfo)
		})

	// Teleporter Registry tests
	ginkgo.It("Teleporter registry",
		ginkgo.Label(upgradabilityLabel),
		func(ctx context.Context) {
			registryFlows.TeleporterRegistry(ctx, localNetworkInstance, teleporterInfo)
		})
	ginkgo.It("Check upgrade access",
		ginkgo.Label(upgradabilityLabel),
		func(ctx context.Context) {
			registryFlows.CheckUpgradeAccess(ctx, localNetworkInstance, teleporterInfo)
		})
	ginkgo.It("Pause and Unpause Teleporter",
		ginkgo.Label(upgradabilityLabel),
		func(ctx context.Context) {
			registryFlows.PauseTeleporter(ctx, localNetworkInstance, teleporterInfo)
		})
})<|MERGE_RESOLUTION|>--- conflicted
+++ resolved
@@ -99,11 +99,7 @@
 	// Only need to deploy Teleporter on the C-Chain since it is included in the genesis of the l1 chains.
 	_, fundedKey := localNetworkInstance.GetFundedAccountInfo()
 	if e2eFlags.NetworkDir() == "" {
-<<<<<<< HEAD
 		utils.DeployTeleporterMessenger(
-=======
-		teleporterInfo.DeployTeleporterMessenger(
->>>>>>> 01146acd
 			ctx,
 			localNetworkInstance.GetPrimaryNetworkInfo(),
 			teleporterDeployerTransaction,
