package governance_test

import (
	"context"
	"flag"
	"os"
	"testing"
	"time"

	"github.com/ava-labs/avalanchego/tests/fixture/e2e"
	governanceFlows "github.com/ava-labs/icm-services/icm-contracts/tests/flows/governance"
	localnetwork "github.com/ava-labs/icm-services/icm-contracts/tests/network"
	"github.com/ava-labs/icm-services/log"
	"github.com/onsi/ginkgo/v2"
	. "github.com/onsi/gomega"
)

const (
	warpGenesisTemplateFile = "./tests/utils/warp-genesis-template.json"
	validatorSetSigLabel    = "ValidatorSetSig"
)

var (
	LocalNetworkInstance *localnetwork.LocalNetwork
	e2eFlags             *e2e.FlagVars
)

func TestMain(m *testing.M) {
	e2eFlags = e2e.RegisterFlags()
	flag.Parse()
	os.Exit(m.Run())
}

func TestGovernance(t *testing.T) {
	if os.Getenv("RUN_E2E") == "" {
		t.Skip("Environment variable RUN_E2E not set; skipping E2E tests")
	}

	RegisterFailHandler(ginkgo.Fail)
	ginkgo.RunSpecs(t, "Governance e2e test")
}

// Define the before and after suite functions.
<<<<<<< HEAD
var _ = ginkgo.BeforeSuite(func() {
=======
var _ = ginkgo.BeforeSuite(func(ctx context.Context) {
	log.SetDefault(log.NewLogger(log.NewTerminalHandler(os.Stdout, false)))

>>>>>>> 31f831ad
	// Create the local network instance
	ctx, cancel := context.WithTimeout(ctx, 120*time.Second)
	defer cancel()
	LocalNetworkInstance = localnetwork.NewLocalNetwork(
		ctx,
		"governance-test-local-network",
		warpGenesisTemplateFile,
		[]localnetwork.L1Spec{
			{
				Name:       "A",
				EVMChainID: 12345,
				NodeCount:  2,
			},
			{
				Name:       "B",
				EVMChainID: 54321,
				NodeCount:  2,
			},
		},
		2,
		2,
		e2eFlags,
	)
	log.Info("Started local network")
})

var _ = ginkgo.AfterSuite(func() {
	LocalNetworkInstance.TearDownNetwork()
	LocalNetworkInstance = nil
})

var _ = ginkgo.Describe("[Governance integration tests]", func() {
	// Governance tests
	ginkgo.It("Deliver ValidatorSetSig signed message",
		ginkgo.Label(validatorSetSigLabel),
		func(ctx context.Context) {
			governanceFlows.ValidatorSetSig(ctx, LocalNetworkInstance)
		})
})<|MERGE_RESOLUTION|>--- conflicted
+++ resolved
@@ -41,13 +41,7 @@
 }
 
 // Define the before and after suite functions.
-<<<<<<< HEAD
-var _ = ginkgo.BeforeSuite(func() {
-=======
 var _ = ginkgo.BeforeSuite(func(ctx context.Context) {
-	log.SetDefault(log.NewLogger(log.NewTerminalHandler(os.Stdout, false)))
-
->>>>>>> 31f831ad
 	// Create the local network instance
 	ctx, cancel := context.WithTimeout(ctx, 120*time.Second)
 	defer cancel()
