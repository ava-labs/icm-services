--- conflicted
+++ resolved
@@ -191,15 +191,10 @@
 	}
 
 	for i, testCase := range testCases {
-<<<<<<< HEAD
 		t.Run(fmt.Sprintf("test_%d", i), func(t *testing.T) {
-			res := testCase.s.GetNodeWSEndpoint()
-			require.Equal(t, testCase.expectedResult, res)
+			require.Equal(t, testCase.expectedWsResult, testCase.s.GetNodeWSEndpoint())
+			require.Equal(t, testCase.expectedRpcResult, testCase.s.GetNodeRPCEndpoint())
 		})
-=======
-		assert.Equal(t, testCase.expectedWsResult, testCase.s.GetNodeWSEndpoint(), fmt.Sprintf("test case %d failed", i))
-		assert.Equal(t, testCase.expectedRpcResult, testCase.s.GetNodeRPCEndpoint(), fmt.Sprintf("test case %d failed", i))
->>>>>>> c997e816
 	}
 }
 
