--- conflicted
+++ resolved
@@ -18,12 +18,6 @@
 // Valid configuration objects to be used by tests in external packages
 var (
 	TestValidConfig = Config{
-<<<<<<< HEAD
-		LogLevel:               "info",
-		PChainAPIURL:           "http://test.avax.network",
-		InfoAPIURL:             "http://test.avax.network",
-		DBWriteIntervalSeconds: 1,
-=======
 		LogLevel: "info",
 		PChainAPI: &APIConfig{
 			BaseURL: "http://test.avax.network",
@@ -34,7 +28,7 @@
 		InfoAPI: &APIConfig{
 			BaseURL: "http://test.avax.network",
 		},
->>>>>>> 366a137e
+		DBWriteIntervalSeconds: 1,
 		SourceBlockchains: []*SourceBlockchain{
 			{
 				RPCEndpoint:  fmt.Sprintf("http://test.avax.network/ext/bc/%s/rpc", testBlockchainID),
