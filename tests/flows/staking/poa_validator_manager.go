--- conflicted
+++ resolved
@@ -120,38 +120,7 @@
 		)
 		Expect(err).ShouldNot(BeNil())
 
-<<<<<<< HEAD
-		receipt := utils.InitializeEndPoAValidation(
-			ownerKey,
-			subnetAInfo,
-			validatorManager,
-			validationID,
-		)
-		validatorRemovalEvent, err := utils.GetEventFromLogs(
-			receipt.Logs,
-			validatorManager.ParseValidatorRemovalInitialized,
-		)
-		Expect(err).Should(BeNil())
-		Expect(validatorRemovalEvent.ValidationID[:]).Should(Equal(validationID[:]))
-		Expect(validatorRemovalEvent.Weight.Uint64()).Should(Equal(weight))
-
-		// Gather subnet-evm Warp signatures for the SetSubnetValidatorWeightMessage & relay to the P-Chain
-		// (Sending to the P-Chain will be skipped for now)
-		signedWarpMessage := network.ConstructSignedWarpMessage(context.Background(), receipt, subnetAInfo, pChainInfo)
-		Expect(err).Should(BeNil())
-
-		// Validate the Warp message, (this will be done on the P-Chain in the future)
-		utils.ValidateSetSubnetValidatorWeightMessage(signedWarpMessage, validationID, 0, 1)
-
-		// Construct a SubnetValidatorRegistrationMessage Warp message from the P-Chain
-		registrationSignedMessage := utils.ConstructSubnetValidatorRegistrationMessage(
-			validationID,
-			false,
-			subnetAInfo,
-			pChainInfo,
-=======
 		utils.InitializeAndCompleteEndPoAValidation(
->>>>>>> 643c9e37
 			network,
 			signatureAggregator,
 			ownerKey,
@@ -162,6 +131,7 @@
 			validatorManagerAddress,
 			validationID,
 			weight,
+			1,
 		)
 	}
 }