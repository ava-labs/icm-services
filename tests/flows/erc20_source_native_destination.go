package flows

import (
	"context"
	"math/big"

	"github.com/ava-labs/subnet-evm/accounts/abi/bind"
	erc20source "github.com/ava-labs/teleporter-token-bridge/abi-bindings/go/ERC20Source"
	nativetokendestination "github.com/ava-labs/teleporter-token-bridge/abi-bindings/go/NativeTokenDestination"
	"github.com/ava-labs/teleporter-token-bridge/tests/utils"
	"github.com/ava-labs/teleporter/tests/interfaces"
	teleporterUtils "github.com/ava-labs/teleporter/tests/utils"
	"github.com/ethereum/go-ethereum/crypto"
	. "github.com/onsi/gomega"
)

/**
 * Deploy a ERC20 token source on the primary network
 * Deploys NativeDestination to Subnet A and Subnet B
 * Bridges C-Chain example ERC20 tokens to Subnet A as Subnet A's native token
 * Bridge back tokens from Subnet A to C-Chain
 */
func ERC20SourceNativeDestination(network interfaces.Network) {
	cChainInfo := network.GetPrimaryNetworkInfo()
	subnetAInfo, _ := teleporterUtils.GetTwoSubnets(network)
	fundedAddress, fundedKey := network.GetFundedAccountInfo()

	ctx := context.Background()

	// Deploy an ExampleERC20 on subnet A as the source token to be bridged
	sourceTokenAddress, sourceToken := teleporterUtils.DeployExampleERC20(
		ctx,
		fundedKey,
		cChainInfo,
	)

	// Create an ERC20Source for bridging the source token
	erc20SourceAddress, erc20Source := utils.DeployERC20Source(
		ctx,
		fundedKey,
		cChainInfo,
		fundedAddress,
		sourceTokenAddress,
	)

	// Deploy a NativeTokenDestination to Subnet A
	nativeTokenDestinationAddressA, nativeTokenDestinationA := utils.DeployNativeTokenDestination(
		ctx,
		subnetAInfo,
		"SUBA",
		fundedAddress,
		cChainInfo.BlockchainID,
		erc20SourceAddress,
		initialReserveImbalance,
		decimalsShift,
		multiplyOnDestination,
		burnedFeesReportingRewardPercentage,
	)

	collateralAmount := utils.RegisterTokenDestinationOnSource(
		ctx,
		network,
		cChainInfo,
		erc20SourceAddress,
		subnetAInfo,
		nativeTokenDestinationAddressA,
		initialReserveImbalance,
		utils.GetTokenMultiplier(decimalsShift),
		multiplyOnDestination,
	)

	utils.AddCollateralToERC20Source(
		ctx,
		cChainInfo,
		erc20Source,
		erc20SourceAddress,
		sourceToken,
		subnetAInfo.BlockchainID,
		nativeTokenDestinationAddressA,
		collateralAmount,
		fundedKey,
	)

	// Generate new recipient to receive bridged tokens
	recipientKey, err := crypto.GenerateKey()
	recipientKey.ECDH()
	Expect(err).Should(BeNil())
	recipientAddress := crypto.PubkeyToAddress(recipientKey.PublicKey)

	// Send tokens from C-Chain to Subnet A
	input := erc20source.SendTokensInput{
		DestinationBlockchainID:  subnetAInfo.BlockchainID,
		DestinationBridgeAddress: nativeTokenDestinationAddressA,
		Recipient:                recipientAddress,
		FeeTokenAddress:          sourceTokenAddress,
		PrimaryFee:               big.NewInt(1e18),
		SecondaryFee:             big.NewInt(0),
		RequiredGasLimit:         utils.DefaultNativeTokenRequiredGasLimit,
	}

	amount := big.NewInt(0).Mul(big.NewInt(1e18), big.NewInt(10))
	receipt, bridgedAmount := utils.SendERC20Source(
		ctx,
		cChainInfo,
		erc20Source,
		erc20SourceAddress,
		sourceToken,
		input,
		amount,
		fundedKey,
	)

	// Relay the message to subnet A and check for a native token mint withdrawal
	network.RelayMessage(
		ctx,
		receipt,
		cChainInfo,
		subnetAInfo,
		true,
	)

	// Verify the recipient received the tokens
	teleporterUtils.CheckBalance(ctx, recipientAddress, bridgedAmount, subnetAInfo.RPCClient)

	// Send back to the source chain and check that ERC20Source received the tokens
	input_A := nativetokendestination.SendTokensInput{
		DestinationBlockchainID:  cChainInfo.BlockchainID,
		DestinationBridgeAddress: erc20SourceAddress,
		Recipient:                recipientAddress,
		FeeTokenAddress:          nativeTokenDestinationAddressA,
		PrimaryFee:               big.NewInt(1e10),
		SecondaryFee:             big.NewInt(0),
		RequiredGasLimit:         utils.DefaultNativeTokenRequiredGasLimit,
	}
	// Send half of the received amount to account for gas expenses
	amountToSendA := new(big.Int).Div(bridgedAmount, big.NewInt(2))
	receipt, bridgedAmount = utils.SendNativeTokenDestination(
		ctx,
		subnetAInfo,
		nativeTokenDestinationA,
		nativeTokenDestinationAddressA,
		input_A,
<<<<<<< HEAD
		teleporterUtils.BigIntSub(amountToSend, input_A.PrimaryFee),
=======
		amountToSendA,
>>>>>>> 1c89c724
		recipientKey,
	)

	receipt = network.RelayMessage(
		ctx,
		receipt,
		subnetAInfo,
		cChainInfo,
		true,
	)

	// Check that the recipient received the tokens
	scaledAmount := utils.RemoveTokenScaling(tokenMultiplier, multiplyOnDestination, bridgedAmount)
	utils.CheckERC20SourceWithdrawal(
		ctx,
		erc20SourceAddress,
		sourceToken,
		receipt,
		recipientAddress,
		scaledAmount,
	)

	// Check that the recipient received the tokens
	balance, err := sourceToken.BalanceOf(&bind.CallOpts{}, recipientAddress)
	Expect(err).Should(BeNil())
	Expect(balance).Should(Equal(scaledAmount))
}<|MERGE_RESOLUTION|>--- conflicted
+++ resolved
@@ -140,11 +140,7 @@
 		nativeTokenDestinationA,
 		nativeTokenDestinationAddressA,
 		input_A,
-<<<<<<< HEAD
-		teleporterUtils.BigIntSub(amountToSend, input_A.PrimaryFee),
-=======
 		amountToSendA,
->>>>>>> 1c89c724
 		recipientKey,
 	)
 
