package ictt

import (
	"context"
	"math/big"

	"github.com/ava-labs/subnet-evm/accounts/abi/bind"
	erc20tokenhome "github.com/ava-labs/teleporter/abi-bindings/go/ictt/TokenHome/ERC20TokenHome"
	erc20tokenhomeupgradeable "github.com/ava-labs/teleporter/abi-bindings/go/ictt/TokenHome/ERC20TokenHomeUpgradeable"
	erc20tokenremote "github.com/ava-labs/teleporter/abi-bindings/go/ictt/TokenRemote/ERC20TokenRemote"
	localnetwork "github.com/ava-labs/teleporter/tests/network"
	"github.com/ava-labs/teleporter/tests/utils"
	"github.com/ethereum/go-ethereum/crypto"
	. "github.com/onsi/gomega"
)

/**
 * Deploy an upgradeable ERC20TokenHome on the primary network
 * Deploys a transparent upgradeable proxy that uses the ERC20TokenHome logic contract
 * Deploys a proxy admin contract to manage the upgradeable proxy
 * Deploy an ERC20TokenRemote to L1 A
 * Transfers example erc20 tokens from the primary network to L1 A
 * Deploy a new ERC20TokenHome logic contract on the primary network
 * Upgrade the transparent upgradeable proxy to use the new logic contract
 * Transfer tokens from L1 A back to the primary network
 * Check that the transfer was successful, and expected balances are correct
 */

func TransparentUpgradeableProxy(network *localnetwork.LocalNetwork, teleporter utils.TeleporterTestInfo) {
	cChainInfo := network.GetPrimaryNetworkInfo()
	L1AInfo, _ := network.GetTwoL1s()
	fundedAddress, fundedKey := network.GetFundedAccountInfo()

	ctx := context.Background()

	// Deploy an ExampleERC20 on the primary network as the token to be transferred
	exampleERC20Address, exampleERC20 := utils.DeployExampleERC20Decimals(
		ctx,
		fundedKey,
		cChainInfo,
		erc20TokenHomeDecimals,
	)

	tokenName, err := exampleERC20.Name(&bind.CallOpts{})
	Expect(err).Should(BeNil())
	tokenSymbol, err := exampleERC20.Symbol(&bind.CallOpts{})
	Expect(err).Should(BeNil())
	tokenDecimals, err := exampleERC20.Decimals(&bind.CallOpts{})
	Expect(err).Should(BeNil())

	opts, err := bind.NewKeyedTransactorWithChainID(
		fundedKey,
		cChainInfo.EVMChainID,
	)
	Expect(err).Should(BeNil())
	implAddress, tx, _, err := erc20tokenhomeupgradeable.DeployERC20TokenHomeUpgradeable(
		opts,
		cChainInfo.RPCClient,
		uint8(1),
	)
	Expect(err).Should(BeNil())
	utils.WaitForTransactionSuccess(ctx, cChainInfo, tx.Hash())

	// Deploy a TransparentUpgradeableProxy contract on primary network for the ERC20TokenHome logic contract
	erc20TokenHomeAddress, proxyAdmin, erc20TokenHome := utils.DeployTransparentUpgradeableProxy(
		ctx,
		cChainInfo,
		fundedKey,
		implAddress,
		erc20tokenhome.NewERC20TokenHome,
	)

	tx, err = erc20TokenHome.Initialize(
		opts,
		teleporter.TeleporterRegistryAddress(cChainInfo),
		fundedAddress,
		big.NewInt(1),
		exampleERC20Address,
		tokenDecimals,
	)
	Expect(err).Should(BeNil())
	utils.WaitForTransactionSuccess(ctx, cChainInfo, tx.Hash())

	// Deploy the ERC20TokenRemote contract on L1 A
	erc20TokenRemoteAddress, erc20TokenRemote := utils.DeployERC20TokenRemote(
		ctx,
		teleporter,
		fundedKey,
		L1AInfo,
		fundedAddress,
		cChainInfo.BlockchainID,
		erc20TokenHomeAddress,
		tokenDecimals,
		tokenName,
		tokenSymbol,
		tokenDecimals,
	)

	utils.RegisterERC20TokenRemoteOnHome(
		ctx,
		teleporter,
		cChainInfo,
		erc20TokenHomeAddress,
		L1AInfo,
		erc20TokenRemoteAddress,
		fundedKey,
	)

	// Send a transfer from primary network to L1 A
	// Generate new recipient to receive transferred tokens
	recipientKey, err := crypto.GenerateKey()
	Expect(err).Should(BeNil())
	recipientAddress := crypto.PubkeyToAddress(recipientKey.PublicKey)

	input := erc20tokenhome.SendTokensInput{
		DestinationBlockchainID:            L1AInfo.BlockchainID,
		DestinationTokenTransferrerAddress: erc20TokenRemoteAddress,
		Recipient:                          recipientAddress,
		PrimaryFeeTokenAddress:             exampleERC20Address,
		PrimaryFee:                         big.NewInt(1e18),
		SecondaryFee:                       big.NewInt(0),
		RequiredGasLimit:                   utils.DefaultERC20RequiredGas,
	}
	amount := new(big.Int).Mul(big.NewInt(1e18), big.NewInt(13))

	receipt, transferredAmount := utils.SendERC20TokenHome(
		ctx,
		cChainInfo,
		erc20TokenHome,
		erc20TokenHomeAddress,
		exampleERC20,
		input,
		amount,
		fundedKey,
	)

	// Check that the transfer was successful, and expected balances are correct
	receipt = teleporter.RelayTeleporterMessage(
		ctx,
		receipt,
		cChainInfo,
		L1AInfo,
		true,
		fundedKey,
	)

	utils.CheckERC20TokenRemoteWithdrawal(
		ctx,
		erc20TokenRemote,
		receipt,
		recipientAddress,
		transferredAmount,
	)

	// Check that the recipient received the tokens
	balance, err := erc20TokenRemote.BalanceOf(&bind.CallOpts{}, recipientAddress)
	Expect(err).Should(BeNil())
	Expect(balance).Should(Equal(transferredAmount))

	// Deploy a new ERC20TokenHome logic contract on primary network
	newLogic, tx, _, err := erc20tokenhomeupgradeable.DeployERC20TokenHomeUpgradeable(
		opts,
		cChainInfo.RPCClient,
		uint8(1),
	)
	Expect(err).Should(BeNil())
	utils.WaitForTransactionSuccess(ctx, cChainInfo, tx.Hash())

	// Upgrade the TransparentUpgradeableProxy contract to use the new logic contract
	tx, err = proxyAdmin.UpgradeAndCall(opts, erc20TokenHomeAddress, newLogic, []byte{})
	Expect(err).Should(BeNil())
	utils.WaitForTransactionSuccess(ctx, cChainInfo, tx.Hash())

<<<<<<< HEAD
	// Send a transfer from L1 A back to primary network
	teleporterUtils.SendNativeTransfer(
=======
	// Send a transfer from Subnet A back to primary network
	utils.SendNativeTransfer(
>>>>>>> 3f342056
		ctx,
		L1AInfo,
		fundedKey,
		recipientAddress,
		big.NewInt(1e18),
	)
	inputB := erc20tokenremote.SendTokensInput{
		DestinationBlockchainID:            cChainInfo.BlockchainID,
		DestinationTokenTransferrerAddress: erc20TokenHomeAddress,
		Recipient:                          recipientAddress,
		PrimaryFeeTokenAddress:             erc20TokenRemoteAddress,
		PrimaryFee:                         big.NewInt(1e10),
		SecondaryFee:                       big.NewInt(0),
		RequiredGasLimit:                   utils.DefaultERC20RequiredGas,
	}

	receipt, transferredAmount = utils.SendERC20TokenRemote(
		ctx,
		L1AInfo,
		erc20TokenRemote,
		erc20TokenRemoteAddress,
		inputB,
		utils.BigIntSub(transferredAmount, inputB.PrimaryFee),
		recipientKey,
	)

	receipt = teleporter.RelayTeleporterMessage(
		ctx,
		receipt,
		L1AInfo,
		cChainInfo,
		true,
		fundedKey,
	)

	// Check that the transfer was successful, and expected balances are correct
	utils.CheckERC20TokenHomeWithdrawal(
		ctx,
		erc20TokenHomeAddress,
		exampleERC20,
		receipt,
		recipientAddress,
		transferredAmount,
	)

	// Check that the recipient received the tokens
	balance, err = exampleERC20.BalanceOf(&bind.CallOpts{}, recipientAddress)
	Expect(err).Should(BeNil())
	Expect(balance).Should(Equal(transferredAmount))
}<|MERGE_RESOLUTION|>--- conflicted
+++ resolved
@@ -28,7 +28,7 @@
 
 func TransparentUpgradeableProxy(network *localnetwork.LocalNetwork, teleporter utils.TeleporterTestInfo) {
 	cChainInfo := network.GetPrimaryNetworkInfo()
-	L1AInfo, _ := network.GetTwoL1s()
+	l1AInfo, _ := network.GetTwoL1s()
 	fundedAddress, fundedKey := network.GetFundedAccountInfo()
 
 	ctx := context.Background()
@@ -86,7 +86,7 @@
 		ctx,
 		teleporter,
 		fundedKey,
-		L1AInfo,
+		l1AInfo,
 		fundedAddress,
 		cChainInfo.BlockchainID,
 		erc20TokenHomeAddress,
@@ -101,7 +101,7 @@
 		teleporter,
 		cChainInfo,
 		erc20TokenHomeAddress,
-		L1AInfo,
+		l1AInfo,
 		erc20TokenRemoteAddress,
 		fundedKey,
 	)
@@ -113,7 +113,7 @@
 	recipientAddress := crypto.PubkeyToAddress(recipientKey.PublicKey)
 
 	input := erc20tokenhome.SendTokensInput{
-		DestinationBlockchainID:            L1AInfo.BlockchainID,
+		DestinationBlockchainID:            l1AInfo.BlockchainID,
 		DestinationTokenTransferrerAddress: erc20TokenRemoteAddress,
 		Recipient:                          recipientAddress,
 		PrimaryFeeTokenAddress:             exampleERC20Address,
@@ -139,7 +139,7 @@
 		ctx,
 		receipt,
 		cChainInfo,
-		L1AInfo,
+		l1AInfo,
 		true,
 		fundedKey,
 	)
@@ -171,15 +171,10 @@
 	Expect(err).Should(BeNil())
 	utils.WaitForTransactionSuccess(ctx, cChainInfo, tx.Hash())
 
-<<<<<<< HEAD
 	// Send a transfer from L1 A back to primary network
-	teleporterUtils.SendNativeTransfer(
-=======
-	// Send a transfer from Subnet A back to primary network
 	utils.SendNativeTransfer(
->>>>>>> 3f342056
-		ctx,
-		L1AInfo,
+		ctx,
+		l1AInfo,
 		fundedKey,
 		recipientAddress,
 		big.NewInt(1e18),
@@ -196,7 +191,7 @@
 
 	receipt, transferredAmount = utils.SendERC20TokenRemote(
 		ctx,
-		L1AInfo,
+		l1AInfo,
 		erc20TokenRemote,
 		erc20TokenRemoteAddress,
 		inputB,
@@ -207,7 +202,7 @@
 	receipt = teleporter.RelayTeleporterMessage(
 		ctx,
 		receipt,
-		L1AInfo,
+		l1AInfo,
 		cChainInfo,
 		true,
 		fundedKey,
