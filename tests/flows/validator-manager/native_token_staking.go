--- conflicted
+++ resolved
@@ -39,37 +39,28 @@
 	_, fundedKey := network.GetFundedAccountInfo()
 	pChainInfo := utils.GetPChainInfo(cChainInfo)
 
-<<<<<<< HEAD
-=======
+	ctx := context.Background()
+
+	nodes, initialValidationIDs, _ := network.ConvertSubnet(
+		ctx,
+		l1AInfo,
+		utils.NativeTokenStakingManager,
+		[]uint64{units.Schmeckle, 1000 * units.Schmeckle}, // Choose weights to avoid validator churn limits
+		fundedKey,
+		false,
+	)
+	stakingManagerAddress := network.GetValidatorManager(l1AInfo.SubnetID)
+	nativeStakingManager, err := nativetokenstakingmanager.NewNativeTokenStakingManager(
+		stakingManagerAddress,
+		l1AInfo.RPCClient,
+	)
+	Expect(err).Should(BeNil())
+	utils.AddNativeMinterAdmin(ctx, l1AInfo, fundedKey, stakingManagerAddress)
+
 	signatureAggregator := utils.NewSignatureAggregator(
 		cChainInfo.NodeURIs[0],
 		[]ids.ID{
 			l1AInfo.SubnetID,
-		},
-	)
->>>>>>> 2afc96d8
-	ctx := context.Background()
-
-	nodes, initialValidationIDs, _ := network.ConvertSubnet(
-		ctx,
-		l1AInfo,
-		utils.NativeTokenStakingManager,
-		[]uint64{units.Schmeckle, 1000 * units.Schmeckle}, // Choose weights to avoid validator churn limits
-		fundedKey,
-		false,
-	)
-	stakingManagerAddress := network.GetValidatorManager(l1AInfo.SubnetID)
-	nativeStakingManager, err := nativetokenstakingmanager.NewNativeTokenStakingManager(
-		stakingManagerAddress,
-		l1AInfo.RPCClient,
-	)
-	Expect(err).Should(BeNil())
-	utils.AddNativeMinterAdmin(ctx, l1AInfo, fundedKey, stakingManagerAddress)
-
-	signatureAggregator := utils.NewSignatureAggregator(
-		cChainInfo.NodeURIs[0],
-		[]ids.ID{
-			l1AInfo.L1ID,
 		},
 	)
 	defer signatureAggregator.Shutdown()
