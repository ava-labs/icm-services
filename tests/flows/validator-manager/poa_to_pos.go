--- conflicted
+++ resolved
@@ -43,16 +43,6 @@
 	_, fundedKey := network.GetFundedAccountInfo()
 	pChainInfo := utils.GetPChainInfo(cChainInfo)
 
-<<<<<<< HEAD
-=======
-	signatureAggregator := utils.NewSignatureAggregator(
-		cChainInfo.NodeURIs[0],
-		[]ids.ID{
-			l1AInfo.SubnetID,
-		},
-	)
-
->>>>>>> 2afc96d8
 	// Generate random address to be the owner address
 	ownerKey, err := crypto.GenerateKey()
 	Expect(err).Should(BeNil())
@@ -86,7 +76,7 @@
 	signatureAggregator := utils.NewSignatureAggregator(
 		cChainInfo.NodeURIs[0],
 		[]ids.ID{
-			l1AInfo.L1ID,
+			l1AInfo.SubnetID,
 		},
 	)
 	defer signatureAggregator.Shutdown()
