--- conflicted
+++ resolved
@@ -253,13 +253,10 @@
 		expiry,
 		nodes[0],
 		1,
-<<<<<<< HEAD
 		false,
 		time.Time{},
-=======
-		network.GetPChainWallet(),
-		network.GetNetworkID(),
->>>>>>> 877bb365
+		network.GetPChainWallet(),
+		network.GetNetworkID(),
 	)
 
 	expiry2 := uint64(time.Now().Add(24 * time.Hour).Unix())
@@ -291,12 +288,9 @@
 		expiry2,
 		nodes[0],
 		1,
-<<<<<<< HEAD
 		true,
 		validatorStartTime,
-=======
-		network.GetPChainWallet(),
-		network.GetNetworkID(),
->>>>>>> 877bb365
+		network.GetPChainWallet(),
+		network.GetNetworkID(),
 	)
 }