--- conflicted
+++ resolved
@@ -41,16 +41,12 @@
 		"destinationBlockchainID", l1BInfo.BlockchainID,
 	)
 	receipt, teleporterMessageID := utils.SendCrossChainMessageAndWaitForAcceptance(
-<<<<<<< HEAD
-		ctx, teleporter.TeleporterMessenger(l1AInfo), l1AInfo, l1BInfo, sendCrossChainMessageInput, fundedKey,
-=======
 		ctx,
-		teleporter.TeleporterMessenger(subnetAInfo),
-		subnetAInfo,
-		subnetBInfo,
+		teleporter.TeleporterMessenger(l1AInfo),
+		l1AInfo,
+		l1BInfo,
 		sendCrossChainMessageInput,
 		fundedKey,
->>>>>>> 790ccce8
 	)
 
 	aggregator := network.GetSignatureAggregator()
@@ -59,20 +55,16 @@
 	//
 	// Relay the message to the destination
 	//
-<<<<<<< HEAD
-	teleporter.RelayTeleporterMessage(ctx, receipt, l1AInfo, l1BInfo, true, fundedKey)
-=======
 	teleporter.RelayTeleporterMessage(
 		ctx,
 		receipt,
-		subnetAInfo,
-		subnetBInfo,
+		l1AInfo,
+		l1BInfo,
 		true,
 		fundedKey,
 		nil,
 		aggregator,
 	)
->>>>>>> 790ccce8
 
 	//
 	// Check Teleporter message received on the destination
@@ -88,18 +80,14 @@
 	// Attempt to send the same message again, should fail
 	//
 	log.Info("Relaying the same Teleporter message again on the destination")
-<<<<<<< HEAD
-	teleporter.RelayTeleporterMessage(ctx, receipt, l1AInfo, l1BInfo, false, fundedKey)
-=======
 	teleporter.RelayTeleporterMessage(
 		ctx,
 		receipt,
-		subnetAInfo,
-		subnetBInfo,
+		l1AInfo,
+		l1BInfo,
 		false,
 		fundedKey,
 		nil,
 		aggregator,
 	)
->>>>>>> 790ccce8
 }