--- conflicted
+++ resolved
@@ -92,20 +92,16 @@
 	defer aggregator.Shutdown()
 
 	log.Info("Relaying the message to the destination")
-<<<<<<< HEAD
-	receipt = teleporter.RelayTeleporterMessage(ctx, receipt, l1AInfo, l1BInfo, true, fundedKey)
-=======
 	receipt = teleporter.RelayTeleporterMessage(
 		ctx,
 		receipt,
-		subnetAInfo,
-		subnetBInfo,
+		l1AInfo,
+		l1BInfo,
 		true,
 		fundedKey,
 		nil,
 		aggregator,
 	)
->>>>>>> 790ccce8
 	receiveEvent, err :=
 		utils.GetEventFromLogs(receipt.Logs, teleporter.TeleporterMessenger(l1AInfo).ParseReceiveCrossChainMessage)
 	Expect(err).Should(BeNil())
