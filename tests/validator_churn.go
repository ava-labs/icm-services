--- conflicted
+++ resolved
@@ -70,11 +70,7 @@
 	log.Info("Adding nodes to the validator set")
 	startingNodeId := len(subnets)*5 + 1
 	var nodesToAdd []string
-<<<<<<< HEAD
-	for i := 16; i <= 20; i++ {
-=======
 	for i := startingNodeId; i < startingNodeId+5; i++ {
->>>>>>> 3a8c4d42
 		n := fmt.Sprintf("node%d-bls", i)
 		nodesToAdd = append(nodesToAdd, n)
 	}
