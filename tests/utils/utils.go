--- conflicted
+++ resolved
@@ -318,13 +318,8 @@
 	teleporterContractAddress common.Address,
 	fundedAddress common.Address,
 	fundedKey *ecdsa.PrivateKey,
-<<<<<<< HEAD
 	subnetInfo SubnetTestInfo,
-=======
-	rpcClient ethclient.Client,
-	chainID *big.Int,
 	alterMessage bool,
->>>>>>> c0935211
 ) *types.Transaction {
 	// Construct the transaction to send the Warp message to the destination chain
 	log.Info("Constructing transaction for the destination chain")
