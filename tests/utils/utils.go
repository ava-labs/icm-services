// Copyright (C) 2023, Ava Labs, Inc. All rights reserved.
// See the file LICENSE for licensing terms.

package utils

import (
	"context"
	"crypto/ecdsa"
	"fmt"
	"math/big"
	"strconv"
	"strings"
	"time"

	"github.com/ava-labs/avalanchego/ids"
	avalancheWarp "github.com/ava-labs/avalanchego/vms/platformvm/warp"
	"github.com/ava-labs/subnet-evm/accounts/abi/bind"
	"github.com/ava-labs/subnet-evm/core/types"
	"github.com/ava-labs/subnet-evm/ethclient"
	"github.com/ava-labs/subnet-evm/params"
<<<<<<< HEAD
	predicateutils "github.com/ava-labs/subnet-evm/utils/predicate"
=======
	predicateutils "github.com/ava-labs/subnet-evm/predicate"
	"github.com/ava-labs/subnet-evm/tests/utils"
	"github.com/ava-labs/subnet-evm/tests/utils/runner"
>>>>>>> eea4d631
	"github.com/ava-labs/subnet-evm/x/warp"
	teleportermessenger "github.com/ava-labs/teleporter/abi-bindings/go/Teleporter/TeleporterMessenger"
	gasUtils "github.com/ava-labs/teleporter/utils/gas-utils"
	"github.com/ethereum/go-ethereum/common"
	"github.com/ethereum/go-ethereum/log"
	. "github.com/onsi/gomega"
)

var (
	NativeTransferGas                     uint64 = 21_000
	DefaultTeleporterTransactionGas       uint64 = 300_000
	DefaultTeleporterTransactionGasFeeCap        = big.NewInt(225 * params.GWei)
	DefaultTeleporterTransactionGasTipCap        = big.NewInt(params.GWei)
	DefaultTeleporterTransactionValue            = common.Big0
)

//
// Test utility functions
//

// Subscribes to new heads, sends a tx, and waits for the new head to appear
// Returns the new head
func SendTransactionAndWaitForAcceptance(
	ctx context.Context,
	wsClient ethclient.Client,
	rpcClient ethclient.Client,
	tx *types.Transaction,
	expectSuccess bool) *types.Receipt {

	err := rpcClient.SendTransaction(ctx, tx)
	Expect(err).Should(BeNil())

	// Wait for the transaction to be accepted
	receipt, err := bind.WaitMined(ctx, rpcClient, tx)
	Expect(err).Should(BeNil())
	if expectSuccess {
		Expect(receipt.Status).Should(Equal(types.ReceiptStatusSuccessful))
	} else {
		Expect(receipt.Status).Should(Equal(types.ReceiptStatusFailed))
	}

	return receipt
}

func SendCrossChainMessageAndWaitForAcceptance(
	ctx context.Context,
	source SubnetTestInfo,
	destination SubnetTestInfo,
	input teleportermessenger.TeleporterMessageInput,
	fundedAddress common.Address,
	fundedKey *ecdsa.PrivateKey,
	transactor *teleportermessenger.TeleporterMessenger,
) (*types.Receipt, *big.Int) {
	opts := CreateTransactorOpts(ctx, source, fundedAddress, fundedKey)

	// Send a transaction to the Teleporter contract
	txn, err := transactor.SendCrossChainMessage(opts, input)
	Expect(err).Should(BeNil())

	// Wait for the transaction to be accepted
	receipt, err := bind.WaitMined(ctx, source.ChainRPCClient, txn)
	Expect(err).Should(BeNil())
	Expect(receipt.Status).Should(Equal(types.ReceiptStatusSuccessful))

	// Check the transaction logs for the SendCrossChainMessage event emitted by the Teleporter contract
	event, err := GetSendEventFromLogs(receipt.Logs, transactor)
	Expect(err).Should(BeNil())
	Expect(event.DestinationChainID[:]).Should(Equal(destination.BlockchainID[:]))

	log.Info("Sending SendCrossChainMessage transaction on source chain",
		"sourceChainID", source.BlockchainID,
		"destinationChainID", destination.BlockchainID,
		"txHash", txn.Hash())

	return receipt, event.Message.MessageID
}

func SendAddFeeAmountAndWaitForAcceptance(
	ctx context.Context,
	source SubnetTestInfo,
	destination SubnetTestInfo,
	messageID *big.Int,
	amount *big.Int,
	feeContractAddress common.Address,
	fundedAddress common.Address,
	fundedKey *ecdsa.PrivateKey,
	transactor *teleportermessenger.TeleporterMessenger,
) *types.Receipt {
	opts := CreateTransactorOpts(ctx, source, fundedAddress, fundedKey)

	txn, err := transactor.AddFeeAmount(opts, destination.BlockchainID, messageID, feeContractAddress, amount)
	Expect(err).Should(BeNil())
	receipt, err := bind.WaitMined(ctx, source.ChainRPCClient, txn)
	Expect(err).Should(BeNil())
	Expect(receipt.Status).Should(Equal(types.ReceiptStatusSuccessful))

	addFeeAmountEvent, err := GetAddFeeAmountEventFromLogs(receipt.Logs, transactor)
	Expect(err).Should(BeNil())
	Expect(addFeeAmountEvent.MessageID).Should(Equal(messageID))
	Expect(addFeeAmountEvent.DestinationChainID[:]).Should(Equal(destination.BlockchainID[:]))

	log.Info("Send AddFeeAmount transaction on source chain",
		"messageID", messageID,
		"sourceChainID", source.BlockchainID,
		"destinationChainID", destination.BlockchainID)

	return receipt
}

func SendSpecifiedReceiptsAndWaitForAcceptance(
	ctx context.Context,
	originChainID ids.ID,
	source SubnetTestInfo,
	messageIDs []*big.Int,
	feeInfo teleportermessenger.TeleporterFeeInfo,
	allowedRelayerAddresses []common.Address,
	fundedAddress common.Address,
	fundedKey *ecdsa.PrivateKey,
	transactor *teleportermessenger.TeleporterMessenger,
) (*types.Receipt, *big.Int) {
	opts := CreateTransactorOpts(ctx, source, fundedAddress, fundedKey)

	txn, err := transactor.SendSpecifiedReceipts(opts, originChainID, messageIDs, feeInfo, allowedRelayerAddresses)
	Expect(err).Should(BeNil())

	receipt, err := bind.WaitMined(ctx, source.ChainRPCClient, txn)
	Expect(err).Should(BeNil())
	Expect(receipt.Status).Should(Equal(types.ReceiptStatusSuccessful))

	// Check the transaction logs for the SendCrossChainMessage event emitted by the Teleporter contract
	event, err := GetSendEventFromLogs(receipt.Logs, transactor)
	Expect(err).Should(BeNil())
	Expect(event.DestinationChainID[:]).Should(Equal(originChainID[:]))

	log.Info("Sending SendSpecifiedReceipts transaction",
		"originChainID", originChainID,
		"txHash", txn.Hash())

	return receipt, event.Message.MessageID
}

func HttpToWebsocketURI(uri string, blockchainID string) string {
	return fmt.Sprintf("ws://%s/ext/bc/%s/ws", strings.TrimPrefix(uri, "http://"), blockchainID)
}

func HttpToRPCURI(uri string, blockchainID string) string {
	return fmt.Sprintf("http://%s/ext/bc/%s/rpc", strings.TrimPrefix(uri, "http://"), blockchainID)
}

// Get the host and port from a URI. The URI should be in the format http://host:port or https://host:port
func GetURIHostAndPort(uri string) (string, uint32, error) {
	// At a minimum uri should have http:// of 7 characters
	Expect(len(uri)).Should(BeNumerically(">", 7))
	if uri[:7] == "http://" {
		uri = uri[7:]
	} else if uri[:8] == "https://" {
		uri = uri[8:]
	} else {
		return "", 0, fmt.Errorf("invalid uri: %s", uri)
	}

	// Split the uri into host and port
	hostAndPort := strings.Split(uri, ":")
	Expect(len(hostAndPort)).Should(Equal(2))

	// Parse the port
	port, err := strconv.ParseUint(hostAndPort[1], 10, 32)
	if err != nil {
		return "", 0, fmt.Errorf("failed to parse port: %w", err)
	}

	return hostAndPort[0], uint32(port), nil
}

//
// Transaction creation functions
//

func CreateTransactorOpts(ctx context.Context, subnet SubnetTestInfo, fundedAddress common.Address, fundedKey *ecdsa.PrivateKey) *bind.TransactOpts {
	// set up parameters
	transactor, err := bind.NewKeyedTransactorWithChainID(
		fundedKey, subnet.ChainIDInt)
	Expect(err).Should(BeNil())

	gasFeeCap, gasTipCap, nonce := CalculateTxParams(ctx, subnet.ChainRPCClient, fundedAddress)

	transactor.From = fundedAddress
	transactor.Nonce = new(big.Int).SetUint64(nonce)
	transactor.GasTipCap = gasTipCap
	transactor.GasFeeCap = gasFeeCap

	return transactor
}

// Constructs a transaction to call sendCrossChainMessage
// Returns the signed transaction.
func CreateSendCrossChainMessageTransaction(
	ctx context.Context,
	source SubnetTestInfo,
	input teleportermessenger.TeleporterMessageInput,
	fundedAddress common.Address,
	fundedKey *ecdsa.PrivateKey,
	teleporterContractAddress common.Address,
) *types.Transaction {
	data, err := teleportermessenger.PackSendCrossChainMessage(input)
	Expect(err).Should(BeNil())

	gasFeeCap, gasTipCap, nonce := CalculateTxParams(ctx, source.ChainRPCClient, fundedAddress)

	// Send a transaction to the Teleporter contract
	tx := types.NewTx(&types.DynamicFeeTx{
		ChainID:   source.ChainIDInt,
		Nonce:     nonce,
		To:        &teleporterContractAddress,
		Gas:       DefaultTeleporterTransactionGas,
		GasFeeCap: gasFeeCap,
		GasTipCap: gasTipCap,
		Value:     DefaultTeleporterTransactionValue,
		Data:      data,
	})

	return SignTransaction(tx, fundedKey, source.ChainIDInt)
}

func CreateRetryMessageExecutionTransaction(
	ctx context.Context,
	subnetInfo SubnetTestInfo,
	originChainID ids.ID,
	message teleportermessenger.TeleporterMessage,
	fundedAddress common.Address,
	fundedKey *ecdsa.PrivateKey,
	teleporterContractAddress common.Address,
) *types.Transaction {
	teleporterABI, err := teleportermessenger.TeleporterMessengerMetaData.GetAbi()
	Expect(err).Should(BeNil())

	data, err := teleporterABI.Pack("retryMessageExecution", originChainID, message)
	Expect(err).Should(BeNil())

	gasLimit, err := gasUtils.CalculateReceiveMessageGasLimit(10, message.RequiredGasLimit) // TODO: replace with actual number of signers
	Expect(err).Should(BeNil())

	gasFeeCap, gasTipCap, nonce := CalculateTxParams(ctx, subnetInfo.ChainRPCClient, fundedAddress)

	// Send a transaction to the Teleporter contract
	tx := types.NewTx(&types.DynamicFeeTx{
		ChainID:   subnetInfo.ChainIDInt,
		Nonce:     nonce,
		To:        &teleporterContractAddress,
		Gas:       gasLimit,
		GasFeeCap: gasFeeCap,
		GasTipCap: gasTipCap,
		Value:     DefaultTeleporterTransactionValue,
		Data:      data,
	})

	return SignTransaction(tx, fundedKey, subnetInfo.ChainIDInt)
}

// Constructs a transaction to call receiveCrossChainMessage
// Returns the signed transaction.
func CreateReceiveCrossChainMessageTransaction(
	ctx context.Context,
	warpMessageBytes []byte,
	requiredGasLimit *big.Int,
	teleporterContractAddress common.Address,
	fundedAddress common.Address,
	fundedKey *ecdsa.PrivateKey,
	rpcClient ethclient.Client,
	chainID *big.Int,
) *types.Transaction {
	// Construct the transaction to send the Warp message to the destination chain
	log.Info("Constructing transaction for the destination chain")
	signedMessage, err := avalancheWarp.ParseMessage(warpMessageBytes)
	Expect(err).Should(BeNil())

	numSigners, err := signedMessage.Signature.NumSigners()
	Expect(err).Should(BeNil())

	gasLimit, err := gasUtils.CalculateReceiveMessageGasLimit(numSigners, requiredGasLimit)
	Expect(err).Should(BeNil())

	callData, err := teleportermessenger.PackReceiveCrossChainMessage(0, fundedAddress)
	Expect(err).Should(BeNil())

	gasFeeCap, gasTipCap, nonce := CalculateTxParams(ctx, rpcClient, fundedAddress)

	destinationTx := predicateutils.NewPredicateTx(
		chainID,
		nonce,
		&teleporterContractAddress,
		gasLimit,
		gasFeeCap,
		gasTipCap,
		big.NewInt(0),
		callData,
		types.AccessList{},
		warp.ContractAddress,
		signedMessage.Bytes(),
	)

	return SignTransaction(destinationTx, fundedKey, chainID)
}

func CreateNativeTransferTransaction(
	ctx context.Context,
	network SubnetTestInfo,
	fromAddress common.Address,
	fromKey *ecdsa.PrivateKey,
	recipient common.Address,
	amount *big.Int,
) *types.Transaction {
	gasFeeCap, gasTipCap, nonce := CalculateTxParams(ctx, network.ChainRPCClient, fromAddress)

	tx := types.NewTx(&types.DynamicFeeTx{
		ChainID:   network.ChainIDInt,
		Nonce:     nonce,
		To:        &recipient,
		Gas:       NativeTransferGas,
		GasFeeCap: gasFeeCap,
		GasTipCap: gasTipCap,
		Value:     amount,
	})

	return SignTransaction(tx, fundedKey, network.ChainIDInt)
}

func WaitForTransaction(ctx context.Context, txHash common.Hash, client ethclient.Client) *types.Receipt {
	cctx, cancel := context.WithTimeout(ctx, 10*time.Second)
	defer cancel()

	// Loop until we find the transaction or time out
	for {
		receipt, err := client.TransactionReceipt(cctx, txHash)
		if err == nil {
			return receipt
		} else {
			log.Info("Waiting for transaction", "hash", txHash.Hex())
			time.Sleep(200 * time.Millisecond)
		}
	}
}

<<<<<<< HEAD
//
// Event getters
//
=======
// Constructs the aggregate signature, packs the Teleporter message, and relays to the destination
// Returns the receipt on the destination chain
func RelayMessage(
	ctx context.Context,
	sourceBlockHash common.Hash,
	sourceBlockNumber *big.Int,
	source SubnetTestInfo,
	destination SubnetTestInfo,
) *types.Receipt {
	log.Info("Fetching relevant warp logs from the newly produced block")
	logs, err := source.ChainWSClient.FilterLogs(ctx, interfaces.FilterQuery{
		BlockHash: &sourceBlockHash,
		Addresses: []common.Address{warp.Module.Address},
	})
	Expect(err).Should(BeNil())
	Expect(len(logs)).Should(Equal(1))

	// Check for relevant warp log from subscription and ensure that it matches
	// the log extracted from the last block.
	txLog := logs[0]
	log.Info("Parsing logData as unsigned warp message")
	unsignedMsg, err := warp.UnpackSendWarpEventDataToMessage(txLog.Data)
	Expect(err).Should(BeNil())

	// Set local variables for the duration of the test
	unsignedWarpMessageID := unsignedMsg.ID()
	unsignedWarpMsg := unsignedMsg
	log.Info("Parsed unsignedWarpMsg", "unsignedWarpMessageID", unsignedWarpMessageID, "unsignedWarpMessage", unsignedWarpMsg)

	// Loop over each client on chain A to ensure they all have time to accept the block.
	// Note: if we did not confirm this here, the next stage could be racy since it assumes every node
	// has accepted the block.
	WaitForAllValidatorsToAcceptBlock(ctx, source.ChainNodeURIs, source.BlockchainID, sourceBlockNumber.Uint64())

	// Get the aggregate signature for the Warp message
	log.Info("Fetching aggregate signature from the source chain validators")
	warpClient, err := warpBackend.NewClient(source.ChainNodeURIs[0], source.BlockchainID.String())
	Expect(err).Should(BeNil())
	signedWarpMessageBytes, err := warpClient.GetMessageAggregateSignature(ctx, unsignedWarpMessageID, params.WarpQuorumDenominator)
	Expect(err).Should(BeNil())

	// Construct the transaction to send the Warp message to the destination chain
	signedTx := CreateReceiveCrossChainMessageTransaction(
		ctx,
		signedWarpMessageBytes,
		big.NewInt(1),
		teleporterContractAddress,
		fundedAddress,
		fundedKey,
		destination.ChainWSClient,
		destination.ChainIDInt,
	)

	log.Info("Sending transaction to destination chain")
	receipt := SendTransactionAndWaitForAcceptance(ctx, destination.ChainWSClient, signedTx)

	bind, err := teleportermessenger.NewTeleporterMessenger(teleporterContractAddress, source.ChainWSClient)
	Expect(err).Should(BeNil())
	// Check the transaction logs for the ReceiveCrossChainMessage event emitted by the Teleporter contract
	event, err := GetReceiveEventFromLogs(receipt.Logs, bind)
	Expect(err).Should(BeNil())
	Expect(event.OriginChainID[:]).Should(Equal(source.BlockchainID[:]))
	return nil
}
>>>>>>> eea4d631

func GetReceiveEventFromLogs(logs []*types.Log, bind *teleportermessenger.TeleporterMessenger) (*teleportermessenger.TeleporterMessengerReceiveCrossChainMessage, error) {
	for _, log := range logs {
		event, err := bind.ParseReceiveCrossChainMessage(*log)
		if err == nil {
			return event, nil

		}
	}
	return nil, fmt.Errorf("failed to find ReceiveCrossChainMessage event in receipt logs")
}

func GetMessageExecutionFailedFromLogs(logs []*types.Log, bind *teleportermessenger.TeleporterMessenger) (*teleportermessenger.TeleporterMessengerMessageExecutionFailed, error) {
	for _, log := range logs {
		event, err := bind.ParseMessageExecutionFailed(*log)
		if err == nil {
			return event, nil

		}
	}
	return nil, fmt.Errorf("failed to find MessageExecutionFailed event in receipt logs")
}

func GetSendEventFromLogs(logs []*types.Log, bind *teleportermessenger.TeleporterMessenger) (*teleportermessenger.TeleporterMessengerSendCrossChainMessage, error) {
	for _, log := range logs {
		event, err := bind.ParseSendCrossChainMessage(*log)
		if err == nil {
			return event, nil

		}
	}
	return nil, fmt.Errorf("failed to find SendCrossChainMessage event in receipt logs")
}

func GetAddFeeAmountEventFromLogs(logs []*types.Log, bind *teleportermessenger.TeleporterMessenger) (*teleportermessenger.TeleporterMessengerAddFeeAmount, error) {
	for _, log := range logs {
		event, err := bind.ParseAddFeeAmount(*log)
		if err == nil {
			return event, nil

		}
	}
	return nil, fmt.Errorf("failed to find AddFeeAmount event in receipt logs")
}

//
// Unexported functions
//

// Signs a transaction using the provided key for the specified chainID
func SignTransaction(tx *types.Transaction, key *ecdsa.PrivateKey, chainID *big.Int) *types.Transaction {
	txSigner := types.LatestSignerForChainID(chainID)
	signedTx, err := types.SignTx(tx, txSigner, key)
	Expect(err).Should(BeNil())

	return signedTx
}

// Returns the gasFeeCap, gasTipCap, and nonce the be used when constructing a transaction from fundedAddress
func CalculateTxParams(ctx context.Context, rpcClient ethclient.Client, fundedAddress common.Address) (*big.Int, *big.Int, uint64) {
	baseFee, err := rpcClient.EstimateBaseFee(ctx)
	Expect(err).Should(BeNil())

	gasTipCap, err := rpcClient.SuggestGasTipCap(ctx)
	Expect(err).Should(BeNil())

	nonce, err := rpcClient.NonceAt(ctx, fundedAddress, nil)
	Expect(err).Should(BeNil())

	gasFeeCap := baseFee.Mul(baseFee, big.NewInt(2))
	gasFeeCap.Add(gasFeeCap, big.NewInt(2500000000))

	return gasFeeCap, gasTipCap, nonce
}<|MERGE_RESOLUTION|>--- conflicted
+++ resolved
@@ -18,13 +18,7 @@
 	"github.com/ava-labs/subnet-evm/core/types"
 	"github.com/ava-labs/subnet-evm/ethclient"
 	"github.com/ava-labs/subnet-evm/params"
-<<<<<<< HEAD
-	predicateutils "github.com/ava-labs/subnet-evm/utils/predicate"
-=======
 	predicateutils "github.com/ava-labs/subnet-evm/predicate"
-	"github.com/ava-labs/subnet-evm/tests/utils"
-	"github.com/ava-labs/subnet-evm/tests/utils/runner"
->>>>>>> eea4d631
 	"github.com/ava-labs/subnet-evm/x/warp"
 	teleportermessenger "github.com/ava-labs/teleporter/abi-bindings/go/Teleporter/TeleporterMessenger"
 	gasUtils "github.com/ava-labs/teleporter/utils/gas-utils"
@@ -368,76 +362,9 @@
 	}
 }
 
-<<<<<<< HEAD
 //
 // Event getters
 //
-=======
-// Constructs the aggregate signature, packs the Teleporter message, and relays to the destination
-// Returns the receipt on the destination chain
-func RelayMessage(
-	ctx context.Context,
-	sourceBlockHash common.Hash,
-	sourceBlockNumber *big.Int,
-	source SubnetTestInfo,
-	destination SubnetTestInfo,
-) *types.Receipt {
-	log.Info("Fetching relevant warp logs from the newly produced block")
-	logs, err := source.ChainWSClient.FilterLogs(ctx, interfaces.FilterQuery{
-		BlockHash: &sourceBlockHash,
-		Addresses: []common.Address{warp.Module.Address},
-	})
-	Expect(err).Should(BeNil())
-	Expect(len(logs)).Should(Equal(1))
-
-	// Check for relevant warp log from subscription and ensure that it matches
-	// the log extracted from the last block.
-	txLog := logs[0]
-	log.Info("Parsing logData as unsigned warp message")
-	unsignedMsg, err := warp.UnpackSendWarpEventDataToMessage(txLog.Data)
-	Expect(err).Should(BeNil())
-
-	// Set local variables for the duration of the test
-	unsignedWarpMessageID := unsignedMsg.ID()
-	unsignedWarpMsg := unsignedMsg
-	log.Info("Parsed unsignedWarpMsg", "unsignedWarpMessageID", unsignedWarpMessageID, "unsignedWarpMessage", unsignedWarpMsg)
-
-	// Loop over each client on chain A to ensure they all have time to accept the block.
-	// Note: if we did not confirm this here, the next stage could be racy since it assumes every node
-	// has accepted the block.
-	WaitForAllValidatorsToAcceptBlock(ctx, source.ChainNodeURIs, source.BlockchainID, sourceBlockNumber.Uint64())
-
-	// Get the aggregate signature for the Warp message
-	log.Info("Fetching aggregate signature from the source chain validators")
-	warpClient, err := warpBackend.NewClient(source.ChainNodeURIs[0], source.BlockchainID.String())
-	Expect(err).Should(BeNil())
-	signedWarpMessageBytes, err := warpClient.GetMessageAggregateSignature(ctx, unsignedWarpMessageID, params.WarpQuorumDenominator)
-	Expect(err).Should(BeNil())
-
-	// Construct the transaction to send the Warp message to the destination chain
-	signedTx := CreateReceiveCrossChainMessageTransaction(
-		ctx,
-		signedWarpMessageBytes,
-		big.NewInt(1),
-		teleporterContractAddress,
-		fundedAddress,
-		fundedKey,
-		destination.ChainWSClient,
-		destination.ChainIDInt,
-	)
-
-	log.Info("Sending transaction to destination chain")
-	receipt := SendTransactionAndWaitForAcceptance(ctx, destination.ChainWSClient, signedTx)
-
-	bind, err := teleportermessenger.NewTeleporterMessenger(teleporterContractAddress, source.ChainWSClient)
-	Expect(err).Should(BeNil())
-	// Check the transaction logs for the ReceiveCrossChainMessage event emitted by the Teleporter contract
-	event, err := GetReceiveEventFromLogs(receipt.Logs, bind)
-	Expect(err).Should(BeNil())
-	Expect(event.OriginChainID[:]).Should(Equal(source.BlockchainID[:]))
-	return nil
-}
->>>>>>> eea4d631
 
 func GetReceiveEventFromLogs(logs []*types.Log, bind *teleportermessenger.TeleporterMessenger) (*teleportermessenger.TeleporterMessengerReceiveCrossChainMessage, error) {
 	for _, log := range logs {
