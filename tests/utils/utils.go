--- conflicted
+++ resolved
@@ -50,63 +50,6 @@
 // Test utility functions
 //
 
-<<<<<<< HEAD
-// Subscribes to new heads, sends a tx, and waits for the new head to appear
-// Returns the new head
-func SendTransactionAndWaitForAcceptance(
-	ctx context.Context,
-	subnetInfo interfaces.SubnetTestInfo,
-	tx *types.Transaction,
-	expectSuccess bool) *types.Receipt {
-	err := subnetInfo.RPCClient.SendTransaction(ctx, tx)
-	Expect(err).Should(BeNil())
-
-	// Wait for the transaction to be accepted
-	receipt, err := bind.WaitMined(ctx, subnetInfo.RPCClient, tx)
-	Expect(err).Should(BeNil())
-	if expectSuccess {
-		Expect(receipt.Status).Should(Equal(types.ReceiptStatusSuccessful))
-	} else {
-		Expect(receipt.Status).Should(Equal(types.ReceiptStatusFailed))
-	}
-
-	return receipt
-}
-
-func SendCrossChainMessageAndWaitForAcceptance(
-	ctx context.Context,
-	source interfaces.SubnetTestInfo,
-	destination interfaces.SubnetTestInfo,
-	input teleportermessenger.TeleporterMessageInput,
-	senderKey *ecdsa.PrivateKey,
-	// transactor *teleportermessenger.TeleporterMessenger,
-) (*types.Receipt, ids.ID) {
-	opts, err := bind.NewKeyedTransactorWithChainID(senderKey, source.EVMChainID)
-	Expect(err).Should(BeNil())
-
-	// Send a transaction to the Teleporter contract
-	txn, err := source.TeleporterMessenger.SendCrossChainMessage(opts, input)
-	Expect(err).Should(BeNil())
-
-	// Wait for the transaction to be accepted
-	receipt, err := bind.WaitMined(ctx, source.RPCClient, txn)
-	Expect(err).Should(BeNil())
-	Expect(receipt.Status).Should(Equal(types.ReceiptStatusSuccessful))
-
-	// Check the transaction logs for the SendCrossChainMessage event emitted by the Teleporter contract
-	event, err := GetEventFromLogs(receipt.Logs, source.TeleporterMessenger.ParseSendCrossChainMessage)
-	Expect(err).Should(BeNil())
-
-	log.Info("Sending SendCrossChainMessage transaction on source chain",
-		"sourceChainID", source.BlockchainID,
-		"destinationChainID", destination.BlockchainID,
-		"txHash", txn.Hash())
-
-	return receipt, event.Message.MessageID
-}
-
-=======
->>>>>>> 552ea590
 func SendAddFeeAmountAndWaitForAcceptance(
 	ctx context.Context,
 	source interfaces.SubnetTestInfo,
@@ -213,12 +156,8 @@
 	feeInfo teleportermessenger.TeleporterFeeInfo,
 	allowedRelayerAddresses []common.Address,
 	senderKey *ecdsa.PrivateKey,
-<<<<<<< HEAD
 	// transactor *teleportermessenger.TeleporterMessenger,
 ) (*types.Receipt, ids.ID) {
-=======
-) (*types.Receipt, *big.Int) {
->>>>>>> 552ea590
 	opts, err := bind.NewKeyedTransactorWithChainID(senderKey, source.EVMChainID)
 	Expect(err).Should(BeNil())
 
@@ -444,7 +383,7 @@
 	destination interfaces.SubnetTestInfo,
 	input teleportermessenger.TeleporterMessageInput,
 	senderKey *ecdsa.PrivateKey,
-) (*types.Receipt, *big.Int) {
+) (*types.Receipt, ids.ID) {
 	opts, err := bind.NewKeyedTransactorWithChainID(senderKey, source.EVMChainID)
 	Expect(err).Should(BeNil())
 
