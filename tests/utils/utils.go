--- conflicted
+++ resolved
@@ -415,18 +415,16 @@
 	relayerCleanup, readyChan := RunRelayerExecutable(ctx, relayerConfigPath)
 	defer relayerCleanup()
 
-<<<<<<< HEAD
 	// Wait for relayer to start up
 	WaitForChannelClose(readyChan, 15*time.Second)
 
 	log.Info("Waiting for a new block confirmation on the destination")
 	<-newHeads
-=======
+
 	log.Info("Waiting for Teleporter message delivery")
 	err = utils.WaitTeleporterMessageDelivered(ctx, destinationSubnetInfo.TeleporterMessenger, id3)
 	Expect(err).Should(BeNil())
 
->>>>>>> 7b4c07fd
 	delivered1, err := destinationSubnetInfo.TeleporterMessenger.MessageReceived(
 		&bind.CallOpts{}, id1,
 	)
