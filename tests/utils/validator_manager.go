package utils

import (
	"context"
	"crypto/ecdsa"
	"crypto/sha256"
	"encoding/binary"
	"fmt"
	"log"
	"math/big"
	"reflect"
	"time"

	"github.com/ava-labs/avalanchego/ids"
	"github.com/ava-labs/avalanchego/proto/pb/platformvm"
	"github.com/ava-labs/avalanchego/utils/crypto/bls"
	"github.com/ava-labs/avalanchego/utils/formatting/address"
	"github.com/ava-labs/avalanchego/utils/units"
	"github.com/ava-labs/avalanchego/vms/components/avax"
	"github.com/ava-labs/avalanchego/vms/platformvm/stakeable"
	avalancheWarp "github.com/ava-labs/avalanchego/vms/platformvm/warp"
	warpMessage "github.com/ava-labs/avalanchego/vms/platformvm/warp/message"
	warpPayload "github.com/ava-labs/avalanchego/vms/platformvm/warp/payload"
	"github.com/ava-labs/avalanchego/vms/secp256k1fx"
	pwallet "github.com/ava-labs/avalanchego/wallet/chain/p/wallet"
	"github.com/ava-labs/awm-relayer/signature-aggregator/aggregator"
	"github.com/ava-labs/subnet-evm/accounts/abi/bind"
	"github.com/ava-labs/subnet-evm/core/types"
	"github.com/ava-labs/subnet-evm/precompile/contracts/warp"
	predicateutils "github.com/ava-labs/subnet-evm/predicate"
	subnetEvmUtils "github.com/ava-labs/subnet-evm/tests/utils"
	"github.com/ava-labs/subnet-evm/warp/messages"
	proxyadmin "github.com/ava-labs/teleporter/abi-bindings/go/ProxyAdmin"
	exampleerc20 "github.com/ava-labs/teleporter/abi-bindings/go/mocks/ExampleERC20"
	erc20tokenstakingmanager "github.com/ava-labs/teleporter/abi-bindings/go/validator-manager/ERC20TokenStakingManager"
	examplerewardcalculator "github.com/ava-labs/teleporter/abi-bindings/go/validator-manager/ExampleRewardCalculator"
	nativetokenstakingmanager "github.com/ava-labs/teleporter/abi-bindings/go/validator-manager/NativeTokenStakingManager"
	poavalidatormanager "github.com/ava-labs/teleporter/abi-bindings/go/validator-manager/PoAValidatorManager"
	iposvalidatormanager "github.com/ava-labs/teleporter/abi-bindings/go/validator-manager/interfaces/IPoSValidatorManager"
	ivalidatormanager "github.com/ava-labs/teleporter/abi-bindings/go/validator-manager/interfaces/IValidatorManager"
	"github.com/ava-labs/teleporter/tests/interfaces"
	"github.com/ethereum/go-ethereum/common"
	"google.golang.org/protobuf/proto"

	. "github.com/onsi/gomega"
)

const (
	DefaultMinDelegateFeeBips      uint16 = 1
	DefaultMinStakeDurationSeconds uint64 = 1
	DefaultMinStakeAmount          uint64 = 1e16
	DefaultMaxStakeAmount          uint64 = 10e18
	DefaultMaxStakeMultiplier      uint8  = 4
	DefaultMaxChurnPercentage      uint8  = 20
	DefaultChurnPeriodSeconds      uint64 = 1
	DefaultWeightToValueFactor     uint64 = 1e12
	DefaultPChainAddress           string = "P-local18jma8ppw3nhx5r4ap8clazz0dps7rv5u00z96u"
)

type ValidatorManagerConcreteType int

const (
	PoAValidatorManager ValidatorManagerConcreteType = iota
	ERC20TokenStakingManager
	NativeTokenStakingManager
)

//
// Deployment utils
//

func DeployValidatorManager(
	ctx context.Context,
	senderKey *ecdsa.PrivateKey,
	subnet interfaces.SubnetTestInfo,
	managerType ValidatorManagerConcreteType,
) (common.Address, *ivalidatormanager.IValidatorManager) {
	opts, err := bind.NewKeyedTransactorWithChainID(senderKey, subnet.EVMChainID)
	Expect(err).Should(BeNil())
	var (
		tx               *types.Transaction
		address          common.Address
		validatorManager *ivalidatormanager.IValidatorManager
	)
	switch managerType {
	case PoAValidatorManager:
		// Reset the global binary data for better test isolation
		poavalidatormanager.PoAValidatorManagerBin = poavalidatormanager.PoAValidatorManagerMetaData.Bin

		address, tx, _, err = poavalidatormanager.DeployPoAValidatorManager(
			opts,
			subnet.RPCClient,
			0, // ICMInitializable.Allowed
		)
		Expect(err).Should(BeNil())
	case ERC20TokenStakingManager:
		// Reset the global binary data for better test isolation
		erc20tokenstakingmanager.ERC20TokenStakingManagerBin =
			erc20tokenstakingmanager.ERC20TokenStakingManagerMetaData.Bin

		address, tx, _, err = erc20tokenstakingmanager.DeployERC20TokenStakingManager(
			opts,
			subnet.RPCClient,
			0, // ICMInitializable.Allowed
		)
		Expect(err).Should(BeNil())
	case NativeTokenStakingManager:
		// Reset the global binary data for better test isolation
		nativetokenstakingmanager.NativeTokenStakingManagerBin =
			nativetokenstakingmanager.NativeTokenStakingManagerMetaData.Bin

		opts, err := bind.NewKeyedTransactorWithChainID(senderKey, subnet.EVMChainID)
		Expect(err).Should(BeNil())
		address, tx, _, err = nativetokenstakingmanager.DeployNativeTokenStakingManager(
			opts,
			subnet.RPCClient,
			0, // ICMInitializable.Allowed
		)
		Expect(err).Should(BeNil())
	}

	validatorManager, err = ivalidatormanager.NewIValidatorManager(address, subnet.RPCClient)
	Expect(err).Should(BeNil())

	// Wait for the transaction to be mined
	WaitForTransactionSuccess(ctx, subnet, tx.Hash())
	return address, validatorManager
}

// The senderKey is used as the owner of proxy and PoAValidatorManager contracts
func DeployAndInitializeValidatorManager(
	ctx context.Context,
	senderKey *ecdsa.PrivateKey,
	subnet interfaces.SubnetTestInfo,
	managerType ValidatorManagerConcreteType,
	proxy bool,
) (common.Address, *proxyadmin.ProxyAdmin) {
	validatorManagerAddress, _ := DeployValidatorManager(
		ctx,
		senderKey,
		subnet,
		managerType,
	)
	opts, err := bind.NewKeyedTransactorWithChainID(senderKey, subnet.EVMChainID)
	Expect(err).Should(BeNil())

	var (
		tx         *types.Transaction
		proxyAdmin *proxyadmin.ProxyAdmin
	)
	if proxy {
		// Overwrite the manager address with the proxy address
		validatorManagerAddress, proxyAdmin = DeployTransparentUpgradeableProxy(
			ctx,
			subnet,
			senderKey,
			validatorManagerAddress,
		)
	}

	switch managerType {
	case PoAValidatorManager:
		poaValidatorManager, err := poavalidatormanager.NewPoAValidatorManager(validatorManagerAddress, subnet.RPCClient)
		Expect(err).Should(BeNil())
		tx, err = poaValidatorManager.Initialize(
			opts,
			poavalidatormanager.ValidatorManagerSettings{
				SubnetID:               subnet.SubnetID,
				ChurnPeriodSeconds:     uint64(0),
				MaximumChurnPercentage: uint8(20),
			},
			PrivateKeyToAddress(senderKey),
		)
		Expect(err).Should(BeNil())
	case ERC20TokenStakingManager:
		erc20Address, _ := DeployExampleERC20(ctx, senderKey, subnet)
		rewardCalculatorAddress, _ := DeployExampleRewardCalculator(
			ctx,
			senderKey,
			subnet,
			uint64(10),
		)
		erc20StakingManager, err := erc20tokenstakingmanager.NewERC20TokenStakingManager(
			validatorManagerAddress,
			subnet.RPCClient,
		)
		Expect(err).Should(BeNil())
		tx, err = erc20StakingManager.Initialize(
			opts,
			erc20tokenstakingmanager.PoSValidatorManagerSettings{
				BaseSettings: erc20tokenstakingmanager.ValidatorManagerSettings{
					SubnetID:               subnet.SubnetID,
					ChurnPeriodSeconds:     DefaultChurnPeriodSeconds,
					MaximumChurnPercentage: DefaultMaxChurnPercentage,
				},
				MinimumStakeAmount:       big.NewInt(0).SetUint64(DefaultMinStakeAmount),
				MaximumStakeAmount:       big.NewInt(0).SetUint64(DefaultMaxStakeAmount),
				MinimumStakeDuration:     DefaultMinStakeDurationSeconds,
				MinimumDelegationFeeBips: DefaultMinDelegateFeeBips,
				MaximumStakeMultiplier:   DefaultMaxStakeMultiplier,
				WeightToValueFactor:      big.NewInt(0).SetUint64(DefaultWeightToValueFactor),
				RewardCalculator:         rewardCalculatorAddress,
				UptimeBlockchainID:       subnet.BlockchainID,
			},
			erc20Address,
		)
		Expect(err).Should(BeNil())
	case NativeTokenStakingManager:
		rewardCalculatorAddress, _ := DeployExampleRewardCalculator(
			ctx,
			senderKey,
			subnet,
			uint64(10),
		)
		nativeStakingManager, err := nativetokenstakingmanager.NewNativeTokenStakingManager(
			validatorManagerAddress,
			subnet.RPCClient,
		)
		Expect(err).Should(BeNil())
		tx, err = nativeStakingManager.Initialize(
			opts,
			nativetokenstakingmanager.PoSValidatorManagerSettings{
				BaseSettings: nativetokenstakingmanager.ValidatorManagerSettings{
					SubnetID:               subnet.SubnetID,
					ChurnPeriodSeconds:     DefaultChurnPeriodSeconds,
					MaximumChurnPercentage: DefaultMaxChurnPercentage,
				},
				MinimumStakeAmount:       big.NewInt(0).SetUint64(DefaultMinStakeAmount),
				MaximumStakeAmount:       big.NewInt(0).SetUint64(DefaultMaxStakeAmount),
				MinimumStakeDuration:     DefaultMinStakeDurationSeconds,
				MinimumDelegationFeeBips: DefaultMinDelegateFeeBips,
				MaximumStakeMultiplier:   DefaultMaxStakeMultiplier,
				WeightToValueFactor:      big.NewInt(0).SetUint64(DefaultWeightToValueFactor),
				RewardCalculator:         rewardCalculatorAddress,
				UptimeBlockchainID:       subnet.BlockchainID,
			},
		)
		Expect(err).Should(BeNil())
	}
	WaitForTransactionSuccess(ctx, subnet, tx.Hash())
	return validatorManagerAddress, proxyAdmin
}

func DeployExampleRewardCalculator(
	ctx context.Context,
	senderKey *ecdsa.PrivateKey,
	subnet interfaces.SubnetTestInfo,
	rewardBasisPoints uint64,
) (common.Address, *examplerewardcalculator.ExampleRewardCalculator) {
	opts, err := bind.NewKeyedTransactorWithChainID(senderKey, subnet.EVMChainID)
	Expect(err).Should(BeNil())
	address, tx, calculator, err := examplerewardcalculator.DeployExampleRewardCalculator(
		opts,
		subnet.RPCClient,
		rewardBasisPoints,
	)
	Expect(err).Should(BeNil())

	// Wait for the transaction to be mined
	WaitForTransactionSuccess(ctx, subnet, tx.Hash())

	return address, calculator
}

//
// Validator Set Initialization utils
//

<<<<<<< HEAD
func InitializeValidatorSet(
=======
func InitializeNativeTokenValidatorSet(
	ctx context.Context,
	senderKey *ecdsa.PrivateKey,
	subnetInfo interfaces.SubnetTestInfo,
	pChainInfo interfaces.SubnetTestInfo,
	validatorManager *nativetokenstakingmanager.NativeTokenStakingManager,
	validatorManagerAddress common.Address,
	networkID uint32,
	signatureAggregator *aggregator.SignatureAggregator,
	nodes []Node,
) []ids.ID {
	initialValidators := make([]warpMessage.SubnetConversionValidatorData, len(nodes))
	initialValidatorsABI := make([]nativetokenstakingmanager.InitialValidator, len(nodes))
	for i, node := range nodes {
		initialValidators[i] = warpMessage.SubnetConversionValidatorData{
			NodeID:       node.NodeID.Bytes(),
			BLSPublicKey: node.NodePoP.PublicKey,
			Weight:       nodes[i].Weight,
		}
		initialValidatorsABI[i] = nativetokenstakingmanager.InitialValidator{
			NodeID:       node.NodeID.Bytes(),
			BlsPublicKey: node.NodePoP.PublicKey[:],
			Weight:       nodes[i].Weight,
		}
	}

	subnetConversionData := warpMessage.SubnetConversionData{
		SubnetID:       subnetInfo.SubnetID,
		ManagerChainID: subnetInfo.BlockchainID,
		ManagerAddress: validatorManagerAddress[:],
		Validators:     initialValidators,
	}
	subnetConversionDataABI := nativetokenstakingmanager.ConversionData{
		SubnetID:                     subnetInfo.SubnetID,
		ValidatorManagerBlockchainID: subnetInfo.BlockchainID,
		ValidatorManagerAddress:      validatorManagerAddress,
		InitialValidators:            initialValidatorsABI,
	}
	subnetConversionID, err := warpMessage.SubnetConversionID(subnetConversionData)
	Expect(err).Should(BeNil())
	subnetConversionSignedMessage := ConstructSubnetConversionMessage(
		subnetConversionID,
		subnetInfo,
		pChainInfo,
		networkID,
		signatureAggregator,
	)
	// Deliver the Warp message to the subnet
	receipt := DeliverNativeTokenSubnetConversion(
		ctx,
		senderKey,
		subnetInfo,
		validatorManagerAddress,
		subnetConversionSignedMessage,
		subnetConversionDataABI,
	)
	initialValidatorCreatedEvent, err := GetEventFromLogs(
		receipt.Logs,
		validatorManager.ParseInitialValidatorCreated,
	)
	Expect(err).Should(BeNil())
	var validationIDs []ids.ID
	for i := range nodes {
		validationIDs = append(validationIDs, subnetInfo.SubnetID.Append(uint32(i)))
	}

	Expect(initialValidatorCreatedEvent.Weight).Should(Equal(nodes[0].Weight))

	emittedValidationID := ids.ID(initialValidatorCreatedEvent.ValidationID)
	Expect(emittedValidationID).Should(Equal(validationIDs[0]))

	return validationIDs
}

func InitializeERC20TokenValidatorSet(
>>>>>>> d4ce9779
	ctx context.Context,
	senderKey *ecdsa.PrivateKey,
	subnetInfo interfaces.SubnetTestInfo,
	pChainInfo interfaces.SubnetTestInfo,
	validatorManagerAddress common.Address,
	networkID uint32,
	signatureAggregator *aggregator.SignatureAggregator,
	nodes []Node,
) []ids.ID {
	log.Println("Initializing validator set")
	initialValidators := make([]warpMessage.SubnetToL1ConverstionValidatorData, len(nodes))
	initialValidatorsABI := make([]ivalidatormanager.InitialValidator, len(nodes))
	for i, node := range nodes {
		initialValidators[i] = warpMessage.SubnetToL1ConverstionValidatorData{
			NodeID:       node.NodeID.Bytes(),
			BLSPublicKey: node.NodePoP.PublicKey,
			Weight:       nodes[i].Weight,
		}
		initialValidatorsABI[i] = ivalidatormanager.InitialValidator{
			NodeID:       node.NodeID.Bytes(),
			BlsPublicKey: node.NodePoP.PublicKey[:],
			Weight:       nodes[i].Weight,
		}
	}

	subnetConversionData := warpMessage.SubnetToL1ConversionData{
		SubnetID:       subnetInfo.SubnetID,
		ManagerChainID: subnetInfo.BlockchainID,
		ManagerAddress: validatorManagerAddress[:],
		Validators:     initialValidators,
	}
	subnetConversionDataABI := ivalidatormanager.ConversionData{
		SubnetID:                     subnetInfo.SubnetID,
		ValidatorManagerBlockchainID: subnetInfo.BlockchainID,
		ValidatorManagerAddress:      validatorManagerAddress,
		InitialValidators:            initialValidatorsABI,
	}
	subnetConversionID, err := warpMessage.SubnetToL1ConversionID(subnetConversionData)
	Expect(err).Should(BeNil())
	subnetConversionSignedMessage := ConstructSubnetConversionMessage(
		subnetConversionID,
		subnetInfo,
		pChainInfo,
		networkID,
		signatureAggregator,
	)
	// Deliver the Warp message to the subnet
	receipt := DeliverSubnetConversion(
		ctx,
		senderKey,
		subnetInfo,
		validatorManagerAddress,
		subnetConversionSignedMessage,
		subnetConversionDataABI,
	)
	manager, err := ivalidatormanager.NewIValidatorManager(validatorManagerAddress, subnetInfo.RPCClient)
	Expect(err).Should(BeNil())
<<<<<<< HEAD
=======
	var validationIDs []ids.ID
	for i := range nodes {
		validationIDs = append(validationIDs, subnetInfo.SubnetID.Append(uint32(i)))
	}

	Expect(initialValidatorCreatedEvent.Weight).Should(Equal((nodes[0].Weight)))

	emittedValidationID := ids.ID(initialValidatorCreatedEvent.ValidationID)
	Expect(emittedValidationID).Should(Equal(validationIDs[0]))

	return validationIDs
}

func InitializePoAValidatorSet(
	ctx context.Context,
	senderKey *ecdsa.PrivateKey,
	subnetInfo interfaces.SubnetTestInfo,
	pChainInfo interfaces.SubnetTestInfo,
	validatorManager *poavalidatormanager.PoAValidatorManager,
	validatorManagerAddress common.Address,
	networkID uint32,
	signatureAggregator *aggregator.SignatureAggregator,
	nodes []Node,
) []ids.ID {
	initialValidators := make([]warpMessage.SubnetConversionValidatorData, len(nodes))
	initialValidatorsABI := make([]poavalidatormanager.InitialValidator, len(nodes))
	for i, node := range nodes {
		initialValidators[i] = warpMessage.SubnetConversionValidatorData{
			NodeID:       node.NodeID.Bytes(),
			BLSPublicKey: node.NodePoP.PublicKey,
			Weight:       nodes[i].Weight,
		}
		initialValidatorsABI[i] = poavalidatormanager.InitialValidator{
			NodeID:       node.NodeID.Bytes(),
			BlsPublicKey: node.NodePoP.PublicKey[:],
			Weight:       nodes[i].Weight,
		}
	}

	subnetConversionData := warpMessage.SubnetConversionData{
		SubnetID:       subnetInfo.SubnetID,
		ManagerChainID: subnetInfo.BlockchainID,
		ManagerAddress: validatorManagerAddress[:],
		Validators:     initialValidators,
	}
	subnetConversionDataABI := poavalidatormanager.ConversionData{
		SubnetID:                     subnetInfo.SubnetID,
		ValidatorManagerBlockchainID: subnetInfo.BlockchainID,
		ValidatorManagerAddress:      validatorManagerAddress,
		InitialValidators:            initialValidatorsABI,
	}
	subnetConversionID, err := warpMessage.SubnetConversionID(subnetConversionData)
	Expect(err).Should(BeNil())
	subnetConversionSignedMessage := ConstructSubnetConversionMessage(
		subnetConversionID,
		subnetInfo,
		pChainInfo,
		networkID,
		signatureAggregator,
	)
	// Deliver the Warp message to the subnet
	receipt := DeliverPoASubnetConversion(
		ctx,
		senderKey,
		subnetInfo,
		validatorManagerAddress,
		subnetConversionSignedMessage,
		subnetConversionDataABI,
	)
>>>>>>> d4ce9779
	initialValidatorCreatedEvent, err := GetEventFromLogs(
		receipt.Logs,
		manager.ParseInitialValidatorCreated,
	)
	Expect(err).Should(BeNil())
	var validationIDs []ids.ID
	for i := range nodes {
		validationIDs = append(validationIDs, subnetInfo.SubnetID.Append(uint32(i)))
	}

	Expect(initialValidatorCreatedEvent.Weight).Should(Equal(nodes[0].Weight))

	emittedValidationID := ids.ID(initialValidatorCreatedEvent.ValidationID)
	Expect(emittedValidationID).Should(Equal(validationIDs[0]))

	return validationIDs
}

func DeliverSubnetConversion(
	ctx context.Context,
	senderKey *ecdsa.PrivateKey,
	subnet interfaces.SubnetTestInfo,
	validatorManagerAddress common.Address,
	subnetConversionSignedMessage *avalancheWarp.Message,
	subnetConversionData ivalidatormanager.ConversionData,
) *types.Receipt {
	abi, err := ivalidatormanager.IValidatorManagerMetaData.GetAbi()
	Expect(err).Should(BeNil())
	callData, err := abi.Pack("initializeValidatorSet", subnetConversionData, uint32(0))
	Expect(err).Should(BeNil())
	return CallWarpReceiver(
		ctx,
		callData,
		senderKey,
		subnet,
		validatorManagerAddress,
		subnetConversionSignedMessage.Bytes(),
	)
}

//
// Function call utils
//

func InitializeNativeValidatorRegistration(
	ctx context.Context,
	senderKey *ecdsa.PrivateKey,
	subnet interfaces.SubnetTestInfo,
	stakeAmount *big.Int,
	node Node,
	expiry uint64,
	stakingManager *nativetokenstakingmanager.NativeTokenStakingManager,
) (*types.Receipt, ids.ID) {
	opts, err := bind.NewKeyedTransactorWithChainID(senderKey, subnet.EVMChainID)
	Expect(err).Should(BeNil())
	opts.Value = stakeAmount

	tx, err := stakingManager.InitializeValidatorRegistration(
		opts,
		nativetokenstakingmanager.ValidatorRegistrationInput{
			NodeID:             node.NodeID[:],
			RegistrationExpiry: expiry,
			BlsPublicKey:       node.NodePoP.PublicKey[:],
		},
		DefaultMinDelegateFeeBips,
		DefaultMinStakeDurationSeconds,
	)
	Expect(err).Should(BeNil())
	receipt := WaitForTransactionSuccess(ctx, subnet, tx.Hash())
	registrationInitiatedEvent, err := GetEventFromLogs(
		receipt.Logs,
		stakingManager.ParseValidationPeriodCreated,
	)
	Expect(err).Should(BeNil())
	return receipt, ids.ID(registrationInitiatedEvent.ValidationID)
}

func InitializeERC20ValidatorRegistration(
	ctx context.Context,
	senderKey *ecdsa.PrivateKey,
	subnet interfaces.SubnetTestInfo,
	stakeAmount *big.Int,
	token *exampleerc20.ExampleERC20,
	stakingManagerAddress common.Address,
	node Node,
	expiry uint64,
	stakingManager *erc20tokenstakingmanager.ERC20TokenStakingManager,
) (*types.Receipt, ids.ID) {
	ERC20Approve(
		ctx,
		token,
		stakingManagerAddress,
		stakeAmount,
		subnet,
		senderKey,
	)

	opts, err := bind.NewKeyedTransactorWithChainID(senderKey, subnet.EVMChainID)
	Expect(err).Should(BeNil())

	tx, err := stakingManager.InitializeValidatorRegistration(
		opts,
		erc20tokenstakingmanager.ValidatorRegistrationInput{
			NodeID:             node.NodeID[:],
			RegistrationExpiry: expiry,
			BlsPublicKey:       node.NodePoP.PublicKey[:],
		},
		DefaultMinDelegateFeeBips,
		DefaultMinStakeDurationSeconds,
		stakeAmount,
	)
	Expect(err).Should(BeNil())
	receipt := WaitForTransactionSuccess(ctx, subnet, tx.Hash())
	registrationInitiatedEvent, err := GetEventFromLogs(
		receipt.Logs,
		stakingManager.ParseValidationPeriodCreated,
	)
	Expect(err).Should(BeNil())
	return receipt, ids.ID(registrationInitiatedEvent.ValidationID)
}

func InitializePoAValidatorRegistration(
	ctx context.Context,
	senderKey *ecdsa.PrivateKey,
	subnet interfaces.SubnetTestInfo,
	node Node,
	expiry uint64,
	validatorManager *poavalidatormanager.PoAValidatorManager,
) (*types.Receipt, ids.ID) {
	opts, err := bind.NewKeyedTransactorWithChainID(senderKey, subnet.EVMChainID)
	Expect(err).Should(BeNil())

	tx, err := validatorManager.InitializeValidatorRegistration(
		opts,
		poavalidatormanager.ValidatorRegistrationInput{
			NodeID:             node.NodeID[:],
			RegistrationExpiry: expiry,
			BlsPublicKey:       node.NodePoP.PublicKey[:],
		},
		node.Weight,
	)
	Expect(err).Should(BeNil())
	receipt := WaitForTransactionSuccess(ctx, subnet, tx.Hash())
	registrationInitiatedEvent, err := GetEventFromLogs(
		receipt.Logs,
		validatorManager.ParseValidationPeriodCreated,
	)
	Expect(err).Should(BeNil())
	return receipt, ids.ID(registrationInitiatedEvent.ValidationID)
}

func CompleteValidatorRegistration(
	ctx context.Context,
	senderKey *ecdsa.PrivateKey,
	subnet interfaces.SubnetTestInfo,
	stakingManagerContractAddress common.Address,
	registrationSignedMessage *avalancheWarp.Message,
) *types.Receipt {
	abi, err := ivalidatormanager.IValidatorManagerMetaData.GetAbi()
	Expect(err).Should(BeNil())
	callData, err := abi.Pack("completeValidatorRegistration", uint32(0))
	Expect(err).Should(BeNil())
	return CallWarpReceiver(
		ctx,
		callData,
		senderKey,
		subnet,
		stakingManagerContractAddress,
		registrationSignedMessage.Bytes(),
	)
}

// Calls a method that retreived a signed Warp message from the transaction's access list
func CallWarpReceiver(
	ctx context.Context,
	callData []byte,
	senderKey *ecdsa.PrivateKey,
	subnet interfaces.SubnetTestInfo,
	contract common.Address,
	signedMessageBytes []byte,
) *types.Receipt {
	gasFeeCap, gasTipCap, nonce := CalculateTxParams(ctx, subnet, PrivateKeyToAddress(senderKey))
	registrationTx := predicateutils.NewPredicateTx(
		subnet.EVMChainID,
		nonce,
		&contract,
		2_000_000,
		gasFeeCap,
		gasTipCap,
		big.NewInt(0),
		callData,
		types.AccessList{},
		warp.ContractAddress,
		signedMessageBytes,
	)
	signedRegistrationTx := SignTransaction(registrationTx, senderKey, subnet.EVMChainID)
	return SendTransactionAndWaitForSuccess(ctx, subnet, signedRegistrationTx)
}

func InitializeAndCompleteNativeValidatorRegistration(
	ctx context.Context,
	signatureAggregator *aggregator.SignatureAggregator,
	fundedKey *ecdsa.PrivateKey,
	subnetInfo interfaces.SubnetTestInfo,
	pChainInfo interfaces.SubnetTestInfo,
	stakingManager *nativetokenstakingmanager.NativeTokenStakingManager,
	stakingManagerContractAddress common.Address,
	expiry uint64,
	node Node,
	pchainWallet pwallet.Wallet,
	networkID uint32,
) ids.ID {
	stakeAmount, err := stakingManager.WeightToValue(
		&bind.CallOpts{},
		node.Weight,
	)
	Expect(err).Should(BeNil())
	// Initiate validator registration
	receipt, validationID := InitializeNativeValidatorRegistration(
		ctx,
		fundedKey,
		subnetInfo,
		stakeAmount,
		node,
		expiry,
		stakingManager,
	)

	// Gather subnet-evm Warp signatures for the RegisterSubnetValidatorMessage & relay to the P-Chain
	// (Sending to the P-Chain will be skipped for now)
	signedWarpMessage := ConstructSignedWarpMessage(ctx, receipt, subnetInfo, pChainInfo, nil, signatureAggregator)

	_, err = pchainWallet.IssueRegisterL1ValidatorTx(
		100*units.Avax,
		node.NodePoP.ProofOfPossession,
		signedWarpMessage.Bytes(),
	)
	Expect(err).Should(BeNil())
	PChainProposerVMWorkaround(pchainWallet)
	AdvanceProposerVM(ctx, subnetInfo, fundedKey, 5)

	// Construct a SubnetValidatorRegistrationMessage Warp message from the P-Chain
	log.Println("Completing validator registration")
	registrationSignedMessage := ConstructSubnetValidatorRegistrationMessage(
		validationID,
		expiry,
		node,
		true,
		subnetInfo,
		pChainInfo,
		networkID,
		signatureAggregator,
	)

	// Deliver the Warp message to the subnet
	receipt = CompleteValidatorRegistration(
		ctx,
		fundedKey,
		subnetInfo,
		stakingManagerContractAddress,
		registrationSignedMessage,
	)
	// Check that the validator is registered in the staking contract
	registrationEvent, err := GetEventFromLogs(
		receipt.Logs,
		stakingManager.ParseValidationPeriodRegistered,
	)
	Expect(err).Should(BeNil())
	Expect(registrationEvent.ValidationID[:]).Should(Equal(validationID[:]))

	return validationID
}

func InitializeAndCompleteERC20ValidatorRegistration(
	ctx context.Context,
	signatureAggregator *aggregator.SignatureAggregator,
	fundedKey *ecdsa.PrivateKey,
	subnetInfo interfaces.SubnetTestInfo,
	pChainInfo interfaces.SubnetTestInfo,
	stakingManager *erc20tokenstakingmanager.ERC20TokenStakingManager,
	stakingManagerAddress common.Address,
	erc20 *exampleerc20.ExampleERC20,
	expiry uint64,
	node Node,
	pchainWallet pwallet.Wallet,
	networkID uint32,
) ids.ID {
	stakeAmount, err := stakingManager.WeightToValue(
		&bind.CallOpts{},
		node.Weight,
	)
	Expect(err).Should(BeNil())
	// Initiate validator registration
	var receipt *types.Receipt
	log.Println("Initializing validator registration")
	receipt, validationID := InitializeERC20ValidatorRegistration(
		ctx,
		fundedKey,
		subnetInfo,
		stakeAmount,
		erc20,
		stakingManagerAddress,
		node,
		expiry,
		stakingManager,
	)

	// Gather subnet-evm Warp signatures for the RegisterSubnetValidatorMessage & relay to the P-Chain
	signedWarpMessage := ConstructSignedWarpMessage(ctx, receipt, subnetInfo, pChainInfo, nil, signatureAggregator)

	_, err = pchainWallet.IssueRegisterL1ValidatorTx(
		100*units.Avax,
		node.NodePoP.ProofOfPossession,
		signedWarpMessage.Bytes(),
	)
	Expect(err).Should(BeNil())
	PChainProposerVMWorkaround(pchainWallet)
	AdvanceProposerVM(ctx, subnetInfo, fundedKey, 5)

	// Construct a SubnetValidatorRegistrationMessage Warp message from the P-Chain
	log.Println("Completing validator registration")
	registrationSignedMessage := ConstructSubnetValidatorRegistrationMessage(
		validationID,
		expiry,
		node,
		true,
		subnetInfo,
		pChainInfo,
		networkID,
		signatureAggregator,
	)

	// Deliver the Warp message to the subnet
	receipt = CompleteValidatorRegistration(
		ctx,
		fundedKey,
		subnetInfo,
		stakingManagerAddress,
		registrationSignedMessage,
	)
	// Check that the validator is registered in the staking contract
	registrationEvent, err := GetEventFromLogs(
		receipt.Logs,
		stakingManager.ParseValidationPeriodRegistered,
	)
	Expect(err).Should(BeNil())
	Expect(registrationEvent.ValidationID[:]).Should(Equal(validationID[:]))

	return validationID
}

func InitializeAndCompletePoAValidatorRegistration(
	ctx context.Context,
	signatureAggregator *aggregator.SignatureAggregator,
	ownerKey *ecdsa.PrivateKey,
	fundedKey *ecdsa.PrivateKey,
	subnetInfo interfaces.SubnetTestInfo,
	pChainInfo interfaces.SubnetTestInfo,
	validatorManager *poavalidatormanager.PoAValidatorManager,
	validatorManagerAddress common.Address,
	expiry uint64,
	node Node,
	pchainWallet pwallet.Wallet,
	networkID uint32,
) ids.ID {
	// Initiate validator registration
	receipt, validationID := InitializePoAValidatorRegistration(
		ctx,
		ownerKey,
		subnetInfo,
		node,
		expiry,
		validatorManager,
	)

	// Gather subnet-evm Warp signatures for the RegisterSubnetValidatorMessage & relay to the P-Chain
	signedWarpMessage := ConstructSignedWarpMessage(ctx, receipt, subnetInfo, pChainInfo, nil, signatureAggregator)

	_, err := pchainWallet.IssueRegisterL1ValidatorTx(
		100*units.Avax,
		node.NodePoP.ProofOfPossession,
		signedWarpMessage.Bytes(),
	)
	Expect(err).Should(BeNil())
	PChainProposerVMWorkaround(pchainWallet)
	AdvanceProposerVM(ctx, subnetInfo, fundedKey, 5)

	// Construct a SubnetValidatorRegistrationMessage Warp message from the P-Chain
	log.Println("Completing validator registration")
	registrationSignedMessage := ConstructSubnetValidatorRegistrationMessage(
		validationID,
		expiry,
		node,
		true,
		subnetInfo,
		pChainInfo,
		networkID,
		signatureAggregator,
	)

	// Deliver the Warp message to the subnet
	receipt = CompleteValidatorRegistration(
		ctx,
		fundedKey,
		subnetInfo,
		validatorManagerAddress,
		registrationSignedMessage,
	)
	// Check that the validator is registered in the staking contract
	registrationEvent, err := GetEventFromLogs(
		receipt.Logs,
		validatorManager.ParseValidationPeriodRegistered,
	)
	Expect(err).Should(BeNil())
	Expect(registrationEvent.ValidationID[:]).Should(Equal(validationID[:]))

	return validationID
}

func InitializeEndPoSValidation(
	ctx context.Context,
	senderKey *ecdsa.PrivateKey,
	subnet interfaces.SubnetTestInfo,
	stakingManager *iposvalidatormanager.IPoSValidatorManager,
	validationID ids.ID,
) *types.Receipt {
	opts, err := bind.NewKeyedTransactorWithChainID(senderKey, subnet.EVMChainID)
	Expect(err).Should(BeNil())
	tx, err := stakingManager.InitializeEndValidation0(
		opts,
		validationID,
		false,
		0,
	)
	Expect(err).Should(BeNil())
	return WaitForTransactionSuccess(ctx, subnet, tx.Hash())
}

func ForceInitializeEndPoSValidation(
	ctx context.Context,
	senderKey *ecdsa.PrivateKey,
	subnet interfaces.SubnetTestInfo,
	stakingManager *iposvalidatormanager.IPoSValidatorManager,
	validationID ids.ID,
) *types.Receipt {
	opts, err := bind.NewKeyedTransactorWithChainID(senderKey, subnet.EVMChainID)
	Expect(err).Should(BeNil())
	tx, err := stakingManager.ForceInitializeEndValidation(
		opts,
		validationID,
		false,
		0,
	)
	Expect(err).Should(BeNil())
	return WaitForTransactionSuccess(ctx, subnet, tx.Hash())
}

func ConstructUptimeProofMessage(
	validationID ids.ID,
	uptime uint64,
	subnet interfaces.SubnetTestInfo,
	networkID uint32,
	signatureAggregator *aggregator.SignatureAggregator,
) *avalancheWarp.Message {
	uptimePayload, err := messages.NewValidatorUptime(validationID, uptime)
	Expect(err).Should(BeNil())
	addressedCall, err := warpPayload.NewAddressedCall(nil, uptimePayload.Bytes())
	Expect(err).Should(BeNil())
	uptimeProofUnsignedMessage, err := avalancheWarp.NewUnsignedMessage(
		networkID,
		subnet.BlockchainID,
		addressedCall.Bytes(),
	)
	Expect(err).Should(BeNil())

	uptimeProofSignedMessage, err := signatureAggregator.CreateSignedMessage(
		uptimeProofUnsignedMessage,
		nil,
		subnet.SubnetID,
		67,
	)
	Expect(err).Should(BeNil())
	return uptimeProofSignedMessage
}

func ForceInitializeEndPoSValidationWithUptime(
	ctx context.Context,
	networkID uint32,
	signatureAggregator *aggregator.SignatureAggregator,
	senderKey *ecdsa.PrivateKey,
	subnet interfaces.SubnetTestInfo,
	stakingManagerAddress common.Address,
	validationID ids.ID,
	uptime uint64,
) *types.Receipt {
	uptimeMsg := ConstructUptimeProofMessage(
		validationID,
		uptime,
		subnet,
		networkID,
		signatureAggregator,
	)

	abi, err := iposvalidatormanager.IPoSValidatorManagerMetaData.GetAbi()
	Expect(err).Should(BeNil())
	callData, err := abi.Pack("forceInitializeEndValidation", validationID, true, uint32(0))
	Expect(err).Should(BeNil())
	return CallWarpReceiver(
		ctx,
		callData,
		senderKey,
		subnet,
		stakingManagerAddress,
		uptimeMsg.Bytes(),
	)
}

func InitializeEndPoSValidationWithUptime(
	ctx context.Context,
	networkID uint32,
	signatureAggregator *aggregator.SignatureAggregator,
	senderKey *ecdsa.PrivateKey,
	subnet interfaces.SubnetTestInfo,
	stakingManagerAddress common.Address,
	validationID ids.ID,
	uptime uint64,
) *types.Receipt {
	uptimeMsg := ConstructUptimeProofMessage(
		validationID,
		uptime,
		subnet,
		networkID,
		signatureAggregator,
	)

	abi, err := iposvalidatormanager.IPoSValidatorManagerMetaData.GetAbi()
	Expect(err).Should(BeNil())
	callData, err := abi.Pack("initializeEndValidation", validationID, true, uint32(0))
	Expect(err).Should(BeNil())
	return CallWarpReceiver(
		ctx,
		callData,
		senderKey,
		subnet,
		stakingManagerAddress,
		uptimeMsg.Bytes(),
	)
}

func InitializeEndPoAValidation(
	ctx context.Context,
	senderKey *ecdsa.PrivateKey,
	subnet interfaces.SubnetTestInfo,
	validatorManager *poavalidatormanager.PoAValidatorManager,
	validationID ids.ID,
) *types.Receipt {
	opts, err := bind.NewKeyedTransactorWithChainID(senderKey, subnet.EVMChainID)
	Expect(err).Should(BeNil())
	tx, err := validatorManager.InitializeEndValidation(
		opts,
		validationID,
	)
	Expect(err).Should(BeNil())
	return WaitForTransactionSuccess(ctx, subnet, tx.Hash())
}

func CompleteEndValidation(
	ctx context.Context,
	senderKey *ecdsa.PrivateKey,
	subnet interfaces.SubnetTestInfo,
	stakingManagerContractAddress common.Address,
	registrationSignedMessage *avalancheWarp.Message,
) *types.Receipt {
	abi, err := ivalidatormanager.IValidatorManagerMetaData.GetAbi()
	Expect(err).Should(BeNil())
	callData, err := abi.Pack("completeEndValidation", uint32(0))
	Expect(err).Should(BeNil())
	return CallWarpReceiver(
		ctx,
		callData,
		senderKey,
		subnet,
		stakingManagerContractAddress,
		registrationSignedMessage.Bytes(),
	)
}

func InitializeERC20DelegatorRegistration(
	ctx context.Context,
	senderKey *ecdsa.PrivateKey,
	subnet interfaces.SubnetTestInfo,
	validationID ids.ID,
	delegationAmount *big.Int,
	token *exampleerc20.ExampleERC20,
	stakingManagerAddress common.Address,
	stakingManager *erc20tokenstakingmanager.ERC20TokenStakingManager,
) *types.Receipt {
	ERC20Approve(
		ctx,
		token,
		stakingManagerAddress,
		delegationAmount,
		subnet,
		senderKey,
	)

	opts, err := bind.NewKeyedTransactorWithChainID(senderKey, subnet.EVMChainID)
	Expect(err).Should(BeNil())

	tx, err := stakingManager.InitializeDelegatorRegistration(
		opts,
		validationID,
		delegationAmount,
	)
	Expect(err).Should(BeNil())
	receipt := WaitForTransactionSuccess(ctx, subnet, tx.Hash())
	_, err = GetEventFromLogs(
		receipt.Logs,
		stakingManager.ParseDelegatorAdded,
	)
	Expect(err).Should(BeNil())
	return receipt
}

func InitializeNativeDelegatorRegistration(
	ctx context.Context,
	senderKey *ecdsa.PrivateKey,
	subnet interfaces.SubnetTestInfo,
	validationID ids.ID,
	delegationAmount *big.Int,
	stakingManagerAddress common.Address,
	stakingManager *nativetokenstakingmanager.NativeTokenStakingManager,
) *types.Receipt {
	opts, err := bind.NewKeyedTransactorWithChainID(senderKey, subnet.EVMChainID)
	Expect(err).Should(BeNil())
	opts.Value = delegationAmount

	tx, err := stakingManager.InitializeDelegatorRegistration(
		opts,
		validationID,
	)
	Expect(err).Should(BeNil())
	receipt := WaitForTransactionSuccess(ctx, subnet, tx.Hash())
	_, err = GetEventFromLogs(
		receipt.Logs,
		stakingManager.ParseDelegatorAdded,
	)
	Expect(err).Should(BeNil())
	return receipt
}

func CompleteDelegatorRegistration(
	ctx context.Context,
	senderKey *ecdsa.PrivateKey,
	delegationID ids.ID,
	subnet interfaces.SubnetTestInfo,
	stakingManagerContractAddress common.Address,
	signedMessage *avalancheWarp.Message,
) *types.Receipt {
	abi, err := iposvalidatormanager.IPoSValidatorManagerMetaData.GetAbi()
	Expect(err).Should(BeNil())
	callData, err := abi.Pack("completeDelegatorRegistration", delegationID, uint32(0))
	Expect(err).Should(BeNil())
	return CallWarpReceiver(
		ctx,
		callData,
		senderKey,
		subnet,
		stakingManagerContractAddress,
		signedMessage.Bytes(),
	)
}

func InitializeEndDelegation(
	ctx context.Context,
	senderKey *ecdsa.PrivateKey,
	subnet interfaces.SubnetTestInfo,
	stakingManagerAddress common.Address,
	delegationID ids.ID,
) *types.Receipt {
	stakingManager, err := iposvalidatormanager.NewIPoSValidatorManager(stakingManagerAddress, subnet.RPCClient)
	Expect(err).Should(BeNil())
	WaitMinStakeDuration(ctx, subnet, senderKey)
	opts, err := bind.NewKeyedTransactorWithChainID(senderKey, subnet.EVMChainID)
	Expect(err).Should(BeNil())
	tx, err := stakingManager.ForceInitializeEndDelegation(
		opts,
		delegationID,
		false,
		0,
	)
	Expect(err).Should(BeNil())
	return WaitForTransactionSuccess(ctx, subnet, tx.Hash())
}

func CompleteEndDelegation(
	ctx context.Context,
	senderKey *ecdsa.PrivateKey,
	delegationID ids.ID,
	subnet interfaces.SubnetTestInfo,
	stakingManagerContractAddress common.Address,
	signedMessage *avalancheWarp.Message,
) *types.Receipt {
	abi, err := iposvalidatormanager.IPoSValidatorManagerMetaData.GetAbi()
	Expect(err).Should(BeNil())
	callData, err := abi.Pack("completeEndDelegation", delegationID, uint32(0))
	Expect(err).Should(BeNil())
	return CallWarpReceiver(
		ctx,
		callData,
		senderKey,
		subnet,
		stakingManagerContractAddress,
		signedMessage.Bytes(),
	)
}

func InitializeAndCompleteEndInitialPoSValidation(
	ctx context.Context,
	signatureAggregator *aggregator.SignatureAggregator,
	fundedKey *ecdsa.PrivateKey,
	subnetInfo interfaces.SubnetTestInfo,
	pChainInfo interfaces.SubnetTestInfo,
	stakingManager *iposvalidatormanager.IPoSValidatorManager,
	stakingManagerAddress common.Address,
	validationID ids.ID,
	index uint32,
	weight uint64,
	pchainWallet pwallet.Wallet,
	networkID uint32,
) {
	log.Println("Initializing initial validator removal")
	WaitMinStakeDuration(ctx, subnetInfo, fundedKey)
	receipt := ForceInitializeEndPoSValidation(
		ctx,
		fundedKey,
		subnetInfo,
		stakingManager,
		validationID,
	)
	validatorRemovalEvent, err := GetEventFromLogs(
		receipt.Logs,
		stakingManager.ParseValidatorRemovalInitialized,
	)
	Expect(err).Should(BeNil())
	Expect(validatorRemovalEvent.ValidationID[:]).Should(Equal(validationID[:]))
	Expect(validatorRemovalEvent.Weight).Should(Equal(weight))

	// Gather subnet-evm Warp signatures for the SetSubnetValidatorWeightMessage & relay to the P-Chain
	// (Sending to the P-Chain will be skipped for now)
	unsignedMessage := ExtractWarpMessageFromLog(ctx, receipt, subnetInfo)
	signedWarpMessage, err := signatureAggregator.CreateSignedMessage(
		unsignedMessage,
		nil,
		subnetInfo.SubnetID,
		67,
	)
	Expect(err).Should(BeNil())

	// Deliver the Warp message to the P-Chain
	pchainWallet.IssueSetL1ValidatorWeightTx(signedWarpMessage.Bytes())
	PChainProposerVMWorkaround(pchainWallet)
	AdvanceProposerVM(ctx, subnetInfo, fundedKey, 5)

	// Construct a SubnetValidatorRegistrationMessage Warp message from the P-Chain
	log.Println("Completing initial validator removal")
	registrationSignedMessage := ConstructSubnetValidatorRegistrationMessageForInitialValidator(
		validationID,
		index,
		false,
		subnetInfo,
		pChainInfo,
		networkID,
		signatureAggregator,
	)

	// Deliver the Warp message to the subnet
	receipt = CompleteEndValidation(
		ctx,
		fundedKey,
		subnetInfo,
		stakingManagerAddress,
		registrationSignedMessage,
	)

	// Check that the validator is has been delisted from the staking contract
	validationEndedEvent, err := GetEventFromLogs(
		receipt.Logs,
		stakingManager.ParseValidationPeriodEnded,
	)
	Expect(err).Should(BeNil())
	Expect(validationEndedEvent.ValidationID[:]).Should(Equal(validationID[:]))
}

func InitializeAndCompleteEndPoSValidation(
	ctx context.Context,
	signatureAggregator *aggregator.SignatureAggregator,
	fundedKey *ecdsa.PrivateKey,
	subnetInfo interfaces.SubnetTestInfo,
	pChainInfo interfaces.SubnetTestInfo,
	stakingManager *iposvalidatormanager.IPoSValidatorManager,
	stakingManagerAddress common.Address,
	validationID ids.ID,
	expiry uint64,
	node Node,
	nonce uint64,
	includeUptime bool,
	validatorStartTime time.Time,
	pchainWallet pwallet.Wallet,
	networkID uint32,
) {
	log.Println("Initializing validator removal")
	WaitMinStakeDuration(ctx, subnetInfo, fundedKey)

	var receipt *types.Receipt
	if includeUptime {
		uptime := uint64(time.Since(validatorStartTime).Seconds())
		receipt = ForceInitializeEndPoSValidationWithUptime(
			ctx,
			networkID,
			signatureAggregator,
			fundedKey,
			subnetInfo,
			stakingManagerAddress,
			validationID,
			uptime,
		)
	} else {
		receipt = ForceInitializeEndPoSValidation(
			ctx,
			fundedKey,
			subnetInfo,
			stakingManager,
			validationID,
		)
	}

	validatorRemovalEvent, err := GetEventFromLogs(
		receipt.Logs,
		stakingManager.ParseValidatorRemovalInitialized,
	)
	Expect(err).Should(BeNil())
	Expect(validatorRemovalEvent.ValidationID[:]).Should(Equal(validationID[:]))
	Expect(validatorRemovalEvent.Weight).Should(Equal(node.Weight))

	// Gather subnet-evm Warp signatures for the SetSubnetValidatorWeightMessage & relay to the P-Chain
	unsignedMessage := ExtractWarpMessageFromLog(ctx, receipt, subnetInfo)
	signedWarpMessage, err := signatureAggregator.CreateSignedMessage(
		unsignedMessage,
		nil,
		subnetInfo.SubnetID,
		67,
	)
	Expect(err).Should(BeNil())

	// Deliver the Warp message to the P-Chain
	pchainWallet.IssueSetL1ValidatorWeightTx(signedWarpMessage.Bytes())
	PChainProposerVMWorkaround(pchainWallet)
	AdvanceProposerVM(ctx, subnetInfo, fundedKey, 5)

	// Construct a SubnetValidatorRegistrationMessage Warp message from the P-Chain
	log.Println("Completing validator removal")
	registrationSignedMessage := ConstructSubnetValidatorRegistrationMessage(
		validationID,
		expiry,
		node,
		false,
		subnetInfo,
		pChainInfo,
		networkID,
		signatureAggregator,
	)

	// Deliver the Warp message to the subnet
	receipt = CompleteEndValidation(
		ctx,
		fundedKey,
		subnetInfo,
		stakingManagerAddress,
		registrationSignedMessage,
	)

	// Check that the validator is has been delisted from the staking contract
	registrationEvent, err := GetEventFromLogs(
		receipt.Logs,
		stakingManager.ParseValidationPeriodEnded,
	)
	Expect(err).Should(BeNil())
	Expect(registrationEvent.ValidationID[:]).Should(Equal(validationID[:]))
}

<<<<<<< HEAD
=======
func InitializeAndCompleteEndInitialERC20Validation(
	ctx context.Context,
	signatureAggregator *aggregator.SignatureAggregator,
	fundedKey *ecdsa.PrivateKey,
	subnetInfo interfaces.SubnetTestInfo,
	pChainInfo interfaces.SubnetTestInfo,
	stakingManager *erc20tokenstakingmanager.ERC20TokenStakingManager,
	stakingManagerAddress common.Address,
	validationID ids.ID,
	index uint32,
	weight uint64,
	pchainWallet pwallet.Wallet,
	networkID uint32,
) {
	log.Println("Initializing initial validator removal")
	WaitMinStakeDuration(ctx, subnetInfo, fundedKey)
	receipt := ForceInitializeEndERC20Validation(
		ctx,
		fundedKey,
		subnetInfo,
		stakingManager,
		validationID,
	)
	validatorRemovalEvent, err := GetEventFromLogs(
		receipt.Logs,
		stakingManager.ParseValidatorRemovalInitialized,
	)
	Expect(err).Should(BeNil())
	Expect(validatorRemovalEvent.ValidationID[:]).Should(Equal(validationID[:]))
	Expect(validatorRemovalEvent.Weight).Should(Equal(weight))

	// Gather subnet-evm Warp signatures for the SetSubnetValidatorWeightMessage & relay to the P-Chain
	// (Sending to the P-Chain will be skipped for now)
	unsignedMessage := ExtractWarpMessageFromLog(ctx, receipt, subnetInfo)
	signedWarpMessage, err := signatureAggregator.CreateSignedMessage(
		unsignedMessage,
		nil,
		subnetInfo.SubnetID,
		67,
	)
	Expect(err).Should(BeNil())

	// Deliver the Warp message to the P-Chain
	pchainWallet.IssueSetSubnetValidatorWeightTx(signedWarpMessage.Bytes())
	PChainProposerVMWorkaround(pchainWallet)
	AdvanceProposerVM(ctx, subnetInfo, fundedKey, 5)

	// Construct a SubnetValidatorRegistrationMessage Warp message from the P-Chain
	log.Println("Completing initial validator removal")
	registrationSignedMessage := ConstructSubnetValidatorRegistrationMessageForInitialValidator(
		validationID,
		index,
		false,
		subnetInfo,
		pChainInfo,
		networkID,
		signatureAggregator,
	)

	// Deliver the Warp message to the subnet
	receipt = CompleteEndERC20Validation(
		ctx,
		fundedKey,
		subnetInfo,
		stakingManagerAddress,
		registrationSignedMessage,
	)

	// Check that the validator is has been delisted from the staking contract
	validationEndedEvent, err := GetEventFromLogs(
		receipt.Logs,
		stakingManager.ParseValidationPeriodEnded,
	)
	Expect(err).Should(BeNil())
	Expect(validationEndedEvent.ValidationID[:]).Should(Equal(validationID[:]))
}

func InitializeAndCompleteEndERC20Validation(
	ctx context.Context,
	signatureAggregator *aggregator.SignatureAggregator,
	fundedKey *ecdsa.PrivateKey,
	subnetInfo interfaces.SubnetTestInfo,
	pChainInfo interfaces.SubnetTestInfo,
	stakingManager *erc20tokenstakingmanager.ERC20TokenStakingManager,
	stakingManagerAddress common.Address,
	validationID ids.ID,
	expiry uint64,
	node Node,
	nonce uint64,
	includeUptime bool,
	validatorStartTime time.Time,
	pchainWallet pwallet.Wallet,
	networkID uint32,
) {
	log.Println("Initializing validator removal")
	WaitMinStakeDuration(ctx, subnetInfo, fundedKey)
	var receipt *types.Receipt
	if includeUptime {
		uptime := uint64(time.Since(validatorStartTime).Seconds())
		receipt = ForceInitializeEndERC20ValidationWithUptime(
			ctx,
			networkID,
			signatureAggregator,
			fundedKey,
			subnetInfo,
			stakingManagerAddress,
			validationID,
			uptime,
		)
	} else {
		receipt = ForceInitializeEndERC20Validation(
			ctx,
			fundedKey,
			subnetInfo,
			stakingManager,
			validationID,
		)
	}
	validatorRemovalEvent, err := GetEventFromLogs(
		receipt.Logs,
		stakingManager.ParseValidatorRemovalInitialized,
	)
	Expect(err).Should(BeNil())
	Expect(validatorRemovalEvent.ValidationID[:]).Should(Equal(validationID[:]))
	Expect(validatorRemovalEvent.Weight).Should(Equal(node.Weight))

	// Gather subnet-evm Warp signatures for the SetSubnetValidatorWeightMessage & relay to the P-Chain
	unsignedMessage := ExtractWarpMessageFromLog(ctx, receipt, subnetInfo)
	signedWarpMessage, err := signatureAggregator.CreateSignedMessage(
		unsignedMessage,
		nil,
		subnetInfo.SubnetID,
		67,
	)
	Expect(err).Should(BeNil())

	// Deliver the Warp message to the P-Chain
	pchainWallet.IssueSetSubnetValidatorWeightTx(signedWarpMessage.Bytes())
	PChainProposerVMWorkaround(pchainWallet)
	AdvanceProposerVM(ctx, subnetInfo, fundedKey, 5)

	// Construct a SubnetValidatorRegistrationMessage Warp message from the P-Chain
	log.Println("Completing validator removal")
	registrationSignedMessage := ConstructSubnetValidatorRegistrationMessage(
		validationID,
		expiry,
		node,
		false,
		subnetInfo,
		pChainInfo,
		networkID,
		signatureAggregator,
	)

	// Deliver the Warp message to the subnet
	receipt = CompleteEndERC20Validation(
		ctx,
		fundedKey,
		subnetInfo,
		stakingManagerAddress,
		registrationSignedMessage,
	)

	// Check that the validator is has been delisted from the staking contract
	validationEndedEvent, err := GetEventFromLogs(
		receipt.Logs,
		stakingManager.ParseValidationPeriodEnded,
	)
	Expect(err).Should(BeNil())
	Expect(validationEndedEvent.ValidationID[:]).Should(Equal(validationID[:]))
}

>>>>>>> d4ce9779
func InitializeAndCompleteEndInitialPoAValidation(
	ctx context.Context,
	signatureAggregator *aggregator.SignatureAggregator,
	ownerKey *ecdsa.PrivateKey,
	fundedKey *ecdsa.PrivateKey,
	subnetInfo interfaces.SubnetTestInfo,
	pChainInfo interfaces.SubnetTestInfo,
	stakingManager *poavalidatormanager.PoAValidatorManager,
	stakingManagerAddress common.Address,
	validationID ids.ID,
	index uint32,
	weight uint64,
	pchainWallet pwallet.Wallet,
	networkID uint32,
) {
	log.Println("Initializing initial validator removal")
	WaitMinStakeDuration(ctx, subnetInfo, fundedKey)
	receipt := InitializeEndPoAValidation(
		ctx,
		ownerKey,
		subnetInfo,
		stakingManager,
		validationID,
	)
	validatorRemovalEvent, err := GetEventFromLogs(
		receipt.Logs,
		stakingManager.ParseValidatorRemovalInitialized,
	)
	Expect(err).Should(BeNil())
	Expect(validatorRemovalEvent.ValidationID[:]).Should(Equal(validationID[:]))
	Expect(validatorRemovalEvent.Weight).Should(Equal(weight))

	// Gather subnet-evm Warp signatures for the SetSubnetValidatorWeightMessage & relay to the P-Chain
	// (Sending to the P-Chain will be skipped for now)
	unsignedMessage := ExtractWarpMessageFromLog(ctx, receipt, subnetInfo)
	signedWarpMessage, err := signatureAggregator.CreateSignedMessage(
		unsignedMessage,
		nil,
		subnetInfo.SubnetID,
		67,
	)
	Expect(err).Should(BeNil())

	// Deliver the Warp message to the P-Chain
	pchainWallet.IssueSetL1ValidatorWeightTx(signedWarpMessage.Bytes())
	PChainProposerVMWorkaround(pchainWallet)
	AdvanceProposerVM(ctx, subnetInfo, fundedKey, 5)

	// Construct a SubnetValidatorRegistrationMessage Warp message from the P-Chain
	log.Println("Completing initial validator removal")
	registrationSignedMessage := ConstructSubnetValidatorRegistrationMessageForInitialValidator(
		validationID,
		index,
		false,
		subnetInfo,
		pChainInfo,
		networkID,
		signatureAggregator,
	)

	// Deliver the Warp message to the subnet
	receipt = CompleteEndValidation(
		ctx,
		fundedKey,
		subnetInfo,
		stakingManagerAddress,
		registrationSignedMessage,
	)

	// Check that the validator is has been delisted from the staking contract
	validationEndedEvent, err := GetEventFromLogs(
		receipt.Logs,
		stakingManager.ParseValidationPeriodEnded,
	)
	Expect(err).Should(BeNil())
	Expect(validationEndedEvent.ValidationID[:]).Should(Equal(validationID[:]))
}

func InitializeAndCompleteEndPoAValidation(
	ctx context.Context,
	signatureAggregator *aggregator.SignatureAggregator,
	ownerKey *ecdsa.PrivateKey,
	fundedKey *ecdsa.PrivateKey,
	subnetInfo interfaces.SubnetTestInfo,
	pChainInfo interfaces.SubnetTestInfo,
	validatorManager *poavalidatormanager.PoAValidatorManager,
	validatorManagerAddress common.Address,
	validationID ids.ID,
	weight uint64,
	nonce uint64,
	networkID uint32,
) {
	receipt := InitializeEndPoAValidation(
		ctx,
		ownerKey,
		subnetInfo,
		validatorManager,
		validationID,
	)
	validatorRemovalEvent, err := GetEventFromLogs(
		receipt.Logs,
		validatorManager.ParseValidatorRemovalInitialized,
	)
	Expect(err).Should(BeNil())
	Expect(validatorRemovalEvent.ValidationID[:]).Should(Equal(validationID[:]))
	Expect(validatorRemovalEvent.Weight).Should(Equal(weight))

	// Gather subnet-evm Warp signatures for the SetSubnetValidatorWeightMessage & relay to the P-Chain
	// (Sending to the P-Chain will be skipped for now)
	signedWarpMessage := ConstructSignedWarpMessage(ctx, receipt, subnetInfo, pChainInfo, nil, signatureAggregator)
	Expect(err).Should(BeNil())

	// Validate the Warp message, (this will be done on the P-Chain in the future)
	ValidateSubnetValidatorWeightMessage(signedWarpMessage, validationID, 0, nonce)

	// Construct a SubnetValidatorRegistrationMessage Warp message from the P-Chain
	registrationSignedMessage := ConstructSubnetValidatorRegistrationMessage(
		validationID,
		0,
		Node{},
		false,
		subnetInfo,
		pChainInfo,
		networkID,
		signatureAggregator,
	)

	// Deliver the Warp message to the subnet
	receipt = CompleteEndValidation(
		ctx,
		ownerKey,
		subnetInfo,
		validatorManagerAddress,
		registrationSignedMessage,
	)

	// Check that the validator is has been delisted from the staking contract
	registrationEvent, err := GetEventFromLogs(
		receipt.Logs,
		validatorManager.ParseValidationPeriodEnded,
	)
	Expect(err).Should(BeNil())
	Expect(registrationEvent.ValidationID[:]).Should(Equal(validationID[:]))
}

//
// P-Chain utils
//

func ConstructSubnetValidatorRegistrationMessageForInitialValidator(
	validationID ids.ID,
	index uint32,
	valid bool,
	subnet interfaces.SubnetTestInfo,
	pChainInfo interfaces.SubnetTestInfo,
	networkID uint32,
	signatureAggregator *aggregator.SignatureAggregator,
) *avalancheWarp.Message {
	justification := platformvm.L1ValidatorRegistrationJustification{
		Preimage: &platformvm.L1ValidatorRegistrationJustification_ConvertSubnetToL1TxData{
			ConvertSubnetToL1TxData: &platformvm.SubnetIDIndex{
				SubnetId: subnet.SubnetID[:],
				Index:    index,
			},
		},
	}
	justificationBytes, err := proto.Marshal(&justification)
	Expect(err).Should(BeNil())

	registrationPayload, err := warpMessage.NewL1ValidatorRegistration(validationID, valid)
	Expect(err).Should(BeNil())
	registrationAddressedCall, err := warpPayload.NewAddressedCall(nil, registrationPayload.Bytes())
	Expect(err).Should(BeNil())
	registrationUnsignedMessage, err := avalancheWarp.NewUnsignedMessage(
		networkID,
		pChainInfo.BlockchainID,
		registrationAddressedCall.Bytes(),
	)
	Expect(err).Should(BeNil())

	registrationSignedMessage, err := signatureAggregator.CreateSignedMessage(
		registrationUnsignedMessage,
		justificationBytes,
		subnet.SubnetID,
		67,
	)
	Expect(err).Should(BeNil())

	return registrationSignedMessage
}

func ConstructSubnetValidatorRegistrationMessage(
	validationID ids.ID,
	expiry uint64,
	node Node,
	valid bool,
	subnet interfaces.SubnetTestInfo,
	pChainInfo interfaces.SubnetTestInfo,
	networkID uint32,
	signatureAggregator *aggregator.SignatureAggregator,
) *avalancheWarp.Message {
	msg, err := warpMessage.NewRegisterL1Validator(
		subnet.SubnetID,
		node.NodeID,
		node.NodePoP.PublicKey,
		expiry,
		warpMessage.PChainOwner{},
		warpMessage.PChainOwner{},
		node.Weight,
	)
	Expect(err).Should(BeNil())
	justification := platformvm.L1ValidatorRegistrationJustification{
		Preimage: &platformvm.L1ValidatorRegistrationJustification_RegisterL1ValidatorMessage{
			RegisterL1ValidatorMessage: msg.Bytes(),
		},
	}
	justificationBytes, err := proto.Marshal(&justification)
	Expect(err).Should(BeNil())

	registrationPayload, err := warpMessage.NewL1ValidatorRegistration(validationID, valid)
	Expect(err).Should(BeNil())
	registrationAddressedCall, err := warpPayload.NewAddressedCall(nil, registrationPayload.Bytes())
	Expect(err).Should(BeNil())
	registrationUnsignedMessage, err := avalancheWarp.NewUnsignedMessage(
		networkID,
		pChainInfo.BlockchainID,
		registrationAddressedCall.Bytes(),
	)
	Expect(err).Should(BeNil())

	registrationSignedMessage, err := signatureAggregator.CreateSignedMessage(
		registrationUnsignedMessage,
		justificationBytes,
		subnet.SubnetID,
		67,
	)
	Expect(err).Should(BeNil())

	return registrationSignedMessage
}

func ConstructSubnetValidatorWeightUpdateMessage(
	validationID ids.ID,
	nonce uint64,
	weight uint64,
	subnet interfaces.SubnetTestInfo,
	pChainInfo interfaces.SubnetTestInfo,
	signatureAggregator *aggregator.SignatureAggregator,
	networkID uint32,
) *avalancheWarp.Message {
	payload, err := warpMessage.NewL1ValidatorWeight(validationID, nonce, weight)
	Expect(err).Should(BeNil())
	updateAddressedCall, err := warpPayload.NewAddressedCall(nil, payload.Bytes())
	Expect(err).Should(BeNil())
	updateUnsignedMessage, err := avalancheWarp.NewUnsignedMessage(
		networkID,
		pChainInfo.BlockchainID,
		updateAddressedCall.Bytes(),
	)
	Expect(err).Should(BeNil())

	updateSignedMessage, err := signatureAggregator.CreateSignedMessage(
		updateUnsignedMessage,
		nil,
		subnet.SubnetID,
		67,
	)
	Expect(err).Should(BeNil())
	return updateSignedMessage
}

func ConstructSubnetConversionMessage(
	subnetConversionID ids.ID,
	subnet interfaces.SubnetTestInfo,
	pChainInfo interfaces.SubnetTestInfo,
	networkID uint32,
	signatureAggregator *aggregator.SignatureAggregator,
) *avalancheWarp.Message {
	subnetConversionPayload, err := warpMessage.NewSubnetToL1Conversion(subnetConversionID)
	Expect(err).Should(BeNil())
	subnetConversionAddressedCall, err := warpPayload.NewAddressedCall(
		nil,
		subnetConversionPayload.Bytes(),
	)
	Expect(err).Should(BeNil())
	subnetConversionUnsignedMessage, err := avalancheWarp.NewUnsignedMessage(
		networkID,
		pChainInfo.BlockchainID,
		subnetConversionAddressedCall.Bytes(),
	)
	Expect(err).Should(BeNil())

	subnetConversionSignedMessage, err := signatureAggregator.CreateSignedMessage(
		subnetConversionUnsignedMessage,
		subnet.SubnetID[:],
		subnet.SubnetID,
		67,
	)
	Expect(err).Should(BeNil())
	return subnetConversionSignedMessage
}

//
// Warp message validiation utils
// These will be replaced by the actual implementation on the P-Chain in the future
//

func ValidateRegisterSubnetValidatorMessage(
	signedWarpMessage *avalancheWarp.Message,
	nodeID ids.ID,
	weight uint64,
	subnetID ids.ID,
	blsPublicKey [bls.PublicKeyLen]byte,
) {
	// Validate the Warp message, (this will be done on the P-Chain in the future)
	msg, err := warpPayload.ParseAddressedCall(signedWarpMessage.UnsignedMessage.Payload)
	Expect(err).Should(BeNil())
	// Check that the addressed call payload is a registered Warp message type
	var payloadInterface warpMessage.Payload
	ver, err := warpMessage.Codec.Unmarshal(msg.Payload, &payloadInterface)
	Expect(err).Should(BeNil())
	payload, ok := payloadInterface.(*warpMessage.RegisterL1Validator)
	Expect(ok).Should(BeTrue())

	Expect(ver).Should(Equal(uint16(warpMessage.CodecVersion)))
	Expect(payload.NodeID).Should(Equal(nodeID))
	Expect(payload.Weight).Should(Equal(weight))
	Expect(payload.SubnetID).Should(Equal(subnetID))
	Expect(payload.BLSPublicKey[:]).Should(Equal(blsPublicKey[:]))
}

func ValidateSubnetValidatorWeightMessage(
	signedWarpMessage *avalancheWarp.Message,
	validationID ids.ID,
	weight uint64,
	nonce uint64,
) {
	msg, err := warpPayload.ParseAddressedCall(signedWarpMessage.UnsignedMessage.Payload)
	Expect(err).Should(BeNil())
	// Check that the addressed call payload is a registered Warp message type
	var payloadInterface warpMessage.Payload
	ver, err := warpMessage.Codec.Unmarshal(msg.Payload, &payloadInterface)
	Expect(err).Should(BeNil())
	payload, ok := payloadInterface.(*warpMessage.L1ValidatorWeight)
	Expect(ok).Should(BeTrue())

	Expect(ver).Should(Equal(uint16(warpMessage.CodecVersion)))
	Expect(payload.ValidationID).Should(Equal(validationID))
	Expect(payload.Weight).Should(Equal(weight))
	Expect(payload.Nonce).Should(Equal(nonce))
}

func WaitMinStakeDuration(
	ctx context.Context,
	subnet interfaces.SubnetTestInfo,
	fundedKey *ecdsa.PrivateKey,
) {
	// Make sure minimum stake duration has passed
	time.Sleep(time.Duration(DefaultMinStakeDurationSeconds) * time.Second)

	// Send a loopback transaction to self to force a block production
	// before delisting the validator.
	SendNativeTransfer(
		ctx,
		subnet,
		fundedKey,
		common.Address{},
		big.NewInt(10),
	)
}

func CalculateSubnetConversionValidationId(subnetID ids.ID, validatorIdx uint32) ids.ID {
	preImage := make([]byte, 36)
	copy(preImage[0:32], subnetID[:])
	binary.BigEndian.PutUint32(preImage[32:36], validatorIdx)
	return sha256.Sum256(preImage)
}

// PackSubnetConversionData defines a packing function that works
// over any struct instance of SubnetConversionData since the abi-bindings
// process generates one for each of the different contracts.
func PackSubnetConversionData(data interface{}) ([]byte, error) {
	v := reflect.ValueOf(data)
	if v.Kind() != reflect.Struct {
		return nil, fmt.Errorf("expected struct, got %s", v.Kind())
	}
	// Define required fields and their expected types
	requiredFields := map[string]reflect.Type{
		"SubnetID":                     reflect.TypeOf([32]byte{}),
		"ValidatorManagerBlockchainID": reflect.TypeOf([32]byte{}),
		"ValidatorManagerAddress":      reflect.TypeOf(common.Address{}),
		// InitialValidators is a slice of structs and handled separately
		"InitialValidators": reflect.TypeOf([]struct{}{}),
	}
	// Check for required fields and types
	for fieldName, expectedType := range requiredFields {
		field := v.FieldByName(fieldName)

		if !field.IsValid() {
			return nil, fmt.Errorf("field %s is missing", fieldName)
		}
		// Allow flexible types for InitialValidators by checking it contains structs
		if fieldName == "InitialValidators" {
			if field.Kind() != reflect.Slice || field.Type().Elem().Kind() != reflect.Struct {
				return nil, fmt.Errorf("field %s has incorrect type: expected a slice of structs", fieldName)
			}
		} else {
			if field.Type() != expectedType {
				return nil, fmt.Errorf("field %s has incorrect type: expected %s, got %s", fieldName, expectedType, field.Type())
			}
		}
	}

	subnetID := v.FieldByName("SubnetID").Interface().([32]byte)
	validatorManagerBlockchainID := v.FieldByName("ValidatorManagerBlockchainID").Interface().([32]byte)
	validatorManagerAddress := v.FieldByName("ValidatorManagerAddress").Interface().(common.Address)
	initialValidators := v.FieldByName("InitialValidators")

	// Pack each InitialValidator struct
	packedInitialValidators := make([][]byte, initialValidators.Len())
	var packedInitialValidatorsLen uint32
	for i := 0; i < initialValidators.Len(); i++ {
		iv := initialValidators.Index(i).Interface()
		ivPacked, err := PackInitialValidator(iv)
		if err != nil {
			return nil, fmt.Errorf("failed to pack InitialValidator: %w", err)
		}

		packedInitialValidators[i] = ivPacked
		packedInitialValidatorsLen += uint32(len(ivPacked))
	}

	b := make([]byte, 94+packedInitialValidatorsLen)
	binary.BigEndian.PutUint16(b[0:2], uint16(warpMessage.CodecVersion))
	copy(b[2:34], subnetID[:])
	copy(b[34:66], validatorManagerBlockchainID[:])
	// These are evm addresses and have lengths of 20 so hardcoding here
	binary.BigEndian.PutUint32(b[66:70], uint32(20))
	copy(b[70:90], validatorManagerAddress.Bytes())
	binary.BigEndian.PutUint32(b[90:94], uint32(initialValidators.Len()))
	offset := 94
	for _, ivPacked := range packedInitialValidators {
		copy(b[offset:offset+len(ivPacked)], ivPacked)
		offset += len(ivPacked)
	}

	return b, nil
}

// PackInitialValidator defines a packing function that works
// over any struct instance of InitialValidator since the abi-bindings
// process generates one for each of the different contracts.
func PackInitialValidator(iv interface{}) ([]byte, error) {
	v := reflect.ValueOf(iv)

	// Ensure the passed interface is a struct
	if v.Kind() != reflect.Struct {
		return nil, fmt.Errorf("expected a struct, got %s", v.Kind())
	}

	// Define required fields and their expected types
	requiredFields := map[string]reflect.Type{
		"NodeID":       reflect.TypeOf([]byte{}),
		"Weight":       reflect.TypeOf(uint64(0)),
		"BlsPublicKey": reflect.TypeOf([]byte{}),
	}

	// Check for required fields and types
	for fieldName, expectedType := range requiredFields {
		field := v.FieldByName(fieldName)

		if !field.IsValid() {
			return nil, fmt.Errorf("field %s is missing", fieldName)
		}

		if field.Type() != expectedType {
			return nil, fmt.Errorf("field %s has incorrect type: expected %s, got %s", fieldName, expectedType, field.Type())
		}
	}

	// At this point, we know the struct has all required fields with correct types
	// Use reflection to retrieve field values and perform canonical packing
	nodeID := v.FieldByName("NodeID").Interface().([]byte)
	weight := v.FieldByName("Weight").Interface().(uint64)
	blsPublicKey := v.FieldByName("BlsPublicKey").Interface().([]byte)

	b := make([]byte, 60+len(nodeID))
	binary.BigEndian.PutUint32(b[0:4], uint32(len(nodeID)))
	copy(b[4:4+len(nodeID)], nodeID[:])
	binary.BigEndian.PutUint64(b[4+len(nodeID):4+len(nodeID)+8], weight)
	copy(b[4+len(nodeID)+8:4+len(nodeID)+8+48], blsPublicKey)
	return b, nil
}

func PChainProposerVMWorkaround(
	pchainWallet pwallet.Wallet,
) {
	// Workaround current block map rules
	destAddr, err := address.ParseToID(DefaultPChainAddress)
	Expect(err).Should(BeNil())
	log.Println("Waiting for P-Chain...")
	time.Sleep(30 * time.Second)

	pBuilder := pchainWallet.Builder()
	pContext := pBuilder.Context()
	avaxAssetID := pContext.AVAXAssetID
	locktime := uint64(time.Date(2030, 1, 1, 0, 0, 0, 0, time.UTC).Unix())
	amount := 500 * units.MilliAvax
	_, err = pchainWallet.IssueBaseTx([]*avax.TransferableOutput{
		{
			Asset: avax.Asset{
				ID: avaxAssetID,
			},
			Out: &stakeable.LockOut{
				Locktime: locktime,
				TransferableOut: &secp256k1fx.TransferOutput{
					Amt: amount,
					OutputOwners: secp256k1fx.OutputOwners{
						Threshold: 1,
						Addrs: []ids.ShortID{
							destAddr,
						},
					},
				},
			},
		},
	})
	Expect(err).Should(BeNil())
	_, err = pchainWallet.IssueBaseTx([]*avax.TransferableOutput{
		{
			Asset: avax.Asset{
				ID: avaxAssetID,
			},
			Out: &stakeable.LockOut{
				Locktime: locktime,
				TransferableOut: &secp256k1fx.TransferOutput{
					Amt: amount,
					OutputOwners: secp256k1fx.OutputOwners{
						Threshold: 1,
						Addrs: []ids.ShortID{
							destAddr,
						},
					},
				},
			},
		},
	})
	Expect(err).Should(BeNil())
	// End workaround
}

func AdvanceProposerVM(
	ctx context.Context,
	subnet interfaces.SubnetTestInfo,
	fundedKey *ecdsa.PrivateKey,
	blocks int,
) {
	log.Println("Advancing proposer VM")
	for i := 0; i < blocks; i++ {
		err := subnetEvmUtils.IssueTxsToActivateProposerVMFork(
			ctx, subnet.EVMChainID, fundedKey, subnet.WSClient,
		)
		Expect(err).Should(BeNil())
	}
}<|MERGE_RESOLUTION|>--- conflicted
+++ resolved
@@ -266,85 +266,7 @@
 // Validator Set Initialization utils
 //
 
-<<<<<<< HEAD
 func InitializeValidatorSet(
-=======
-func InitializeNativeTokenValidatorSet(
-	ctx context.Context,
-	senderKey *ecdsa.PrivateKey,
-	subnetInfo interfaces.SubnetTestInfo,
-	pChainInfo interfaces.SubnetTestInfo,
-	validatorManager *nativetokenstakingmanager.NativeTokenStakingManager,
-	validatorManagerAddress common.Address,
-	networkID uint32,
-	signatureAggregator *aggregator.SignatureAggregator,
-	nodes []Node,
-) []ids.ID {
-	initialValidators := make([]warpMessage.SubnetConversionValidatorData, len(nodes))
-	initialValidatorsABI := make([]nativetokenstakingmanager.InitialValidator, len(nodes))
-	for i, node := range nodes {
-		initialValidators[i] = warpMessage.SubnetConversionValidatorData{
-			NodeID:       node.NodeID.Bytes(),
-			BLSPublicKey: node.NodePoP.PublicKey,
-			Weight:       nodes[i].Weight,
-		}
-		initialValidatorsABI[i] = nativetokenstakingmanager.InitialValidator{
-			NodeID:       node.NodeID.Bytes(),
-			BlsPublicKey: node.NodePoP.PublicKey[:],
-			Weight:       nodes[i].Weight,
-		}
-	}
-
-	subnetConversionData := warpMessage.SubnetConversionData{
-		SubnetID:       subnetInfo.SubnetID,
-		ManagerChainID: subnetInfo.BlockchainID,
-		ManagerAddress: validatorManagerAddress[:],
-		Validators:     initialValidators,
-	}
-	subnetConversionDataABI := nativetokenstakingmanager.ConversionData{
-		SubnetID:                     subnetInfo.SubnetID,
-		ValidatorManagerBlockchainID: subnetInfo.BlockchainID,
-		ValidatorManagerAddress:      validatorManagerAddress,
-		InitialValidators:            initialValidatorsABI,
-	}
-	subnetConversionID, err := warpMessage.SubnetConversionID(subnetConversionData)
-	Expect(err).Should(BeNil())
-	subnetConversionSignedMessage := ConstructSubnetConversionMessage(
-		subnetConversionID,
-		subnetInfo,
-		pChainInfo,
-		networkID,
-		signatureAggregator,
-	)
-	// Deliver the Warp message to the subnet
-	receipt := DeliverNativeTokenSubnetConversion(
-		ctx,
-		senderKey,
-		subnetInfo,
-		validatorManagerAddress,
-		subnetConversionSignedMessage,
-		subnetConversionDataABI,
-	)
-	initialValidatorCreatedEvent, err := GetEventFromLogs(
-		receipt.Logs,
-		validatorManager.ParseInitialValidatorCreated,
-	)
-	Expect(err).Should(BeNil())
-	var validationIDs []ids.ID
-	for i := range nodes {
-		validationIDs = append(validationIDs, subnetInfo.SubnetID.Append(uint32(i)))
-	}
-
-	Expect(initialValidatorCreatedEvent.Weight).Should(Equal(nodes[0].Weight))
-
-	emittedValidationID := ids.ID(initialValidatorCreatedEvent.ValidationID)
-	Expect(emittedValidationID).Should(Equal(validationIDs[0]))
-
-	return validationIDs
-}
-
-func InitializeERC20TokenValidatorSet(
->>>>>>> d4ce9779
 	ctx context.Context,
 	senderKey *ecdsa.PrivateKey,
 	subnetInfo interfaces.SubnetTestInfo,
@@ -402,78 +324,6 @@
 	)
 	manager, err := ivalidatormanager.NewIValidatorManager(validatorManagerAddress, subnetInfo.RPCClient)
 	Expect(err).Should(BeNil())
-<<<<<<< HEAD
-=======
-	var validationIDs []ids.ID
-	for i := range nodes {
-		validationIDs = append(validationIDs, subnetInfo.SubnetID.Append(uint32(i)))
-	}
-
-	Expect(initialValidatorCreatedEvent.Weight).Should(Equal((nodes[0].Weight)))
-
-	emittedValidationID := ids.ID(initialValidatorCreatedEvent.ValidationID)
-	Expect(emittedValidationID).Should(Equal(validationIDs[0]))
-
-	return validationIDs
-}
-
-func InitializePoAValidatorSet(
-	ctx context.Context,
-	senderKey *ecdsa.PrivateKey,
-	subnetInfo interfaces.SubnetTestInfo,
-	pChainInfo interfaces.SubnetTestInfo,
-	validatorManager *poavalidatormanager.PoAValidatorManager,
-	validatorManagerAddress common.Address,
-	networkID uint32,
-	signatureAggregator *aggregator.SignatureAggregator,
-	nodes []Node,
-) []ids.ID {
-	initialValidators := make([]warpMessage.SubnetConversionValidatorData, len(nodes))
-	initialValidatorsABI := make([]poavalidatormanager.InitialValidator, len(nodes))
-	for i, node := range nodes {
-		initialValidators[i] = warpMessage.SubnetConversionValidatorData{
-			NodeID:       node.NodeID.Bytes(),
-			BLSPublicKey: node.NodePoP.PublicKey,
-			Weight:       nodes[i].Weight,
-		}
-		initialValidatorsABI[i] = poavalidatormanager.InitialValidator{
-			NodeID:       node.NodeID.Bytes(),
-			BlsPublicKey: node.NodePoP.PublicKey[:],
-			Weight:       nodes[i].Weight,
-		}
-	}
-
-	subnetConversionData := warpMessage.SubnetConversionData{
-		SubnetID:       subnetInfo.SubnetID,
-		ManagerChainID: subnetInfo.BlockchainID,
-		ManagerAddress: validatorManagerAddress[:],
-		Validators:     initialValidators,
-	}
-	subnetConversionDataABI := poavalidatormanager.ConversionData{
-		SubnetID:                     subnetInfo.SubnetID,
-		ValidatorManagerBlockchainID: subnetInfo.BlockchainID,
-		ValidatorManagerAddress:      validatorManagerAddress,
-		InitialValidators:            initialValidatorsABI,
-	}
-	subnetConversionID, err := warpMessage.SubnetConversionID(subnetConversionData)
-	Expect(err).Should(BeNil())
-	subnetConversionSignedMessage := ConstructSubnetConversionMessage(
-		subnetConversionID,
-		subnetInfo,
-		pChainInfo,
-		networkID,
-		signatureAggregator,
-	)
-	// Deliver the Warp message to the subnet
-	receipt := DeliverPoASubnetConversion(
-		ctx,
-		senderKey,
-		subnetInfo,
-		validatorManagerAddress,
-		subnetConversionSignedMessage,
-		subnetConversionDataABI,
-	)
->>>>>>> d4ce9779
 	initialValidatorCreatedEvent, err := GetEventFromLogs(
 		receipt.Logs,
 		manager.ParseInitialValidatorCreated,
@@ -1365,181 +1215,6 @@
 	Expect(registrationEvent.ValidationID[:]).Should(Equal(validationID[:]))
 }
 
-<<<<<<< HEAD
-=======
-func InitializeAndCompleteEndInitialERC20Validation(
-	ctx context.Context,
-	signatureAggregator *aggregator.SignatureAggregator,
-	fundedKey *ecdsa.PrivateKey,
-	subnetInfo interfaces.SubnetTestInfo,
-	pChainInfo interfaces.SubnetTestInfo,
-	stakingManager *erc20tokenstakingmanager.ERC20TokenStakingManager,
-	stakingManagerAddress common.Address,
-	validationID ids.ID,
-	index uint32,
-	weight uint64,
-	pchainWallet pwallet.Wallet,
-	networkID uint32,
-) {
-	log.Println("Initializing initial validator removal")
-	WaitMinStakeDuration(ctx, subnetInfo, fundedKey)
-	receipt := ForceInitializeEndERC20Validation(
-		ctx,
-		fundedKey,
-		subnetInfo,
-		stakingManager,
-		validationID,
-	)
-	validatorRemovalEvent, err := GetEventFromLogs(
-		receipt.Logs,
-		stakingManager.ParseValidatorRemovalInitialized,
-	)
-	Expect(err).Should(BeNil())
-	Expect(validatorRemovalEvent.ValidationID[:]).Should(Equal(validationID[:]))
-	Expect(validatorRemovalEvent.Weight).Should(Equal(weight))
-
-	// Gather subnet-evm Warp signatures for the SetSubnetValidatorWeightMessage & relay to the P-Chain
-	// (Sending to the P-Chain will be skipped for now)
-	unsignedMessage := ExtractWarpMessageFromLog(ctx, receipt, subnetInfo)
-	signedWarpMessage, err := signatureAggregator.CreateSignedMessage(
-		unsignedMessage,
-		nil,
-		subnetInfo.SubnetID,
-		67,
-	)
-	Expect(err).Should(BeNil())
-
-	// Deliver the Warp message to the P-Chain
-	pchainWallet.IssueSetSubnetValidatorWeightTx(signedWarpMessage.Bytes())
-	PChainProposerVMWorkaround(pchainWallet)
-	AdvanceProposerVM(ctx, subnetInfo, fundedKey, 5)
-
-	// Construct a SubnetValidatorRegistrationMessage Warp message from the P-Chain
-	log.Println("Completing initial validator removal")
-	registrationSignedMessage := ConstructSubnetValidatorRegistrationMessageForInitialValidator(
-		validationID,
-		index,
-		false,
-		subnetInfo,
-		pChainInfo,
-		networkID,
-		signatureAggregator,
-	)
-
-	// Deliver the Warp message to the subnet
-	receipt = CompleteEndERC20Validation(
-		ctx,
-		fundedKey,
-		subnetInfo,
-		stakingManagerAddress,
-		registrationSignedMessage,
-	)
-
-	// Check that the validator is has been delisted from the staking contract
-	validationEndedEvent, err := GetEventFromLogs(
-		receipt.Logs,
-		stakingManager.ParseValidationPeriodEnded,
-	)
-	Expect(err).Should(BeNil())
-	Expect(validationEndedEvent.ValidationID[:]).Should(Equal(validationID[:]))
-}
-
-func InitializeAndCompleteEndERC20Validation(
-	ctx context.Context,
-	signatureAggregator *aggregator.SignatureAggregator,
-	fundedKey *ecdsa.PrivateKey,
-	subnetInfo interfaces.SubnetTestInfo,
-	pChainInfo interfaces.SubnetTestInfo,
-	stakingManager *erc20tokenstakingmanager.ERC20TokenStakingManager,
-	stakingManagerAddress common.Address,
-	validationID ids.ID,
-	expiry uint64,
-	node Node,
-	nonce uint64,
-	includeUptime bool,
-	validatorStartTime time.Time,
-	pchainWallet pwallet.Wallet,
-	networkID uint32,
-) {
-	log.Println("Initializing validator removal")
-	WaitMinStakeDuration(ctx, subnetInfo, fundedKey)
-	var receipt *types.Receipt
-	if includeUptime {
-		uptime := uint64(time.Since(validatorStartTime).Seconds())
-		receipt = ForceInitializeEndERC20ValidationWithUptime(
-			ctx,
-			networkID,
-			signatureAggregator,
-			fundedKey,
-			subnetInfo,
-			stakingManagerAddress,
-			validationID,
-			uptime,
-		)
-	} else {
-		receipt = ForceInitializeEndERC20Validation(
-			ctx,
-			fundedKey,
-			subnetInfo,
-			stakingManager,
-			validationID,
-		)
-	}
-	validatorRemovalEvent, err := GetEventFromLogs(
-		receipt.Logs,
-		stakingManager.ParseValidatorRemovalInitialized,
-	)
-	Expect(err).Should(BeNil())
-	Expect(validatorRemovalEvent.ValidationID[:]).Should(Equal(validationID[:]))
-	Expect(validatorRemovalEvent.Weight).Should(Equal(node.Weight))
-
-	// Gather subnet-evm Warp signatures for the SetSubnetValidatorWeightMessage & relay to the P-Chain
-	unsignedMessage := ExtractWarpMessageFromLog(ctx, receipt, subnetInfo)
-	signedWarpMessage, err := signatureAggregator.CreateSignedMessage(
-		unsignedMessage,
-		nil,
-		subnetInfo.SubnetID,
-		67,
-	)
-	Expect(err).Should(BeNil())
-
-	// Deliver the Warp message to the P-Chain
-	pchainWallet.IssueSetSubnetValidatorWeightTx(signedWarpMessage.Bytes())
-	PChainProposerVMWorkaround(pchainWallet)
-	AdvanceProposerVM(ctx, subnetInfo, fundedKey, 5)
-
-	// Construct a SubnetValidatorRegistrationMessage Warp message from the P-Chain
-	log.Println("Completing validator removal")
-	registrationSignedMessage := ConstructSubnetValidatorRegistrationMessage(
-		validationID,
-		expiry,
-		node,
-		false,
-		subnetInfo,
-		pChainInfo,
-		networkID,
-		signatureAggregator,
-	)
-
-	// Deliver the Warp message to the subnet
-	receipt = CompleteEndERC20Validation(
-		ctx,
-		fundedKey,
-		subnetInfo,
-		stakingManagerAddress,
-		registrationSignedMessage,
-	)
-
-	// Check that the validator is has been delisted from the staking contract
-	validationEndedEvent, err := GetEventFromLogs(
-		receipt.Logs,
-		stakingManager.ParseValidationPeriodEnded,
-	)
-	Expect(err).Should(BeNil())
-	Expect(validationEndedEvent.ValidationID[:]).Should(Equal(validationID[:]))
-}
-
->>>>>>> d4ce9779
 func InitializeAndCompleteEndInitialPoAValidation(
 	ctx context.Context,
 	signatureAggregator *aggregator.SignatureAggregator,
