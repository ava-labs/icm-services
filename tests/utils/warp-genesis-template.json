--- conflicted
+++ resolved
@@ -1,6 +1,5 @@
 {
     "config": {
-<<<<<<< HEAD
       "chainId": <EVM_CHAIN_ID>,
       "homesteadBlock": 0,
       "eip150Block": 0,
@@ -35,43 +34,10 @@
           "0x190110D1228EB2cDd36559b2215A572Dc8592C3d",
           "0xf9EF017A764F265A1fD0975bfc200725E41d860E",
           "0x4f3663be6d22B0F19F8617f1A9E9485aB0144Bff",
-          "0x463a6bE7a5098A5f06435c6c468adD338F15B93A"
+          "0x463a6bE7a5098A5f06435c6c468adD338F15B93A",
+          "0x8db97C7cEcE249c2b98bDC0226Cc4C2A57BF52FC"
         ]
       }
-=======
-        "chainId": <EVM_CHAIN_ID>,
-        "homesteadBlock": 0,
-        "eip150Block": 0,
-        "eip150Hash": "0x2086799aeebeae135c246c65021c82b4e15a2c451340993aacfd2751886514f0",
-        "eip155Block": 0,
-        "eip158Block": 0,
-        "byzantiumBlock": 0,
-        "constantinopleBlock": 0,
-        "petersburgBlock": 0,
-        "istanbulBlock": 0,
-        "muirGlacierBlock": 0,
-        "feeConfig": {
-            "gasLimit": 20000000,
-            "minBaseFee": 1000000000,
-            "targetGas": 100000000,
-            "baseFeeChangeDenominator": 48,
-            "minBlockGasCost": 0,
-            "maxBlockGasCost": 10000000,
-            "targetBlockRate": 2,
-            "blockGasCostStep": 500000
-        },
-        "warpConfig": {
-            "blockTimestamp": 1719343601
-        },
-        "contractNativeMinterConfig": {
-            "blockTimestamp": 0,
-            "adminAddresses": [
-                "0xAcB633F5B00099c7ec187eB00156c5cd9D854b5B",
-                "0x3405506b3711859c5070949ed9b700c7ba7bf750",
-                "0x8db97C7cEcE249c2b98bDC0226Cc4C2A57BF52FC"
-            ]
-        }
->>>>>>> aafc5744
     },
     "alloc": {
       "<TELEPORTER_MESSENGER_CONTRACT_ADDRESS>": {
