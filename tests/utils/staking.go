package utils

import (
	"context"
	"crypto/ecdsa"
	"crypto/sha256"
	"encoding/binary"
	"fmt"
	"math/big"
	"reflect"
	"time"

	"github.com/ava-labs/avalanchego/ids"
	"github.com/ava-labs/avalanchego/utils/crypto/bls"
	avalancheWarp "github.com/ava-labs/avalanchego/vms/platformvm/warp"
	warpMessages "github.com/ava-labs/avalanchego/vms/platformvm/warp/messages"
	warpPayload "github.com/ava-labs/avalanchego/vms/platformvm/warp/payload"
	"github.com/ava-labs/awm-relayer/signature-aggregator/aggregator"
	"github.com/ava-labs/subnet-evm/accounts/abi/bind"
	"github.com/ava-labs/subnet-evm/core/types"
	"github.com/ava-labs/subnet-evm/precompile/contracts/warp"
	predicateutils "github.com/ava-labs/subnet-evm/predicate"
	exampleerc20 "github.com/ava-labs/teleporter/abi-bindings/go/mocks/ExampleERC20"
	erc20tokenstakingmanager "github.com/ava-labs/teleporter/abi-bindings/go/staking/ERC20TokenStakingManager"
	nativetokenstakingmanager "github.com/ava-labs/teleporter/abi-bindings/go/staking/NativeTokenStakingManager"
	poavalidatormanager "github.com/ava-labs/teleporter/abi-bindings/go/staking/PoAValidatorManager"
	"github.com/ava-labs/teleporter/tests/interfaces"
	"github.com/ethereum/go-ethereum/common"

	. "github.com/onsi/gomega"
)

const (
	DefaultMinDelegateFeeBips      uint16 = 1
	DefaultMinStakeDurationSeconds uint64 = 1
	DefaultMinStakeAmount          uint64 = 1e18
	DefaultMaxStakeAmount          uint64 = 10e18
	DefaultMaxStakeMultiplier      uint8  = 4
<<<<<<< HEAD

	initialValidatorPackedLen = 88
=======
	DefaultMaxChurnPercentage      uint8  = 20
	DefaultChurnPeriodSeconds      uint64 = 1
>>>>>>> 5551db95
)

//
// Deployment utils
//

func DeployNativeTokenStakingManager(
	ctx context.Context,
	senderKey *ecdsa.PrivateKey,
	subnet interfaces.SubnetTestInfo,
) (common.Address, *nativetokenstakingmanager.NativeTokenStakingManager) {
	opts, err := bind.NewKeyedTransactorWithChainID(senderKey, subnet.EVMChainID)
	Expect(err).Should(BeNil())
	address, tx, stakingManager, err := nativetokenstakingmanager.DeployNativeTokenStakingManager(
		opts,
		subnet.RPCClient,
		0, // ICMInitializable.Allowed
	)
	Expect(err).Should(BeNil())

	// Wait for the transaction to be mined
	WaitForTransactionSuccess(ctx, subnet, tx.Hash())

	return address, stakingManager
}

func DeployAndInitializeNativeTokenStakingManager(
	ctx context.Context,
	senderKey *ecdsa.PrivateKey,
	subnet interfaces.SubnetTestInfo,
	pChainInfo interfaces.SubnetTestInfo,
) (common.Address, *nativetokenstakingmanager.NativeTokenStakingManager) {
	stakingManagerContractAddress, stakingManager := DeployNativeTokenStakingManager(
		ctx,
		senderKey,
		subnet,
	)
	opts, err := bind.NewKeyedTransactorWithChainID(senderKey, subnet.EVMChainID)
	Expect(err).Should(BeNil())
	tx, err := stakingManager.Initialize(
		opts,
		nativetokenstakingmanager.PoSValidatorManagerSettings{
			BaseSettings: nativetokenstakingmanager.ValidatorManagerSettings{
				PChainBlockchainID:     pChainInfo.BlockchainID,
				SubnetID:               subnet.SubnetID,
				ChurnPeriodSeconds:     DefaultChurnPeriodSeconds,
				MaximumChurnPercentage: DefaultMaxChurnPercentage,
			},
			MinimumStakeAmount:       big.NewInt(0).SetUint64(DefaultMinStakeAmount),
			MaximumStakeAmount:       big.NewInt(0).SetUint64(DefaultMaxStakeAmount),
			MinimumStakeDuration:     DefaultMinStakeDurationSeconds,
			MinimumDelegationFeeBips: DefaultMinDelegateFeeBips,
			MaximumStakeMultiplier:   DefaultMaxStakeMultiplier,
			RewardCalculator:         common.Address{},
		},
	)
	Expect(err).Should(BeNil())
	WaitForTransactionSuccess(context.Background(), subnet, tx.Hash())

	return stakingManagerContractAddress, stakingManager
}

func DeployERC20TokenStakingManager(
	ctx context.Context,
	senderKey *ecdsa.PrivateKey,
	subnet interfaces.SubnetTestInfo,
) (common.Address, *erc20tokenstakingmanager.ERC20TokenStakingManager) {
	opts, err := bind.NewKeyedTransactorWithChainID(senderKey, subnet.EVMChainID)
	Expect(err).Should(BeNil())
	address, tx, stakingManager, err := erc20tokenstakingmanager.DeployERC20TokenStakingManager(
		opts,
		subnet.RPCClient,
		0, // ICMInitializable.Allowed
	)
	Expect(err).Should(BeNil())

	// Wait for the transaction to be mined
	WaitForTransactionSuccess(ctx, subnet, tx.Hash())

	return address, stakingManager
}

func DeployAndInitializeERC20TokenStakingManager(
	ctx context.Context,
	senderKey *ecdsa.PrivateKey,
	subnet interfaces.SubnetTestInfo,
	pChainInfo interfaces.SubnetTestInfo,
) (
	common.Address,
	*erc20tokenstakingmanager.ERC20TokenStakingManager,
	common.Address,
	*exampleerc20.ExampleERC20,
) {
	stakingManagerContractAddress, stakingManager := DeployERC20TokenStakingManager(
		ctx,
		senderKey,
		subnet,
	)

	erc20Address, erc20 := DeployExampleERC20(ctx, senderKey, subnet)
	opts, err := bind.NewKeyedTransactorWithChainID(senderKey, subnet.EVMChainID)
	Expect(err).Should(BeNil())
	tx, err := stakingManager.Initialize(
		opts,
		erc20tokenstakingmanager.PoSValidatorManagerSettings{
			BaseSettings: erc20tokenstakingmanager.ValidatorManagerSettings{
				PChainBlockchainID:     pChainInfo.BlockchainID,
				SubnetID:               subnet.SubnetID,
				ChurnPeriodSeconds:     DefaultChurnPeriodSeconds,
				MaximumChurnPercentage: DefaultMaxChurnPercentage,
			},
			MinimumStakeAmount:       big.NewInt(0).SetUint64(DefaultMinStakeAmount),
			MaximumStakeAmount:       big.NewInt(0).SetUint64(DefaultMaxStakeAmount),
			MinimumStakeDuration:     DefaultMinStakeDurationSeconds,
			MinimumDelegationFeeBips: DefaultMinDelegateFeeBips,
			MaximumStakeMultiplier:   DefaultMaxStakeMultiplier,
			RewardCalculator:         common.Address{},
		},
		erc20Address,
	)
	Expect(err).Should(BeNil())
	WaitForTransactionSuccess(context.Background(), subnet, tx.Hash())

	return stakingManagerContractAddress, stakingManager, erc20Address, erc20
}

func DeployPoAValidatorManager(
	ctx context.Context,
	senderKey *ecdsa.PrivateKey,
	subnet interfaces.SubnetTestInfo,
) (common.Address, *poavalidatormanager.PoAValidatorManager) {
	opts, err := bind.NewKeyedTransactorWithChainID(senderKey, subnet.EVMChainID)
	Expect(err).Should(BeNil())
	address, tx, validatorManager, err := poavalidatormanager.DeployPoAValidatorManager(
		opts,
		subnet.RPCClient,
		0, // ICMInitializable.Allowed
	)
	Expect(err).Should(BeNil())

	// Wait for the transaction to be mined
	WaitForTransactionSuccess(ctx, subnet, tx.Hash())

	return address, validatorManager
}

func DeployAndInitializePoAValidatorManager(
	ctx context.Context,
	senderKey *ecdsa.PrivateKey,
	subnet interfaces.SubnetTestInfo,
	pChainInfo interfaces.SubnetTestInfo,
	ownerAddress common.Address,
) (common.Address, *poavalidatormanager.PoAValidatorManager) {
	validatorManagerAddress, validatorManager := DeployPoAValidatorManager(
		ctx,
		senderKey,
		subnet,
	)
	opts, err := bind.NewKeyedTransactorWithChainID(senderKey, subnet.EVMChainID)
	Expect(err).Should(BeNil())
	tx, err := validatorManager.Initialize(
		opts,
		poavalidatormanager.ValidatorManagerSettings{
			PChainBlockchainID:     pChainInfo.BlockchainID,
			SubnetID:               subnet.SubnetID,
			ChurnPeriodSeconds:     uint64(0),
			MaximumChurnPercentage: uint8(20),
		},
		ownerAddress,
	)
	Expect(err).Should(BeNil())
	WaitForTransactionSuccess(context.Background(), subnet, tx.Hash())

	return validatorManagerAddress, validatorManager
}

//
// Validator Set Initialization utils
//

func InitializeNativeTokenValidatorSet(
	ctx context.Context,
	sendingKey *ecdsa.PrivateKey,
	subnetInfo interfaces.SubnetTestInfo,
	pChainInfo interfaces.SubnetTestInfo,
	validatorManager *nativetokenstakingmanager.NativeTokenStakingManager,
	validatorManagerAddress common.Address,
	network interfaces.LocalNetwork,
	signatureAggregator *aggregator.SignatureAggregator,
) ids.ID {
	convertSubnetTxId := ids.GenerateTestID()
	blsPublicKey := [bls.PublicKeyLen]byte{}
	subnetConversionData := nativetokenstakingmanager.SubnetConversionData{
		ConvertSubnetTxID:       convertSubnetTxId,
		BlockchainID:            subnetInfo.BlockchainID,
		ValidatorManagerAddress: validatorManagerAddress,
		InitialValidators: []nativetokenstakingmanager.InitialValidator{
			{
				NodeID:       ids.GenerateTestID(),
				Weight:       1,
				BlsPublicKey: blsPublicKey[:],
			},
		},
	}
	subnetConversionDataBytes, err := PackSubnetConversionData(subnetConversionData)
	Expect(err).Should(BeNil())
	subnetConversionID := sha256.Sum256(subnetConversionDataBytes)
	subnetConversionSignedMessage := ConstructSubnetConversionMessage(
		subnetConversionID,
		subnetInfo,
		pChainInfo,
		network,
		signatureAggregator,
	)
	// Deliver the Warp message to the subnet
	receipt := DeliverNativeTokenSubnetConversion(
		sendingKey,
		subnetInfo,
		validatorManagerAddress,
		subnetConversionSignedMessage,
		subnetConversionData,
	)
	initialValidatorCreatedEvent, err := GetEventFromLogs(
		receipt.Logs,
		validatorManager.ParseInitialValidatorCreated,
	)
	Expect(err).Should(BeNil())
	Expect(initialValidatorCreatedEvent.NodeID).Should(Equal(subnetConversionData.InitialValidators[0].NodeID))

	expectedValidationID := CalculateSubnetConversionValidationId(convertSubnetTxId, 0)
	emittedValidationID := ids.ID(initialValidatorCreatedEvent.ValidationID)
	Expect(emittedValidationID).Should(Equal(expectedValidationID))

	return emittedValidationID

}

func InitializeERC20TokenValidatorSet(
	ctx context.Context,
	sendingKey *ecdsa.PrivateKey,
	subnetInfo interfaces.SubnetTestInfo,
	pChainInfo interfaces.SubnetTestInfo,
	validatorManager *erc20tokenstakingmanager.ERC20TokenStakingManager,
	validatorManagerAddress common.Address,
	network interfaces.LocalNetwork,
	signatureAggregator *aggregator.SignatureAggregator,
) ids.ID {
	convertSubnetTxId := ids.GenerateTestID()
	blsPublicKey := [bls.PublicKeyLen]byte{}
	subnetConversionData := erc20tokenstakingmanager.SubnetConversionData{
		ConvertSubnetTxID:       convertSubnetTxId,
		BlockchainID:            subnetInfo.BlockchainID,
		ValidatorManagerAddress: validatorManagerAddress,
		InitialValidators: []erc20tokenstakingmanager.InitialValidator{
			{
				NodeID:       ids.GenerateTestID(),
				Weight:       1,
				BlsPublicKey: blsPublicKey[:],
			},
		},
	}
	subnetConversionDataBytes, err := PackSubnetConversionData(subnetConversionData)
	Expect(err).Should(BeNil())
	subnetConversionID := sha256.Sum256(subnetConversionDataBytes)
	subnetConversionSignedMessage := ConstructSubnetConversionMessage(
		subnetConversionID,
		subnetInfo,
		pChainInfo,
		network,
		signatureAggregator,
	)
	// Deliver the Warp message to the subnet
	receipt := DeliverERC20TokenSubnetConversion(
		sendingKey,
		subnetInfo,
		validatorManagerAddress,
		subnetConversionSignedMessage,
		subnetConversionData,
	)
	initialValidatorCreatedEvent, err := GetEventFromLogs(
		receipt.Logs,
		validatorManager.ParseInitialValidatorCreated,
	)
	Expect(err).Should(BeNil())
	Expect(initialValidatorCreatedEvent.NodeID).Should(Equal(subnetConversionData.InitialValidators[0].NodeID))

	expectedValidationID := CalculateSubnetConversionValidationId(convertSubnetTxId, 0)
	emittedValidationID := ids.ID(initialValidatorCreatedEvent.ValidationID)
	Expect(emittedValidationID).Should(Equal(expectedValidationID))

	return emittedValidationID

}

func InitializePoAValidatorSet(
	ctx context.Context,
	sendingKey *ecdsa.PrivateKey,
	subnetInfo interfaces.SubnetTestInfo,
	pChainInfo interfaces.SubnetTestInfo,
	validatorManager *poavalidatormanager.PoAValidatorManager,
	validatorManagerAddress common.Address,
	network interfaces.LocalNetwork,
	signatureAggregator *aggregator.SignatureAggregator,
) ids.ID {

	convertSubnetTxId := ids.GenerateTestID()
	blsPublicKey := [bls.PublicKeyLen]byte{}
	subnetConversionData := poavalidatormanager.SubnetConversionData{
		ConvertSubnetTxID:       convertSubnetTxId,
		BlockchainID:            subnetInfo.BlockchainID,
		ValidatorManagerAddress: validatorManagerAddress,
		InitialValidators: []poavalidatormanager.InitialValidator{
			{
				NodeID:       ids.GenerateTestID(),
				Weight:       1,
				BlsPublicKey: blsPublicKey[:],
			},
		},
	}

	subnetConversionDataBytes, err := PackSubnetConversionData(subnetConversionData)
	Expect(err).Should(BeNil())
	subnetConversionID := sha256.Sum256(subnetConversionDataBytes)
	subnetConversionSignedMessage := ConstructSubnetConversionMessage(
		subnetConversionID,
		subnetInfo,
		pChainInfo,
		network,
		signatureAggregator,
	)
	// Deliver the Warp message to the subnet
	receipt := DeliverPoASubnetConversion(
		sendingKey,
		subnetInfo,
		validatorManagerAddress,
		subnetConversionSignedMessage,
		subnetConversionData,
	)
	initialValidatorCreatedEvent, err := GetEventFromLogs(
		receipt.Logs,
		validatorManager.ParseInitialValidatorCreated,
	)
	Expect(err).Should(BeNil())
	Expect(initialValidatorCreatedEvent.NodeID).Should(Equal(subnetConversionData.InitialValidators[0].NodeID))

	expectedValidationID := CalculateSubnetConversionValidationId(convertSubnetTxId, 0)
	emittedValidationID := ids.ID(initialValidatorCreatedEvent.ValidationID)
	Expect(emittedValidationID).Should(Equal(expectedValidationID))

	return emittedValidationID
}

func DeliverNativeTokenSubnetConversion(
	sendingKey *ecdsa.PrivateKey,
	subnet interfaces.SubnetTestInfo,
	validatorManagerAddress common.Address,
	subnetConversionSignedMessage *avalancheWarp.Message,
	subnetConversionData nativetokenstakingmanager.SubnetConversionData,
) *types.Receipt {
	abi, err := nativetokenstakingmanager.NativeTokenStakingManagerMetaData.GetAbi()
	Expect(err).Should(BeNil())
	callData, err := abi.Pack("initializeValidatorSet", subnetConversionData, uint32(0))
	Expect(err).Should(BeNil())
	return CallWarpReceiver(
		callData,
		sendingKey,
		subnet,
		validatorManagerAddress,
		subnetConversionSignedMessage,
	)
}

func DeliverERC20TokenSubnetConversion(
	sendingKey *ecdsa.PrivateKey,
	subnet interfaces.SubnetTestInfo,
	validatorManagerAddress common.Address,
	subnetConversionSignedMessage *avalancheWarp.Message,
	subnetConversionData erc20tokenstakingmanager.SubnetConversionData,
) *types.Receipt {
	abi, err := erc20tokenstakingmanager.ERC20TokenStakingManagerMetaData.GetAbi()
	Expect(err).Should(BeNil())
	callData, err := abi.Pack("initializeValidatorSet", subnetConversionData, uint32(0))
	Expect(err).Should(BeNil())
	return CallWarpReceiver(
		callData,
		sendingKey,
		subnet,
		validatorManagerAddress,
		subnetConversionSignedMessage,
	)
}

func DeliverPoASubnetConversion(
	sendingKey *ecdsa.PrivateKey,
	subnet interfaces.SubnetTestInfo,
	validatorManagerAddress common.Address,
	subnetConversionSignedMessage *avalancheWarp.Message,
	subnetConversionData poavalidatormanager.SubnetConversionData,
) *types.Receipt {
	abi, err := poavalidatormanager.PoAValidatorManagerMetaData.GetAbi()
	Expect(err).Should(BeNil())
	callData, err := abi.Pack("initializeValidatorSet", subnetConversionData, uint32(0))
	Expect(err).Should(BeNil())
	return CallWarpReceiver(
		callData,
		sendingKey,
		subnet,
		validatorManagerAddress,
		subnetConversionSignedMessage,
	)
}

//
// Function call utils
//

func InitializeNativeValidatorRegistration(
	senderKey *ecdsa.PrivateKey,
	subnet interfaces.SubnetTestInfo,
	stakeAmount *big.Int,
	nodeID ids.ID,
	blsPublicKey [bls.PublicKeyLen]byte,
	stakingManager *nativetokenstakingmanager.NativeTokenStakingManager,
) (*types.Receipt, ids.ID) {
	opts, err := bind.NewKeyedTransactorWithChainID(senderKey, subnet.EVMChainID)
	Expect(err).Should(BeNil())
	opts.Value = stakeAmount

	tx, err := stakingManager.InitializeValidatorRegistration(
		opts,
		nativetokenstakingmanager.ValidatorRegistrationInput{
			NodeID:             nodeID,
			RegistrationExpiry: uint64(time.Now().Add(24 * time.Hour).Unix()),
			BlsPublicKey:       blsPublicKey[:],
		},
		DefaultMinDelegateFeeBips,
		DefaultMinStakeDurationSeconds,
	)
	Expect(err).Should(BeNil())
	receipt := WaitForTransactionSuccess(context.Background(), subnet, tx.Hash())
	registrationInitiatedEvent, err := GetEventFromLogs(
		receipt.Logs,
		stakingManager.ParseValidationPeriodCreated,
	)
	Expect(err).Should(BeNil())
	return receipt, ids.ID(registrationInitiatedEvent.ValidationID)
}

func InitializeERC20ValidatorRegistration(
	senderKey *ecdsa.PrivateKey,
	subnet interfaces.SubnetTestInfo,
	stakeAmount *big.Int,
	token *exampleerc20.ExampleERC20,
	stakingManagerAddress common.Address,
	nodeID ids.ID,
	blsPublicKey [bls.PublicKeyLen]byte,
	stakingManager *erc20tokenstakingmanager.ERC20TokenStakingManager,
) (*types.Receipt, ids.ID) {
	ERC20Approve(
		context.Background(),
		token,
		stakingManagerAddress,
		stakeAmount,
		subnet,
		senderKey,
	)

	opts, err := bind.NewKeyedTransactorWithChainID(senderKey, subnet.EVMChainID)
	Expect(err).Should(BeNil())

	tx, err := stakingManager.InitializeValidatorRegistration(
		opts,
		erc20tokenstakingmanager.ValidatorRegistrationInput{
			NodeID:             nodeID,
			RegistrationExpiry: uint64(time.Now().Add(24 * time.Hour).Unix()),
			BlsPublicKey:       blsPublicKey[:],
		},
		DefaultMinDelegateFeeBips,
		DefaultMinStakeDurationSeconds,
		stakeAmount,
	)
	Expect(err).Should(BeNil())
	receipt := WaitForTransactionSuccess(context.Background(), subnet, tx.Hash())
	registrationInitiatedEvent, err := GetEventFromLogs(
		receipt.Logs,
		stakingManager.ParseValidationPeriodCreated,
	)
	Expect(err).Should(BeNil())
	return receipt, ids.ID(registrationInitiatedEvent.ValidationID)
}

func InitializePoAValidatorRegistration(
	senderKey *ecdsa.PrivateKey,
	subnet interfaces.SubnetTestInfo,
	weight uint64,
	nodeID ids.ID,
	blsPublicKey [bls.PublicKeyLen]byte,
	validatorManager *poavalidatormanager.PoAValidatorManager,
) (*types.Receipt, ids.ID) {
	opts, err := bind.NewKeyedTransactorWithChainID(senderKey, subnet.EVMChainID)
	Expect(err).Should(BeNil())

	tx, err := validatorManager.InitializeValidatorRegistration(
		opts,
		poavalidatormanager.ValidatorRegistrationInput{
			NodeID:             nodeID,
			RegistrationExpiry: uint64(time.Now().Add(24 * time.Hour).Unix()),
			BlsPublicKey:       blsPublicKey[:],
		},
		weight,
	)
	Expect(err).Should(BeNil())
	receipt := WaitForTransactionSuccess(context.Background(), subnet, tx.Hash())
	registrationInitiatedEvent, err := GetEventFromLogs(
		receipt.Logs,
		validatorManager.ParseValidationPeriodCreated,
	)
	Expect(err).Should(BeNil())
	return receipt, ids.ID(registrationInitiatedEvent.ValidationID)
}

func CompleteNativeValidatorRegistration(
	sendingKey *ecdsa.PrivateKey,
	subnet interfaces.SubnetTestInfo,
	stakingManagerContractAddress common.Address,
	registrationSignedMessage *avalancheWarp.Message,
) *types.Receipt {
	abi, err := nativetokenstakingmanager.NativeTokenStakingManagerMetaData.GetAbi()
	Expect(err).Should(BeNil())
	callData, err := abi.Pack("completeValidatorRegistration", uint32(0))
	Expect(err).Should(BeNil())
	return CallWarpReceiver(
		callData,
		sendingKey,
		subnet,
		stakingManagerContractAddress,
		registrationSignedMessage,
	)
}

func CompleteERC20ValidatorRegistration(
	sendingKey *ecdsa.PrivateKey,
	subnet interfaces.SubnetTestInfo,
	stakingManagerContractAddress common.Address,
	registrationSignedMessage *avalancheWarp.Message,
) *types.Receipt {
	abi, err := erc20tokenstakingmanager.ERC20TokenStakingManagerMetaData.GetAbi()
	Expect(err).Should(BeNil())
	callData, err := abi.Pack("completeValidatorRegistration", uint32(0))
	Expect(err).Should(BeNil())
	return CallWarpReceiver(
		callData,
		sendingKey,
		subnet,
		stakingManagerContractAddress,
		registrationSignedMessage,
	)
}

func CompletePoAValidatorRegistration(
	sendingKey *ecdsa.PrivateKey,
	subnet interfaces.SubnetTestInfo,
	validatorManagerAddress common.Address,
	registrationSignedMessage *avalancheWarp.Message,
) *types.Receipt {
	abi, err := poavalidatormanager.PoAValidatorManagerMetaData.GetAbi()
	Expect(err).Should(BeNil())
	callData, err := abi.Pack("completeValidatorRegistration", uint32(0))
	Expect(err).Should(BeNil())
	return CallWarpReceiver(
		callData,
		sendingKey,
		subnet,
		validatorManagerAddress,
		registrationSignedMessage,
	)
}

// Calls a method that retreived a signed Warp message from the transaction's access list
func CallWarpReceiver(
	callData []byte,
	sendingKey *ecdsa.PrivateKey,
	subnet interfaces.SubnetTestInfo,
	contract common.Address,
	signedMessage *avalancheWarp.Message,
) *types.Receipt {
	gasFeeCap, gasTipCap, nonce := CalculateTxParams(context.Background(), subnet, PrivateKeyToAddress(sendingKey))
	registrationTx := predicateutils.NewPredicateTx(
		subnet.EVMChainID,
		nonce,
		&contract,
		2_000_000,
		gasFeeCap,
		gasTipCap,
		big.NewInt(0),
		callData,
		types.AccessList{},
		warp.ContractAddress,
		signedMessage.Bytes(),
	)
	signedRegistrationTx := SignTransaction(registrationTx, sendingKey, subnet.EVMChainID)
	return SendTransactionAndWaitForSuccess(context.Background(), subnet, signedRegistrationTx)
}

func InitializeAndCompleteNativeValidatorRegistration(
	network interfaces.LocalNetwork,
	signatureAggregator *aggregator.SignatureAggregator,
	fundedKey *ecdsa.PrivateKey,
	subnetInfo interfaces.SubnetTestInfo,
	pChainInfo interfaces.SubnetTestInfo,
	stakingManager *nativetokenstakingmanager.NativeTokenStakingManager,
	stakingManagerContractAddress common.Address,
	stakeAmount *big.Int,
) ids.ID {
	// Initiate validator registration
	nodeID := ids.GenerateTestID()
	blsPublicKey := [bls.PublicKeyLen]byte{}
	receipt, validationID := InitializeNativeValidatorRegistration(
		fundedKey,
		subnetInfo,
		stakeAmount,
		nodeID,
		blsPublicKey,
		stakingManager,
	)

	// Gather subnet-evm Warp signatures for the RegisterSubnetValidatorMessage & relay to the P-Chain
	// (Sending to the P-Chain will be skipped for now)
	signedWarpMessage := network.ConstructSignedWarpMessage(context.Background(), receipt, subnetInfo, pChainInfo)

	weight, err := stakingManager.ValueToWeight(
		&bind.CallOpts{},
		stakeAmount,
	)
	Expect(err).Should(BeNil())
	// Validate the Warp message, (this will be done on the P-Chain in the future)
	ValidateRegisterSubnetValidatorMessage(
		signedWarpMessage,
		nodeID,
		weight,
		subnetInfo.SubnetID,
		blsPublicKey,
	)

	// Construct a SubnetValidatorRegistrationMessage Warp message from the P-Chain
	registrationSignedMessage := ConstructSubnetValidatorRegistrationMessage(
		validationID,
		true,
		subnetInfo,
		pChainInfo,
		network,
		signatureAggregator,
	)

	// Deliver the Warp message to the subnet
	receipt = CompleteNativeValidatorRegistration(
		fundedKey,
		subnetInfo,
		stakingManagerContractAddress,
		registrationSignedMessage,
	)
	// Check that the validator is registered in the staking contract
	registrationEvent, err := GetEventFromLogs(
		receipt.Logs,
		stakingManager.ParseValidationPeriodRegistered,
	)
	Expect(err).Should(BeNil())
	Expect(registrationEvent.ValidationID[:]).Should(Equal(validationID[:]))

	return validationID
}

func InitializeAndCompleteERC20ValidatorRegistration(
	network interfaces.LocalNetwork,
	signatureAggregator *aggregator.SignatureAggregator,
	fundedKey *ecdsa.PrivateKey,
	subnetInfo interfaces.SubnetTestInfo,
	pChainInfo interfaces.SubnetTestInfo,
	stakingManager *erc20tokenstakingmanager.ERC20TokenStakingManager,
	stakingManagerAddress common.Address,
	erc20 *exampleerc20.ExampleERC20,
	stakeAmount *big.Int,
) ids.ID {
	// Initiate validator registration
	nodeID := ids.GenerateTestID()
	blsPublicKey := [bls.PublicKeyLen]byte{}
	var receipt *types.Receipt
	receipt, validationID := InitializeERC20ValidatorRegistration(
		fundedKey,
		subnetInfo,
		stakeAmount,
		erc20,
		stakingManagerAddress,
		nodeID,
		blsPublicKey,
		stakingManager,
	)

	// Gather subnet-evm Warp signatures for the RegisterSubnetValidatorMessage & relay to the P-Chain
	// (Sending to the P-Chain will be skipped for now)
	signedWarpMessage := network.ConstructSignedWarpMessage(context.Background(), receipt, subnetInfo, pChainInfo)

	weight, err := stakingManager.ValueToWeight(
		&bind.CallOpts{},
		stakeAmount,
	)
	Expect(err).Should(BeNil())
	// Validate the Warp message, (this will be done on the P-Chain in the future)
	ValidateRegisterSubnetValidatorMessage(
		signedWarpMessage,
		nodeID,
		weight,
		subnetInfo.SubnetID,
		blsPublicKey,
	)

	// Construct a SubnetValidatorRegistrationMessage Warp message from the P-Chain
	registrationSignedMessage := ConstructSubnetValidatorRegistrationMessage(
		validationID,
		true,
		subnetInfo,
		pChainInfo,
		network,
		signatureAggregator,
	)

	// Deliver the Warp message to the subnet
	receipt = CompleteERC20ValidatorRegistration(
		fundedKey,
		subnetInfo,
		stakingManagerAddress,
		registrationSignedMessage,
	)
	// Check that the validator is registered in the staking contract
	registrationEvent, err := GetEventFromLogs(
		receipt.Logs,
		stakingManager.ParseValidationPeriodRegistered,
	)
	Expect(err).Should(BeNil())
	Expect(registrationEvent.ValidationID[:]).Should(Equal(validationID[:]))

	return validationID
}

func InitializeAndCompletePoAValidatorRegistration(
	network interfaces.LocalNetwork,
	signatureAggregator *aggregator.SignatureAggregator,
	ownerKey *ecdsa.PrivateKey,
	fundedKey *ecdsa.PrivateKey,
	subnetInfo interfaces.SubnetTestInfo,
	pChainInfo interfaces.SubnetTestInfo,
	validatorManager *poavalidatormanager.PoAValidatorManager,
	validatorManagerAddress common.Address,
	weight uint64,
) ids.ID {
	// Initiate validator registration
	nodeID := ids.GenerateTestID()
	blsPublicKey := [bls.PublicKeyLen]byte{}
	receipt, validationID := InitializePoAValidatorRegistration(
		ownerKey,
		subnetInfo,
		weight,
		nodeID,
		blsPublicKey,
		validatorManager,
	)

	// Gather subnet-evm Warp signatures for the RegisterSubnetValidatorMessage & relay to the P-Chain
	// (Sending to the P-Chain will be skipped for now)
	signedWarpMessage := network.ConstructSignedWarpMessage(context.Background(), receipt, subnetInfo, pChainInfo)

	// Validate the Warp message, (this will be done on the P-Chain in the future)
	ValidateRegisterSubnetValidatorMessage(
		signedWarpMessage,
		nodeID,
		weight,
		subnetInfo.SubnetID,
		blsPublicKey,
	)

	// Construct a SubnetValidatorRegistrationMessage Warp message from the P-Chain
	registrationSignedMessage := ConstructSubnetValidatorRegistrationMessage(
		validationID,
		true,
		subnetInfo,
		pChainInfo,
		network,
		signatureAggregator,
	)

	// Deliver the Warp message to the subnet
	receipt = CompletePoAValidatorRegistration(
		fundedKey,
		subnetInfo,
		validatorManagerAddress,
		registrationSignedMessage,
	)
	// Check that the validator is registered in the staking contract
	registrationEvent, err := GetEventFromLogs(
		receipt.Logs,
		validatorManager.ParseValidationPeriodRegistered,
	)
	Expect(err).Should(BeNil())
	Expect(registrationEvent.ValidationID[:]).Should(Equal(validationID[:]))

	return validationID
}

func InitializeEndNativeValidation(
	sendingKey *ecdsa.PrivateKey,
	subnet interfaces.SubnetTestInfo,
	stakingManager *nativetokenstakingmanager.NativeTokenStakingManager,
	validationID ids.ID,
) *types.Receipt {
	opts, err := bind.NewKeyedTransactorWithChainID(sendingKey, subnet.EVMChainID)
	Expect(err).Should(BeNil())
	tx, err := stakingManager.InitializeEndValidation(
		opts,
		validationID,
		false,
		0,
	)
	Expect(err).Should(BeNil())
	return WaitForTransactionSuccess(context.Background(), subnet, tx.Hash())
}

func InitializeEndERC20Validation(
	sendingKey *ecdsa.PrivateKey,
	subnet interfaces.SubnetTestInfo,
	stakingManager *erc20tokenstakingmanager.ERC20TokenStakingManager,
	validationID ids.ID,
) *types.Receipt {
	opts, err := bind.NewKeyedTransactorWithChainID(sendingKey, subnet.EVMChainID)
	Expect(err).Should(BeNil())
	tx, err := stakingManager.InitializeEndValidation(
		opts,
		validationID,
		false,
		0,
	)
	Expect(err).Should(BeNil())
	return WaitForTransactionSuccess(context.Background(), subnet, tx.Hash())
}

func InitializeEndPoAValidation(
	sendingKey *ecdsa.PrivateKey,
	subnet interfaces.SubnetTestInfo,
	validatorManager *poavalidatormanager.PoAValidatorManager,
	validationID ids.ID,
) *types.Receipt {
	opts, err := bind.NewKeyedTransactorWithChainID(sendingKey, subnet.EVMChainID)
	Expect(err).Should(BeNil())
	tx, err := validatorManager.InitializeEndValidation(
		opts,
		validationID,
	)
	Expect(err).Should(BeNil())
	return WaitForTransactionSuccess(context.Background(), subnet, tx.Hash())
}

func CompleteEndNativeValidation(
	sendingKey *ecdsa.PrivateKey,
	subnet interfaces.SubnetTestInfo,
	stakingManagerContractAddress common.Address,
	registrationSignedMessage *avalancheWarp.Message,
) *types.Receipt {
	abi, err := nativetokenstakingmanager.NativeTokenStakingManagerMetaData.GetAbi()
	Expect(err).Should(BeNil())
	callData, err := abi.Pack("completeEndValidation", uint32(0))
	Expect(err).Should(BeNil())
	return CallWarpReceiver(
		callData,
		sendingKey,
		subnet,
		stakingManagerContractAddress,
		registrationSignedMessage,
	)
}

func CompleteEndERC20Validation(
	sendingKey *ecdsa.PrivateKey,
	subnet interfaces.SubnetTestInfo,
	stakingManagerContractAddress common.Address,
	registrationSignedMessage *avalancheWarp.Message,
) *types.Receipt {
	abi, err := erc20tokenstakingmanager.ERC20TokenStakingManagerMetaData.GetAbi()
	Expect(err).Should(BeNil())
	callData, err := abi.Pack("completeEndValidation", uint32(0))
	Expect(err).Should(BeNil())
	return CallWarpReceiver(
		callData,
		sendingKey,
		subnet,
		stakingManagerContractAddress,
		registrationSignedMessage,
	)
}

func CompleteEndPoAValidation(
	sendingKey *ecdsa.PrivateKey,
	subnet interfaces.SubnetTestInfo,
	validatorManagerAddress common.Address,
	registrationSignedMessage *avalancheWarp.Message,
) *types.Receipt {
	abi, err := poavalidatormanager.PoAValidatorManagerMetaData.GetAbi()
	Expect(err).Should(BeNil())
	callData, err := abi.Pack("completeEndValidation", uint32(0))
	Expect(err).Should(BeNil())
	return CallWarpReceiver(
		callData,
		sendingKey,
		subnet,
		validatorManagerAddress,
		registrationSignedMessage,
	)
}

func InitializeERC20DelegatorRegistration(
	senderKey *ecdsa.PrivateKey,
	subnet interfaces.SubnetTestInfo,
	validationID ids.ID,
	delegationAmount *big.Int,
	token *exampleerc20.ExampleERC20,
	stakingManagerAddress common.Address,
	stakingManager *erc20tokenstakingmanager.ERC20TokenStakingManager,
) *types.Receipt {
	ERC20Approve(
		context.Background(),
		token,
		stakingManagerAddress,
		delegationAmount,
		subnet,
		senderKey,
	)

	opts, err := bind.NewKeyedTransactorWithChainID(senderKey, subnet.EVMChainID)
	Expect(err).Should(BeNil())

	tx, err := stakingManager.InitializeDelegatorRegistration(
		opts,
		validationID,
		delegationAmount,
	)
	Expect(err).Should(BeNil())
	receipt := WaitForTransactionSuccess(context.Background(), subnet, tx.Hash())
	_, err = GetEventFromLogs(
		receipt.Logs,
		stakingManager.ParseDelegatorAdded,
	)
	Expect(err).Should(BeNil())
	return receipt
}

func CompleteERC20DelegatorRegistration(
	sendingKey *ecdsa.PrivateKey,
	delegationID ids.ID,
	subnet interfaces.SubnetTestInfo,
	stakingManagerContractAddress common.Address,
	signedMessage *avalancheWarp.Message,
) *types.Receipt {
	abi, err := erc20tokenstakingmanager.ERC20TokenStakingManagerMetaData.GetAbi()
	Expect(err).Should(BeNil())
	callData, err := abi.Pack("completeDelegatorRegistration", uint32(0), delegationID)
	Expect(err).Should(BeNil())
	return CallWarpReceiver(
		callData,
		sendingKey,
		subnet,
		stakingManagerContractAddress,
		signedMessage,
	)
}

func InitializeEndERC20Delegation(
	sendingKey *ecdsa.PrivateKey,
	subnet interfaces.SubnetTestInfo,
	stakingManager *erc20tokenstakingmanager.ERC20TokenStakingManager,
	delegationID ids.ID,
) *types.Receipt {
	opts, err := bind.NewKeyedTransactorWithChainID(sendingKey, subnet.EVMChainID)
	Expect(err).Should(BeNil())
	tx, err := stakingManager.InitializeEndDelegation(
		opts,
		delegationID,
		false,
		0,
	)
	Expect(err).Should(BeNil())
	return WaitForTransactionSuccess(context.Background(), subnet, tx.Hash())
}

func CompleteEndERC20Delegation(
	sendingKey *ecdsa.PrivateKey,
	delegationID ids.ID,
	subnet interfaces.SubnetTestInfo,
	stakingManagerContractAddress common.Address,
	signedMessage *avalancheWarp.Message,
) *types.Receipt {
	abi, err := erc20tokenstakingmanager.ERC20TokenStakingManagerMetaData.GetAbi()
	Expect(err).Should(BeNil())
	callData, err := abi.Pack("completeEndDelegation", uint32(0), delegationID)
	Expect(err).Should(BeNil())
	return CallWarpReceiver(
		callData,
		sendingKey,
		subnet,
		stakingManagerContractAddress,
		signedMessage,
	)
}

func InitializeNativeDelegatorRegistration(senderKey *ecdsa.PrivateKey,
	subnet interfaces.SubnetTestInfo,
	validationID ids.ID,
	delegationAmount *big.Int,
	stakingManagerAddress common.Address,
	stakingManager *nativetokenstakingmanager.NativeTokenStakingManager,
) *types.Receipt {
	opts, err := bind.NewKeyedTransactorWithChainID(senderKey, subnet.EVMChainID)
	Expect(err).Should(BeNil())
	opts.Value = delegationAmount

	tx, err := stakingManager.InitializeDelegatorRegistration(
		opts,
		validationID,
	)
	Expect(err).Should(BeNil())
	receipt := WaitForTransactionSuccess(context.Background(), subnet, tx.Hash())
	_, err = GetEventFromLogs(
		receipt.Logs,
		stakingManager.ParseDelegatorAdded,
	)
	Expect(err).Should(BeNil())
	return receipt
}

func CompleteNativeDelegatorRegistration(
	sendingKey *ecdsa.PrivateKey,
	delegationID ids.ID,
	subnet interfaces.SubnetTestInfo,
	stakingManagerContractAddress common.Address,
	signedMessage *avalancheWarp.Message,
) *types.Receipt {
	abi, err := nativetokenstakingmanager.NativeTokenStakingManagerMetaData.GetAbi()
	Expect(err).Should(BeNil())
	callData, err := abi.Pack("completeDelegatorRegistration", uint32(0), delegationID)
	Expect(err).Should(BeNil())
	return CallWarpReceiver(
		callData,
		sendingKey,
		subnet,
		stakingManagerContractAddress,
		signedMessage,
	)
}

func InitializeEndNativeDelegation(
	sendingKey *ecdsa.PrivateKey,
	subnet interfaces.SubnetTestInfo,
	stakingManager *nativetokenstakingmanager.NativeTokenStakingManager,
	delegationID ids.ID,
) *types.Receipt {
	opts, err := bind.NewKeyedTransactorWithChainID(sendingKey, subnet.EVMChainID)
	Expect(err).Should(BeNil())
	tx, err := stakingManager.InitializeEndDelegation(
		opts,
		delegationID,
		false,
		0,
	)
	Expect(err).Should(BeNil())
	return WaitForTransactionSuccess(context.Background(), subnet, tx.Hash())
}

func CompleteEndNativeDelegation(
	sendingKey *ecdsa.PrivateKey,
	delegationID ids.ID,
	subnet interfaces.SubnetTestInfo,
	stakingManagerContractAddress common.Address,
	signedMessage *avalancheWarp.Message,
) *types.Receipt {
	abi, err := nativetokenstakingmanager.NativeTokenStakingManagerMetaData.GetAbi()
	Expect(err).Should(BeNil())
	callData, err := abi.Pack("completeEndDelegation", uint32(0), delegationID)
	Expect(err).Should(BeNil())
	return CallWarpReceiver(
		callData,
		sendingKey,
		subnet,
		stakingManagerContractAddress,
		signedMessage,
	)
}

func InitializeAndCompleteEndNativeValidation(
	network interfaces.LocalNetwork,
	signatureAggregator *aggregator.SignatureAggregator,
	fundedKey *ecdsa.PrivateKey,
	subnetInfo interfaces.SubnetTestInfo,
	pChainInfo interfaces.SubnetTestInfo,
	stakingManager *nativetokenstakingmanager.NativeTokenStakingManager,
	stakingManagerAddress common.Address,
	validationID ids.ID,
	weight uint64,
	nonce uint64,
) {
	WaitMinStakeDuration(subnetInfo, fundedKey)
	receipt := InitializeEndNativeValidation(
		fundedKey,
		subnetInfo,
		stakingManager,
		validationID,
	)
	validatorRemovalEvent, err := GetEventFromLogs(
		receipt.Logs,
		stakingManager.ParseValidatorRemovalInitialized,
	)
	Expect(err).Should(BeNil())
	Expect(validatorRemovalEvent.ValidationID[:]).Should(Equal(validationID[:]))
	Expect(validatorRemovalEvent.Weight.Uint64()).Should(Equal(weight))

	// Gather subnet-evm Warp signatures for the SetSubnetValidatorWeightMessage & relay to the P-Chain
	// (Sending to the P-Chain will be skipped for now)
	signedWarpMessage := network.ConstructSignedWarpMessage(context.Background(), receipt, subnetInfo, pChainInfo)
	Expect(err).Should(BeNil())

	// Validate the Warp message, (this will be done on the P-Chain in the future)
	ValidateSetSubnetValidatorWeightMessage(signedWarpMessage, validationID, 0, nonce)

	// Construct a SubnetValidatorRegistrationMessage Warp message from the P-Chain
	registrationSignedMessage := ConstructSubnetValidatorRegistrationMessage(
		validationID,
		false,
		subnetInfo,
		pChainInfo,
		network,
		signatureAggregator,
	)

	// Deliver the Warp message to the subnet
	receipt = CompleteEndNativeValidation(
		fundedKey,
		subnetInfo,
		stakingManagerAddress,
		registrationSignedMessage,
	)

	// Check that the validator is has been delisted from the staking contract
	registrationEvent, err := GetEventFromLogs(
		receipt.Logs,
		stakingManager.ParseValidationPeriodEnded,
	)
	Expect(err).Should(BeNil())
	Expect(registrationEvent.ValidationID[:]).Should(Equal(validationID[:]))
}

func InitializeAndCompleteEndERC20Validation(
	network interfaces.LocalNetwork,
	signatureAggregator *aggregator.SignatureAggregator,
	fundedKey *ecdsa.PrivateKey,
	subnetInfo interfaces.SubnetTestInfo,
	pChainInfo interfaces.SubnetTestInfo,
	stakingManager *erc20tokenstakingmanager.ERC20TokenStakingManager,
	stakingManagerAddress common.Address,
	validationID ids.ID,
	weight uint64,
	nonce uint64,
) {
	WaitMinStakeDuration(subnetInfo, fundedKey)
	receipt := InitializeEndERC20Validation(
		fundedKey,
		subnetInfo,
		stakingManager,
		validationID,
	)
	validatorRemovalEvent, err := GetEventFromLogs(
		receipt.Logs,
		stakingManager.ParseValidatorRemovalInitialized,
	)
	Expect(err).Should(BeNil())
	Expect(validatorRemovalEvent.ValidationID[:]).Should(Equal(validationID[:]))
	Expect(validatorRemovalEvent.Weight.Uint64()).Should(Equal(weight))

	// Gather subnet-evm Warp signatures for the SetSubnetValidatorWeightMessage & relay to the P-Chain
	// (Sending to the P-Chain will be skipped for now)
	signedWarpMessage := network.ConstructSignedWarpMessage(context.Background(), receipt, subnetInfo, pChainInfo)
	Expect(err).Should(BeNil())

	// Validate the Warp message, (this will be done on the P-Chain in the future)
	ValidateSetSubnetValidatorWeightMessage(signedWarpMessage, validationID, 0, nonce)

	// Construct a SubnetValidatorRegistrationMessage Warp message from the P-Chain
	registrationSignedMessage := ConstructSubnetValidatorRegistrationMessage(
		validationID,
		false,
		subnetInfo,
		pChainInfo,
		network,
		signatureAggregator,
	)

	// Deliver the Warp message to the subnet
	receipt = CompleteEndERC20Validation(
		fundedKey,
		subnetInfo,
		stakingManagerAddress,
		registrationSignedMessage,
	)

	// Check that the validator is has been delisted from the staking contract
	registrationEvent, err := GetEventFromLogs(
		receipt.Logs,
		stakingManager.ParseValidationPeriodEnded,
	)
	Expect(err).Should(BeNil())
	Expect(registrationEvent.ValidationID[:]).Should(Equal(validationID[:]))
}

func InitializeAndCompleteEndPoAValidation(
	network interfaces.LocalNetwork,
	signatureAggregator *aggregator.SignatureAggregator,
	ownerKey *ecdsa.PrivateKey,
	fundedKey *ecdsa.PrivateKey,
	subnetInfo interfaces.SubnetTestInfo,
	pChainInfo interfaces.SubnetTestInfo,
	validatorManager *poavalidatormanager.PoAValidatorManager,
	validatorManagerAddress common.Address,
	validationID ids.ID,
	weight uint64,
	nonce uint64,
) {
	receipt := InitializeEndPoAValidation(
		ownerKey,
		subnetInfo,
		validatorManager,
		validationID,
	)
	validatorRemovalEvent, err := GetEventFromLogs(
		receipt.Logs,
		validatorManager.ParseValidatorRemovalInitialized,
	)
	Expect(err).Should(BeNil())
	Expect(validatorRemovalEvent.ValidationID[:]).Should(Equal(validationID[:]))
	Expect(validatorRemovalEvent.Weight.Uint64()).Should(Equal(weight))

	// Gather subnet-evm Warp signatures for the SetSubnetValidatorWeightMessage & relay to the P-Chain
	// (Sending to the P-Chain will be skipped for now)
	signedWarpMessage := network.ConstructSignedWarpMessage(context.Background(), receipt, subnetInfo, pChainInfo)
	Expect(err).Should(BeNil())

	// Validate the Warp message, (this will be done on the P-Chain in the future)
	ValidateSetSubnetValidatorWeightMessage(signedWarpMessage, validationID, 0, nonce)

	// Construct a SubnetValidatorRegistrationMessage Warp message from the P-Chain
	registrationSignedMessage := ConstructSubnetValidatorRegistrationMessage(
		validationID,
		false,
		subnetInfo,
		pChainInfo,
		network,
		signatureAggregator,
	)

	// Deliver the Warp message to the subnet
	receipt = CompleteEndPoAValidation(
		ownerKey,
		subnetInfo,
		validatorManagerAddress,
		registrationSignedMessage,
	)

	// Check that the validator is has been delisted from the staking contract
	registrationEvent, err := GetEventFromLogs(
		receipt.Logs,
		validatorManager.ParseValidationPeriodEnded,
	)
	Expect(err).Should(BeNil())
	Expect(registrationEvent.ValidationID[:]).Should(Equal(validationID[:]))
}

//
// P-Chain utils
//

func ConstructSubnetValidatorRegistrationMessage(
	validationID ids.ID,
	valid bool,
	subnet interfaces.SubnetTestInfo,
	pChainInfo interfaces.SubnetTestInfo,
	network interfaces.LocalNetwork,
	signatureAggregator *aggregator.SignatureAggregator,
) *avalancheWarp.Message {
	registrationPayload, err := warpMessages.NewSubnetValidatorRegistration(validationID, valid)
	Expect(err).Should(BeNil())
	registrationAddressedCall, err := warpPayload.NewAddressedCall(common.Address{}.Bytes(), registrationPayload.Bytes())
	Expect(err).Should(BeNil())
	registrationUnsignedMessage, err := avalancheWarp.NewUnsignedMessage(
		network.GetNetworkID(),
		pChainInfo.BlockchainID,
		registrationAddressedCall.Bytes(),
	)
	Expect(err).Should(BeNil())

	registrationSignedMessage, err := signatureAggregator.CreateSignedMessage(
		registrationUnsignedMessage,
		nil,
		subnet.SubnetID,
		67,
	)
	Expect(err).Should(BeNil())
	return registrationSignedMessage
}

func ConstructSubnetValidatorWeightUpdateMessage(
	validationID ids.ID,
	nonce uint64,
	weight uint64,
	subnet interfaces.SubnetTestInfo,
	pChainInfo interfaces.SubnetTestInfo,
	network interfaces.LocalNetwork,
	signatureAggregator *aggregator.SignatureAggregator,
) *avalancheWarp.Message {
	updatePayload, err := warpMessages.NewSubnetValidatorWeightUpdate(validationID, nonce, weight)
	Expect(err).Should(BeNil())
	updateAddressedCall, err := warpPayload.NewAddressedCall(common.Address{}.Bytes(), updatePayload.Bytes())
	Expect(err).Should(BeNil())
	updateUnsignedMessage, err := avalancheWarp.NewUnsignedMessage(
		network.GetNetworkID(),
		pChainInfo.BlockchainID,
		updateAddressedCall.Bytes(),
	)
	Expect(err).Should(BeNil())

	updateSignedMessage, err := signatureAggregator.CreateSignedMessage(
		updateUnsignedMessage,
		nil,
		subnet.SubnetID,
		67,
	)
	Expect(err).Should(BeNil())
	return updateSignedMessage
}

func ConstructSubnetConversionMessage(
	subnetConversionID ids.ID,
	subnet interfaces.SubnetTestInfo,
	pChainInfo interfaces.SubnetTestInfo,
	network interfaces.LocalNetwork,
	signatureAggregator *aggregator.SignatureAggregator,
) *avalancheWarp.Message {
	subnetConversionPayload, err := warpMessages.NewSubnetConversion(subnetConversionID)
	Expect(err).Should(BeNil())
	subnetConversionAddressedCall, err := warpPayload.NewAddressedCall(common.Address{}.Bytes(), subnetConversionPayload.Bytes())
	Expect(err).Should(BeNil())
	subnetConversionUnsignedMessage, err := avalancheWarp.NewUnsignedMessage(
		network.GetNetworkID(),
		pChainInfo.BlockchainID,
		subnetConversionAddressedCall.Bytes(),
	)
	Expect(err).Should(BeNil())

	subnetConversionSignedMessage, err := signatureAggregator.CreateSignedMessage(
		subnetConversionUnsignedMessage,
		nil,
		subnet.SubnetID,
		67,
	)
	Expect(err).Should(BeNil())
	return subnetConversionSignedMessage
}

//
// Warp message validiation utils
// These will be replaced by the actual implementation on the P-Chain in the future
//

func ValidateRegisterSubnetValidatorMessage(
	signedWarpMessage *avalancheWarp.Message,
	nodeID ids.ID,
	weight uint64,
	subnetID ids.ID,
	blsPublicKey [bls.PublicKeyLen]byte,
) {
	// Validate the Warp message, (this will be done on the P-Chain in the future)
	msg, err := warpPayload.ParseAddressedCall(signedWarpMessage.UnsignedMessage.Payload)
	Expect(err).Should(BeNil())
	// Check that the addressed call payload is a registered Warp message type
	var payloadInterface warpMessages.Payload
	ver, err := warpMessages.Codec.Unmarshal(msg.Payload, &payloadInterface)
	Expect(err).Should(BeNil())
	registerValidatorPayload, ok := payloadInterface.(*warpMessages.RegisterSubnetValidator)
	Expect(ok).Should(BeTrue())

	Expect(ver).Should(Equal(uint16(warpMessages.CodecVersion)))
	Expect(registerValidatorPayload.NodeID).Should(Equal(nodeID))
	Expect(registerValidatorPayload.Weight).Should(Equal(weight))
	Expect(registerValidatorPayload.SubnetID).Should(Equal(subnetID))
	Expect(registerValidatorPayload.BlsPubKey[:]).Should(Equal(blsPublicKey[:]))
}

func ValidateSetSubnetValidatorWeightMessage(
	signedWarpMessage *avalancheWarp.Message,
	validationID ids.ID,
	weight uint64,
	nonce uint64,
) {
	msg, err := warpPayload.ParseAddressedCall(signedWarpMessage.UnsignedMessage.Payload)
	Expect(err).Should(BeNil())
	// Check that the addressed call payload is a registered Warp message type
	var payloadInterface warpMessages.Payload
	ver, err := warpMessages.Codec.Unmarshal(msg.Payload, &payloadInterface)
	Expect(err).Should(BeNil())
	registerValidatorPayload, ok := payloadInterface.(*warpMessages.SetSubnetValidatorWeight)
	Expect(ok).Should(BeTrue())

	Expect(ver).Should(Equal(uint16(warpMessages.CodecVersion)))
	Expect(registerValidatorPayload.ValidationID).Should(Equal(validationID))
	Expect(registerValidatorPayload.Weight).Should(Equal(weight))
	Expect(registerValidatorPayload.Nonce).Should(Equal(nonce))
}

func WaitMinStakeDuration(
	subnet interfaces.SubnetTestInfo,
	fundedKey *ecdsa.PrivateKey,
) {
	// Make sure minimum stake duration has passed
	time.Sleep(time.Duration(DefaultMinStakeDurationSeconds) * time.Second)

	// Send a loopback transaction to self to force a block production
	// before delisting the validator.
	SendNativeTransfer(
		context.Background(),
		subnet,
		fundedKey,
		common.Address{},
		big.NewInt(10),
	)
}

func CalculateSubnetConversionValidationId(convertSubnetTxID ids.ID, validatorIdx uint32) ids.ID {
	preImage := make([]byte, 36)
	copy(preImage[0:32], convertSubnetTxID[:])
	binary.BigEndian.PutUint32(preImage[32:36], validatorIdx)
	return sha256.Sum256(preImage)
}

// PackSubnetConversionData defines a packing function that works
// over any struct instance of SubnetConversionData since the abi-bindings
// process generates one for each of the different contracts.
func PackSubnetConversionData(data interface{}) ([]byte, error) {
	v := reflect.ValueOf(data)
	if v.Kind() != reflect.Struct {
		return nil, fmt.Errorf("expected struct, got %s", v.Kind())
	}
	// Define required fields and their expected types
	requiredFields := map[string]reflect.Type{
		"ConvertSubnetTxID":       reflect.TypeOf([32]byte{}),
		"BlockchainID":            reflect.TypeOf([32]byte{}),
		"ValidatorManagerAddress": reflect.TypeOf(common.Address{}),
		// InitialValidators is a slice of structs and handled separately
		"InitialValidators": reflect.TypeOf([]struct{}{}),
	}
	// Check for required fields and types
	for fieldName, expectedType := range requiredFields {
		field := v.FieldByName(fieldName)

		if !field.IsValid() {
			return nil, fmt.Errorf("field %s is missing", fieldName)
		}
		// Allow flexible types for InitialValidators by checking it contains structs
		if fieldName == "InitialValidators" {
			if field.Kind() != reflect.Slice || field.Type().Elem().Kind() != reflect.Struct {
				return nil, fmt.Errorf("field %s has incorrect type: expected a slice of structs", fieldName)
			}
		} else {
			if field.Type() != expectedType {
				return nil, fmt.Errorf("field %s has incorrect type: expected %s, got %s", fieldName, expectedType, field.Type())
			}
		}
	}

	convertSubnetTxID := v.FieldByName("ConvertSubnetTxID").Interface().([32]byte)
	blockchainID := v.FieldByName("BlockchainID").Interface().([32]byte)
	validatorManagerAddress := v.FieldByName("ValidatorManagerAddress").Interface().(common.Address)
	initialValidators := v.FieldByName("InitialValidators")

	packedLen := 92 + initialValidatorPackedLen*initialValidators.Len()
	b := make([]byte, packedLen)
	copy(b[0:32], convertSubnetTxID[:])
	copy(b[32:64], blockchainID[:])
	// These are evm addresses and have lengths of 20 so hardcoding here
	binary.BigEndian.PutUint32(b[64:68], uint32(20))
	copy(b[68:88], validatorManagerAddress.Bytes())
	binary.BigEndian.PutUint32(b[88:92], uint32(initialValidators.Len()))
	// Pack each InitialValidator struct
	for i := 0; i < initialValidators.Len(); i++ {
		iv := initialValidators.Index(i).Interface()
		ivPacked, err := PackInitialValidator(iv)
		if err != nil {
			return nil, fmt.Errorf("failed to pack InitialValidator: %w", err)
		}
		if len(ivPacked) != initialValidatorPackedLen {
			return nil, fmt.Errorf("expected packed InitialValidator to be %d bytes, got %d", initialValidatorPackedLen, len(ivPacked))
		}
		copy(b[92+i*initialValidatorPackedLen:92+(i+1)*initialValidatorPackedLen], ivPacked)
	}
	return b, nil

}

// PackInitialValidator defines a packing function that works
// over any struct instance of InitialValidator since the abi-bindings
// process generates one for each of the different contracts.
func PackInitialValidator(iv interface{}) ([]byte, error) {
	v := reflect.ValueOf(iv)

	// Ensure the passed interface is a struct
	if v.Kind() != reflect.Struct {
		return nil, fmt.Errorf("expected a struct, got %s", v.Kind())
	}

	// Define required fields and their expected types
	requiredFields := map[string]reflect.Type{
		"NodeID":       reflect.TypeOf([32]byte{}),
		"Weight":       reflect.TypeOf(uint64(0)),
		"BlsPublicKey": reflect.TypeOf([]byte{}),
	}

	// Check for required fields and types
	for fieldName, expectedType := range requiredFields {
		field := v.FieldByName(fieldName)

		if !field.IsValid() {
			return nil, fmt.Errorf("field %s is missing", fieldName)
		}

		if field.Type() != expectedType {
			return nil, fmt.Errorf("field %s has incorrect type: expected %s, got %s", fieldName, expectedType, field.Type())
		}
	}

	// At this point, we know the struct has all required fields with correct types
	// Use reflection to retrieve field values and perform canonical packing
	nodeID := v.FieldByName("NodeID").Interface().([32]byte)
	weight := v.FieldByName("Weight").Interface().(uint64)
	blsPublicKey := v.FieldByName("BlsPublicKey").Interface().([]byte)

	// Placeholder: Replace this with the actual packing logic
	b := make([]byte, initialValidatorPackedLen)
	copy(b[0:32], nodeID[:])
	binary.BigEndian.PutUint64(b[32:40], uint64(weight))
	copy(b[40:88], blsPublicKey)
	return b, nil
}<|MERGE_RESOLUTION|>--- conflicted
+++ resolved
@@ -36,13 +36,10 @@
 	DefaultMinStakeAmount          uint64 = 1e18
 	DefaultMaxStakeAmount          uint64 = 10e18
 	DefaultMaxStakeMultiplier      uint8  = 4
-<<<<<<< HEAD
-
-	initialValidatorPackedLen = 88
-=======
 	DefaultMaxChurnPercentage      uint8  = 20
 	DefaultChurnPeriodSeconds      uint64 = 1
->>>>>>> 5551db95
+
+	initialValidatorPackedLen = 88
 )
 
 //
