package utils

import (
	"context"
	"crypto/ecdsa"

	"github.com/ava-labs/subnet-evm/accounts/abi/bind"
	proxyadmin "github.com/ava-labs/teleporter/abi-bindings/go/ProxyAdmin"
	transparentupgradeableproxy "github.com/ava-labs/teleporter/abi-bindings/go/TransparentUpgradeableProxy"
	"github.com/ava-labs/teleporter/tests/interfaces"
	"github.com/ethereum/go-ethereum/common"
	"github.com/ethereum/go-ethereum/crypto"
	. "github.com/onsi/gomega"
)

func DeployTransparentUpgradeableProxy(
	ctx context.Context,
	l1 interfaces.L1TestInfo,
	senderKey *ecdsa.PrivateKey,
	implAddress common.Address,
) (common.Address, *proxyadmin.ProxyAdmin) {
	opts, err := bind.NewKeyedTransactorWithChainID(
		senderKey,
		l1.EVMChainID,
	)
	Expect(err).Should((BeNil()))

	senderAddress := crypto.PubkeyToAddress(senderKey.PublicKey)
	proxyAddress, tx, proxy, err := transparentupgradeableproxy.DeployTransparentUpgradeableProxy(
		opts,
		l1.RPCClient,
		implAddress,
		senderAddress,
		[]byte{},
	)
	Expect(err).Should(BeNil())
	receipt := WaitForTransactionSuccess(ctx, l1, tx.Hash())
	proxyAdminEvent, err := GetEventFromLogs(receipt.Logs, proxy.ParseAdminChanged)
	Expect(err).Should(BeNil())

	proxyAdmin, err := proxyadmin.NewProxyAdmin(proxyAdminEvent.NewAdmin, l1.RPCClient)
	Expect(err).Should(BeNil())

<<<<<<< HEAD
	contract, err := newInstance(proxyAddress, l1.RPCClient)
	Expect(err).Should(BeNil())

	return proxyAddress, proxyAdmin, contract
=======
	return proxyAddress, proxyAdmin
>>>>>>> 790ccce8
}<|MERGE_RESOLUTION|>--- conflicted
+++ resolved
@@ -41,12 +41,5 @@
 	proxyAdmin, err := proxyadmin.NewProxyAdmin(proxyAdminEvent.NewAdmin, l1.RPCClient)
 	Expect(err).Should(BeNil())
 
-<<<<<<< HEAD
-	contract, err := newInstance(proxyAddress, l1.RPCClient)
-	Expect(err).Should(BeNil())
-
-	return proxyAddress, proxyAdmin, contract
-=======
 	return proxyAddress, proxyAdmin
->>>>>>> 790ccce8
 }