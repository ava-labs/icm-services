package utils

import (
	"context"
	"crypto/ecdsa"
	"encoding/json"
	"errors"
	"fmt"
	goLog "log"
	"math/big"
	"os"
	"slices"
	"strconv"
	"strings"
	"time"

	"github.com/ava-labs/avalanchego/api/info"
	"github.com/ava-labs/avalanchego/ids"
	"github.com/ava-labs/avalanchego/tests/fixture/tmpnet"
	"github.com/ava-labs/avalanchego/utils/constants"
	"github.com/ava-labs/avalanchego/vms/platformvm/signer"
	avalancheWarp "github.com/ava-labs/avalanchego/vms/platformvm/warp"
	nativeMinter "github.com/ava-labs/icm-contracts/abi-bindings/go/INativeMinter"
	"github.com/ava-labs/icm-contracts/tests/interfaces"
	gasUtils "github.com/ava-labs/icm-contracts/utils/gas-utils"
	ethereum "github.com/ava-labs/libevm"
	"github.com/ava-labs/libevm/common"
	"github.com/ava-labs/libevm/common/hexutil"
	"github.com/ava-labs/libevm/core/types"
	"github.com/ava-labs/libevm/crypto"
	"github.com/ava-labs/libevm/eth/tracers"
	"github.com/ava-labs/libevm/log"
	"github.com/ava-labs/subnet-evm/accounts/abi/bind"
	"github.com/ava-labs/subnet-evm/ethclient"
	"github.com/ava-labs/subnet-evm/precompile/contracts/nativeminter"
	"github.com/ava-labs/subnet-evm/precompile/contracts/warp"
	subnetEvmUtils "github.com/ava-labs/subnet-evm/tests/utils"
	. "github.com/onsi/gomega"
)

const (
	CChainPathSpecifier = "C"
)

var NativeTransferGas uint64 = 21_000

var WarpEnabledChainConfig = map[string]any{
	"log-level":         "debug",
	"warp-api-enabled":  true,
	"local-txs-enabled": true,
	"eth-apis": []string{
		"eth",
		"eth-filter",
		"net",
		"admin",
		"web3",
		"internal-eth",
		"internal-blockchain",
		"internal-transaction",
		"internal-debug",
		"internal-account",
		"internal-personal",
		"debug",
		"debug-tracer",
		"debug-file-tracer",
		"debug-handler",
	},
}

type Node struct {
	NodeID  ids.NodeID
	NodePoP *signer.ProofOfPossession
	Weight  uint64
}

//
// URL utils
//

func HttpToWebsocketURI(uri string, blockchainID string) string {
	return fmt.Sprintf("ws://%s/ext/bc/%s/ws", strings.TrimPrefix(uri, "http://"), blockchainID)
}

func HttpToRPCURI(uri string, blockchainID string) string {
	return fmt.Sprintf("http://%s/ext/bc/%s/rpc", strings.TrimPrefix(uri, "http://"), blockchainID)
}

// Get the host and port from a URI. The URI should be in the format http://host:port or https://host:port
func GetURIHostAndPort(uri string) (string, uint32, error) {
	// At a minimum uri should have http:// of 7 characters
	Expect(len(uri)).Should(BeNumerically(">", 7))
	if uri[:7] == "http://" {
		uri = uri[7:]
	} else if uri[:8] == "https://" {
		uri = uri[8:]
	} else {
		return "", 0, fmt.Errorf("invalid uri: %s", uri)
	}

	// Split the uri into host and port
	hostAndPort := strings.Split(uri, ":")
	Expect(len(hostAndPort)).Should(Equal(2))

	// Parse the port
	port, err := strconv.ParseUint(hostAndPort[1], 10, 32)
	if err != nil {
		return "", 0, fmt.Errorf("failed to parse port: %w", err)
	}

	return hostAndPort[0], uint32(port), nil
}

//
// Transaction utils
//

func CreateNativeTransferTransaction(
	ctx context.Context,
	l1Info interfaces.L1TestInfo,
	fromKey *ecdsa.PrivateKey,
	recipient common.Address,
	amount *big.Int,
) *types.Transaction {
	fromAddress := crypto.PubkeyToAddress(fromKey.PublicKey)
	gasFeeCap, gasTipCap, nonce := CalculateTxParams(ctx, l1Info, fromAddress)

	tx := types.NewTx(&types.DynamicFeeTx{
		ChainID:   l1Info.EVMChainID,
		Nonce:     nonce,
		To:        &recipient,
		Gas:       NativeTransferGas,
		GasFeeCap: gasFeeCap,
		GasTipCap: gasTipCap,
		Value:     amount,
	})

	return SignTransaction(tx, fromKey, l1Info.EVMChainID)
}

func SendNativeTransfer(
	ctx context.Context,
	l1Info interfaces.L1TestInfo,
	fromKey *ecdsa.PrivateKey,
	recipient common.Address,
	amount *big.Int,
) *types.Receipt {
	tx := CreateNativeTransferTransaction(ctx, l1Info, fromKey, recipient, amount)
	return SendTransactionAndWaitForSuccess(ctx, l1Info, tx)
}

// Sends a tx, and waits for it to be mined.
// Asserts Receipt.status equals success.
func sendAndWaitForTransaction(
	ctx context.Context,
	l1Info interfaces.L1TestInfo,
	tx *types.Transaction,
	success bool,
) *types.Receipt {
	err := l1Info.RPCClient.SendTransaction(ctx, tx)
	Expect(err).Should(BeNil())

	return waitForTransaction(ctx, l1Info, tx.Hash(), success)
}

// Sends a tx, and waits for it to be mined.
// Asserts Receipt.status equals false.
func SendTransactionAndWaitForFailure(
	ctx context.Context,
	l1Info interfaces.L1TestInfo,
	tx *types.Transaction,
) *types.Receipt {
	return sendAndWaitForTransaction(ctx, l1Info, tx, false)
}

// Sends a tx, and waits for it to be mined.
// Asserts Receipt.status equals true.
func SendTransactionAndWaitForSuccess(
	ctx context.Context,
	l1Info interfaces.L1TestInfo,
	tx *types.Transaction,
) *types.Receipt {
	return sendAndWaitForTransaction(ctx, l1Info, tx, true)
}

// Waits for a transaction to be mined.
// Asserts Receipt.status equals true.
func WaitForTransactionSuccess(
	ctx context.Context,
	l1Info interfaces.L1TestInfo,
	txHash common.Hash,
) *types.Receipt {
	return waitForTransaction(ctx, l1Info, txHash, true)
}

// Waits for a transaction to be mined.
// Asserts Receipt.status equals false.
func WaitForTransactionFailure(
	ctx context.Context,
	l1Info interfaces.L1TestInfo,
	txHash common.Hash,
) *types.Receipt {
	return waitForTransaction(ctx, l1Info, txHash, false)
}

// Waits for a transaction to be mined.
// Asserts Receipt.status equals success.
func waitForTransaction(
	ctx context.Context,
	l1Info interfaces.L1TestInfo,
	txHash common.Hash,
	success bool,
) *types.Receipt {
	cctx, cancel := context.WithTimeout(ctx, 20*time.Second)
	defer cancel()

	receipt, err := WaitMined(cctx, l1Info.RPCClient, txHash)
	Expect(err).Should(BeNil())

	if success {
		if receipt.Status == types.ReceiptStatusFailed {
			TraceTransactionAndExit(ctx, l1Info.RPCClient, receipt.TxHash)
		}
	} else {
		Expect(receipt.Status).Should(Equal(types.ReceiptStatusFailed))
	}
	return receipt
}

// Polls for a transaction receipt of the given txHash on each queryTicker tick until
// either a transaction receipt returned, or the context is cancelled or expired.
func waitForTransactionReceipt(
	cctx context.Context,
	rpcClient ethclient.Client,
	txHash common.Hash,
) (*types.Receipt, error) {
	queryTicker := time.NewTicker(200 * time.Millisecond)
	defer queryTicker.Stop()
	for {
		receipt, err := rpcClient.TransactionReceipt(cctx, txHash)
		if err == nil {
			return receipt, nil
		}

		if errors.Is(err, ethereum.NotFound) {
			log.Debug("Transaction not yet mined")
		} else {
			log.Error("Receipt retrieval failed", "err", err)
			return nil, err
		}

		// Wait for the next round.
		select {
		case <-cctx.Done():
			return nil, cctx.Err()
		case <-queryTicker.C:
		}
	}
}

// Signs a transaction using the provided key for the specified chainID
func SignTransaction(tx *types.Transaction, key *ecdsa.PrivateKey, chainID *big.Int) *types.Transaction {
	txSigner := types.LatestSignerForChainID(chainID)
	signedTx, err := types.SignTx(tx, txSigner, key)
	Expect(err).Should(BeNil())

	return signedTx
}

// Returns the gasFeeCap, gasTipCap, and nonce the be used when constructing a transaction from fundedAddress
func CalculateTxParams(
	ctx context.Context,
	l1Info interfaces.L1TestInfo,
	fundedAddress common.Address,
) (*big.Int, *big.Int, uint64) {
	baseFee, err := l1Info.RPCClient.EstimateBaseFee(ctx)
	Expect(err).Should(BeNil())

	gasTipCap, err := l1Info.RPCClient.SuggestGasTipCap(ctx)
	Expect(err).Should(BeNil())

	nonce, err := l1Info.RPCClient.NonceAt(ctx, fundedAddress, nil)
	Expect(err).Should(BeNil())

	gasFeeCap := baseFee.Mul(baseFee, big.NewInt(gasUtils.BaseFeeFactor))
	gasFeeCap.Add(gasFeeCap, big.NewInt(gasUtils.MaxPriorityFeePerGas))

	return gasFeeCap, gasTipCap, nonce
}

// Gomega will print the transaction trace and exit
func TraceTransactionAndExit(ctx context.Context, rpcClient ethclient.Client, txHash common.Hash) {
	Expect(TraceTransaction(ctx, rpcClient, txHash)).Should(Equal(""))
}

func TraceTransaction(ctx context.Context, rpcClient ethclient.Client, txHash common.Hash) string {
	var result interface{}
	ct := "callTracer"
	err := rpcClient.Client().Call(&result, "debug_traceTransaction", txHash.String(), tracers.TraceConfig{Tracer: &ct})
	Expect(err).Should(BeNil())

	jsonStr, err := json.Marshal(result)
	Expect(err).Should(BeNil())

	return string(jsonStr)
}

//
// Block utils
//

// WaitMined waits for tx to be mined on the blockchain.
// It stops waiting when the context is canceled.
// Takes a tx hash instead of the full tx in the subnet-evm version of this function.
// Copied and modified from https://github.com/ava-labs/subnet-evm/blob/v0.6.0-fuji/accounts/abi/bind/util.go#L42
func WaitMined(ctx context.Context, rpcClient ethclient.Client, txHash common.Hash) (*types.Receipt, error) {
	now := time.Now()
	receipt, err := waitForTransactionReceipt(ctx, rpcClient, txHash)
	if err != nil {
		return nil, err
	}
	since := time.Since(now)
	goLog.Println("Transaction mined", "txHash", txHash.Hex(), "duration", since)

	// Check that the block height endpoint returns a block height as high as the block number that the transaction was
	// included in. This is to workaround the issue where multiple nodes behind a public RPC endpoint see
	// transactions/blocks at different points in time. Ideally, all nodes in the network should have seen this block
	// and transaction before returning from WaitMined. The block height endpoint of public RPC endpoints is
	// configured to return the lowest value currently returned by any node behind the load balancer, so waiting for
	// it to be at least as high as the block height specified in the receipt should provide a relatively strong
	// indication that the transaction has been seen widely throughout the network.
	err = waitForBlockHeight(ctx, rpcClient, receipt.BlockNumber.Uint64())
	if err != nil {
		return nil, err
	}

	return receipt, nil
}

// Polls for the eth_blockNumber endpoint for the latest blockheight on each queryTicker tick until
// either the returned height is greater than or equal to the expectedBlockNumber, or the context
// is cancelled or expired.
func waitForBlockHeight(
	cctx context.Context,
	rpcClient ethclient.Client,
	expectedBlockNumber uint64,
) error {
	queryTicker := time.NewTicker(2 * time.Second)
	defer queryTicker.Stop()
	for {
		currentBlockNumber, err := rpcClient.BlockNumber(cctx)
		if err != nil {
			return err
		}

		if currentBlockNumber >= expectedBlockNumber {
			return nil
		} else {
			log.Info("Waiting for block height where transaction was included",
				"blockNumber", expectedBlockNumber)
		}

		// Wait for the next round.
		select {
		case <-cctx.Done():
			return cctx.Err()
		case <-queryTicker.C:
		}
	}
}

//
// Log utils
//

// Returns the first log in 'logs' that is successfully parsed by 'parser'
// Errors and prints a trace of the transaction if no log is found.
func GetEventFromLogsOrTrace[T any](
	ctx context.Context,
	receipt *types.Receipt,
	l1Info interfaces.L1TestInfo,
	parser func(log types.Log) (T, error),
) T {
	log, err := GetEventFromLogs(receipt.Logs, parser)
	if err != nil {
		TraceTransactionAndExit(ctx, l1Info.RPCClient, receipt.TxHash)
	}
	return log
}

// Returns the first log in 'logs' that is successfully parsed by 'parser'
func GetEventFromLogs[T any](logs []*types.Log, parser func(log types.Log) (T, error)) (T, error) {
	for _, log := range logs {
		event, err := parser(*log)
		if err == nil {
			return event, nil
		}
	}
	return *new(T), fmt.Errorf("failed to find %T event in receipt logs", *new(T))
}

//
// Account utils
//

func PrivateKeyToAddress(k *ecdsa.PrivateKey) common.Address {
	return crypto.PubkeyToAddress(k.PublicKey)
}

// Throws a Gomega error if there is a mismatch
func CheckBalance(ctx context.Context, addr common.Address, expectedBalance *big.Int, rpcClient ethclient.Client) {
	bal, err := rpcClient.BalanceAt(ctx, addr, nil)
	Expect(err).Should(BeNil())
	ExpectBigEqual(bal, expectedBalance)
}

//
// Big int utils
//

func ExpectBigEqual(v1 *big.Int, v2 *big.Int) {
	// Compare strings, so gomega will print the numbers if they differ
	Expect(v1.String()).Should(Equal(v2.String()))
}

func BigIntSub(v1 *big.Int, v2 *big.Int) *big.Int {
	return big.NewInt(0).Sub(v1, v2)
}

func BigIntMul(v1 *big.Int, v2 *big.Int) *big.Int {
	return big.NewInt(0).Mul(v1, v2)
}

//
// Network utils
//

func GetPChainInfo(cChainInfo interfaces.L1TestInfo) interfaces.L1TestInfo {
	pChainBlockchainID, err := info.NewClient(cChainInfo.NodeURIs[0]).GetBlockchainID(context.Background(), "P")
	Expect(err).Should(BeNil())
	return interfaces.L1TestInfo{
<<<<<<< HEAD
		BlockchainID: pChainBlockchainID,
		SubnetID:     ids.Empty,
		NodeURIs:     cChainInfo.NodeURIs,
=======
		BlockchainID:                 pChainBlockchainID,
		SubnetID:                     cChainInfo.SubnetID,
		NodeURIs:                     cChainInfo.NodeURIs,
		WSClient:                     cChainInfo.WSClient,
		RPCClient:                    cChainInfo.RPCClient,
		EVMChainID:                   cChainInfo.EVMChainID,
		RequirePrimaryNetworkSigners: cChainInfo.RequirePrimaryNetworkSigners,
>>>>>>> 6d6f578b
	}
}

type ChainConfigMap map[string]string

// Sets the chain config in customChainConfigs for the specified L!
func (m ChainConfigMap) Add(l1 interfaces.L1TestInfo, chainConfig string) {
	if l1.SubnetID == constants.PrimaryNetworkID {
		m[CChainPathSpecifier] = chainConfig
	} else {
		m[l1.BlockchainID.String()] = chainConfig
	}
}

func GetChainConfigWithOffChainMessages(offChainMessages []avalancheWarp.UnsignedMessage) string {
	// Convert messages to hex
	hexOffChainMessages := []string{}
	for _, message := range offChainMessages {
		hexOffChainMessages = append(hexOffChainMessages, hexutil.Encode(message.Bytes()))
	}

	chainConfig := WarpEnabledChainConfig
	chainConfig["warp-off-chain-messages"] = hexOffChainMessages

	// Marshal the map to JSON
	offChainMessageJson, err := tmpnet.DefaultJSONMarshal(chainConfig)
	Expect(err).Should(BeNil())

	return string(offChainMessageJson)
}

// read in the template file, make the substitutions declared at the beginning
// of the function, write out the instantiation to a temp file, and then return
// the path to that temp file.
func InstantiateGenesisTemplate(
	templateFileName string,
	chainID uint64,
	teleporterContractAddress common.Address,
	teleporterDeployedBytecode string,
	teleporterDeployerAddress common.Address,
	requirePrimaryNetworkSigners bool,
) string {
	if teleporterContractAddress.Big().Cmp(big.NewInt(0)) == 0 {
		teleporterContractAddress = common.HexToAddress("0xffffffffffffffffffffffffffffffffffffffff")
	}
	if teleporterDeployerAddress.Big().Cmp(big.NewInt(0)) == 0 {
		teleporterDeployerAddress = common.HexToAddress("0xaaaaaaaaaaaaaaaaaaaaaaaaaaaaaaaaaaaaaaaa")
	}
	if teleporterDeployedBytecode == "" {
		teleporterDeployedBytecode = "0x00"
	}

	substitutions := []struct {
		Target string
		Value  string
	}{
		{
			"<EVM_CHAIN_ID>",
			strconv.FormatUint(chainID, 10),
		},
		{
			"<TELEPORTER_MESSENGER_CONTRACT_ADDRESS>",
			teleporterContractAddress.Hex(),
		},
		{
			"<TELEPORTER_MESSENGER_DEPLOYED_BYTECODE>",
			teleporterDeployedBytecode,
		},
		{
			"<TELEPORTER_MESSENGER_DEPLOYER_ADDRESS>",
			teleporterDeployerAddress.Hex(),
		},
		{
			"<REQUIRE_PRIMARY_NETWORK_SIGNERS>",
			strconv.FormatBool(requirePrimaryNetworkSigners),
		},
	}

	templateFileBytes, err := os.ReadFile(templateFileName)
	Expect(err).Should(BeNil())

	l1GenesisFile, err := os.CreateTemp(os.TempDir(), "")
	Expect(err).Should(BeNil())

	defer l1GenesisFile.Close()

	var replaced string = string(templateFileBytes[:])
	for _, s := range substitutions {
		replaced = strings.ReplaceAll(replaced, s.Target, s.Value)
	}

	l1GenesisFile.WriteString(replaced)

	return l1GenesisFile.Name()
}

// Native minter utils
//

// Funded key must have admin access to set new admin.
func AddNativeMinterAdmin(
	ctx context.Context,
	l1 interfaces.L1TestInfo,
	fundedKey *ecdsa.PrivateKey,
	address common.Address,
) {
	nativeMinterPrecompile, err := nativeMinter.NewINativeMinter(nativeminter.ContractAddress, l1.RPCClient)
	Expect(err).Should(BeNil())

	opts, err := bind.NewKeyedTransactorWithChainID(fundedKey, l1.EVMChainID)
	Expect(err).Should(BeNil())
	tx, err := nativeMinterPrecompile.SetAdmin(opts, address)
	Expect(err).Should(BeNil())
	WaitForTransactionSuccess(ctx, l1, tx.Hash())
}

// Blocks until all validators specified in nodeURIs have reached the specified block height
func WaitForAllValidatorsToAcceptBlock(ctx context.Context, nodeURIs []string, blockchainID ids.ID, height uint64) {
	cctx, cancel := context.WithTimeout(ctx, 10*time.Second)
	defer cancel()
	for i, uri := range nodeURIs {
		chainAWSURI := HttpToWebsocketURI(uri, blockchainID.String())
		log.Debug("Creating ethclient for blockchain", "blockchainID", blockchainID.String(), "wsURI", chainAWSURI)
		client, err := ethclient.Dial(chainAWSURI)
		Expect(err).Should(BeNil())
		defer client.Close()

		// Loop until each node has advanced to >= the height of the block that emitted the warp log
		for {
			block, err := client.BlockByNumber(cctx, nil)
			Expect(err).Should(BeNil())
			if block.NumberU64() >= height {
				log.Debug("Client accepted the block containing SendWarpMessage", "client", i, "height", block.NumberU64())
				break
			}
		}
	}
}

func ExtractWarpMessageFromLog(
	ctx context.Context,
	sourceReceipt *types.Receipt,
	source interfaces.L1TestInfo,
) *avalancheWarp.UnsignedMessage {
	log.Info("Fetching relevant warp logs from the newly produced block")
	logs, err := source.RPCClient.FilterLogs(ctx, ethereum.FilterQuery{
		BlockHash: &sourceReceipt.BlockHash,
		Addresses: []common.Address{warp.Module.Address},
	})
	Expect(err).Should(BeNil())
	Expect(len(logs)).Should(Equal(1))

	// Check for relevant warp log from subscription and ensure that it matches
	// the log extracted from the last block.
	txLog := logs[0]
	log.Info("Parsing logData as unsigned warp message")
	unsignedMsg, err := warp.UnpackSendWarpEventDataToMessage(txLog.Data)
	Expect(err).Should(BeNil())
	return unsignedMsg
}

func ConstructSignedWarpMessage(
	ctx context.Context,
	sourceReceipt *types.Receipt,
	source interfaces.L1TestInfo,
	destination interfaces.L1TestInfo,
	justification []byte,
	signatureAggregator *SignatureAggregator,
) *avalancheWarp.Message {
	unsignedMsg := ExtractWarpMessageFromLog(ctx, sourceReceipt, source)

	// Loop over each client on source chain to ensure they all have time to accept the block.
	// Note: if we did not confirm this here, the next stage could be racy since it assumes every node
	// has accepted the block.
	WaitForAllValidatorsToAcceptBlock(ctx, source.NodeURIs, source.BlockchainID, sourceReceipt.BlockNumber.Uint64())

	// Get the aggregate signature for the Warp message
	log.Info("Fetching aggregate signature from the source chain validators")
	return GetSignedMessage(source, destination, unsignedMsg, justification, signatureAggregator)
}

func GetSignedMessage(
	source interfaces.L1TestInfo,
	destination interfaces.L1TestInfo,
	unsignedWarpMessage *avalancheWarp.UnsignedMessage,
	justification []byte,
	signatureAggregator *SignatureAggregator,
) *avalancheWarp.Message {
	signingSubnetID := source.SubnetID
	if source.SubnetID == constants.PrimaryNetworkID && !destination.RequirePrimaryNetworkSigners {
		signingSubnetID = destination.SubnetID
	}

	signedWarpMessage, err := signatureAggregator.CreateSignedMessage(
		unsignedWarpMessage,
		justification,
		signingSubnetID,
		warp.WarpDefaultQuorumNumerator,
		destination,
	)
	Expect(err).Should(BeNil())

	return signedWarpMessage
}

func SetupProposerVM(ctx context.Context, fundedKey *ecdsa.PrivateKey, network *tmpnet.Network, SubnetID ids.ID) {
	l1Details := network.Subnets[slices.IndexFunc(
		network.Subnets,
		func(s *tmpnet.Subnet) bool { return s.SubnetID == SubnetID },
	)]

	chainID := l1Details.Chains[0].ChainID

	node, err := network.GetNode(l1Details.ValidatorIDs[0])
	Expect(err).Should(BeNil())
	uri := HttpToWebsocketURI(node.URI, chainID.String())

	client, err := ethclient.Dial(uri)
	Expect(err).Should(BeNil())
	chainIDInt, err := client.ChainID(ctx)
	Expect(err).Should(BeNil())

	err = subnetEvmUtils.IssueTxsToActivateProposerVMFork(ctx, chainIDInt, fundedKey, client)
	Expect(err).Should(BeNil())
}

// Adapted from [subnetEvmUtils.IssueTxsToActivateProposerVMFork]
// Since those transactions with hardcoded low caps don't get included successfully
// post Fortuna
func IssueTxsToAdvanceChain(
	ctx context.Context,
	chainID *big.Int,
	fundedKey *ecdsa.PrivateKey,
	client ethclient.Client,
	numTriggerTxs int,
) error {
	addr := crypto.PubkeyToAddress(fundedKey.PublicKey)
	nonce, err := client.NonceAt(ctx, addr, nil)
	Expect(err).Should(BeNil())

	newHeads := make(chan *types.Header, 1)
	sub, err := client.SubscribeNewHead(ctx, newHeads)
	if err != nil {
		return err
	}
	defer sub.Unsubscribe()

	to := common.HexToAddress(string(common.Big1.Bytes()))
	gasFeeCap := big.NewInt(0).SetUint64(225_000_000_000)

	txSigner := types.LatestSignerForChainID(chainID)
	for i := 0; i < numTriggerTxs; i++ {
		tx := types.NewTx(&types.DynamicFeeTx{
			ChainID:   chainID,
			Nonce:     nonce,
			To:        &to,
			Gas:       NativeTransferGas,
			GasFeeCap: gasFeeCap,
			GasTipCap: common.Big0,
			Value:     common.Big1,
		})
		triggerTx, err := types.SignTx(tx, txSigner, fundedKey)
		if err != nil {
			return err
		}
		if err := client.SendTransaction(ctx, triggerTx); err != nil {
			return err
		}
		<-newHeads // wait for block to be accepted
		nonce++
	}
	log.Info(
		"Built required number of blocks",
		"txCount", numTriggerTxs,
	)
	return nil
}<|MERGE_RESOLUTION|>--- conflicted
+++ resolved
@@ -438,11 +438,6 @@
 	pChainBlockchainID, err := info.NewClient(cChainInfo.NodeURIs[0]).GetBlockchainID(context.Background(), "P")
 	Expect(err).Should(BeNil())
 	return interfaces.L1TestInfo{
-<<<<<<< HEAD
-		BlockchainID: pChainBlockchainID,
-		SubnetID:     ids.Empty,
-		NodeURIs:     cChainInfo.NodeURIs,
-=======
 		BlockchainID:                 pChainBlockchainID,
 		SubnetID:                     cChainInfo.SubnetID,
 		NodeURIs:                     cChainInfo.NodeURIs,
@@ -450,7 +445,6 @@
 		RPCClient:                    cChainInfo.RPCClient,
 		EVMChainID:                   cChainInfo.EVMChainID,
 		RequirePrimaryNetworkSigners: cChainInfo.RequirePrimaryNetworkSigners,
->>>>>>> 6d6f578b
 	}
 }
 
