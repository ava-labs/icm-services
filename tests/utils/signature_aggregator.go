package utils

import (
	"bytes"
	"context"
	"encoding/hex"
	"encoding/json"
	"errors"
	"fmt"
	"io"
	"net/http"
	"os"
	"os/exec"
	"time"

	"github.com/ava-labs/avalanchego/ids"
	pchainapi "github.com/ava-labs/avalanchego/vms/platformvm/api"
	avalancheWarp "github.com/ava-labs/avalanchego/vms/platformvm/warp"
	"github.com/ava-labs/avalanchego/vms/proposervm"
	"github.com/ava-labs/icm-contracts/tests/interfaces"
	"github.com/ava-labs/libevm/log"
	"go.uber.org/zap"

	. "github.com/onsi/gomega"
)

const (
	DEFAULT_API_PORT = 8080
	SIG_AGG_API_PATH = "/aggregate-signatures"
)

// This is a wrapper around a signature aggregator binary instead of importing the package directly
// to avoid cyclic dependencies
type SignatureAggregator struct {
	cmd        *exec.Cmd
	cancelFunc context.CancelFunc
	apiURI     string // Primary network node URI for P-Chain access
}

type SignatureAggregatorConfig struct {
	PChainAPI       ApiConfig `json:"p-chain-api"`
	InfoAPI         ApiConfig `json:"info-api"`
	SubnetIDs       []string  `json:"tracked-subnet-ids"`
	ApiPort         int       `json:"api-port"`
	AllowPrivateIPs bool      `json:"allow-private-ips"`
}

type ApiConfig struct {
	BaseURL     string            `json:"base-url"`
	QueryParams map[string]string `json:"query-parameters"`
	HTTPHeaders map[string]string `json:"http-headers"`
}

type AggregateSignaturesRequest struct {
	Message          string `json:"message"`
	Justification    string `json:"justification,omitempty"`
	SigningSubnetID  string `json:"signing-subnet-id,omitempty"`
	QuorumPercentage uint64 `json:"quorum-percentage,omitempty"`
	PChainHeight     uint64 `json:"pchain-height,omitempty"`
}

type SignatureAggregatorResponse struct {
	SignedMessage string `json:"signed-message"`
}

func (s *SignatureAggregator) Shutdown() {
	s.cancelFunc()
}

// Aggregator utils
func NewSignatureAggregator(apiUri string, subnetIDs []ids.ID) *SignatureAggregator {
	sigAggPath := os.Getenv("SIG_AGG_PATH")
	Expect(sigAggPath).ShouldNot(BeEmpty())
	subnetIDStrings := make([]string, 0, len(subnetIDs))
	for _, subnetID := range subnetIDs {
		subnetIDStrings = append(subnetIDStrings, subnetID.String())
	}
	cfg := SignatureAggregatorConfig{
		PChainAPI: ApiConfig{
			BaseURL: apiUri,
		},
		InfoAPI: ApiConfig{
			BaseURL: apiUri,
		},
		SubnetIDs:       subnetIDStrings,
		ApiPort:         DEFAULT_API_PORT,
		AllowPrivateIPs: true,
	}
	// write config to a JSON file in /tmp directory
	configFile, err := os.CreateTemp("/tmp", "sig_agg_config_*.json")
	Expect(err).Should(BeNil())
	defer configFile.Close()

	encoder := json.NewEncoder(configFile)
	err = encoder.Encode(cfg)
	Expect(err).Should(BeNil())

	ctx, cancel := context.WithCancel(context.Background())

	cmd := exec.CommandContext(ctx, sigAggPath, "--config-file", configFile.Name())
	cmd.Stdout = os.Stdout
	cmd.Stderr = os.Stderr
	err = cmd.Start()
	Expect(err).Should(BeNil())
	go func() {
		err := cmd.Wait()
		// Context cancellation is the only expected way for the process to exit, otherwise log an error
		// Don't panic to allow for easier cleanup
		if !errors.Is(ctx.Err(), context.Canceled) {
			log.Error("Signature aggregator exited abnormally", err)
		}
	}()

	// TODO: when the signature aggregator health check endpoint is improved to not return
	// before ready to serve requests replace this sleep.
	time.Sleep(time.Second * 5)
	return &SignatureAggregator{
		cancelFunc: cancel,
		cmd:        cmd,
	}
}

func (s *SignatureAggregator) CreateSignedMessage(
	unsignedMessage *avalancheWarp.UnsignedMessage,
	justification []byte,
	inputSigningSubnet ids.ID,
	quorumPercentage uint64,
	destination interfaces.L1TestInfo,
) (*avalancheWarp.Message, error) {
	var err error
	var signedMessage *avalancheWarp.Message
	for i := 0; i < 3; i++ {
		signedMessage, err = s.createSignedMessage(
			unsignedMessage, justification, inputSigningSubnet, quorumPercentage, destination)
		if err == nil {
			return signedMessage, nil
		}
		time.Sleep(time.Second * 1)
	}
	return nil, err
}

func (s *SignatureAggregator) createSignedMessage(
	unsignedMessage *avalancheWarp.UnsignedMessage,
	justification []byte,
	inputSigningSubnet ids.ID,
	quorumPercentage uint64,
	destination interfaces.L1TestInfo,
) (*avalancheWarp.Message, error) {
<<<<<<< HEAD
	isGraniteActivated := os.Getenv("IS_GRANITE_ACTIVATED") == "true"
	var pChainHeight uint64
	if isGraniteActivated {
		proposerClient := proposervm.NewJSONRPCClient(destination.NodeURIs[0], destination.BlockchainID.String())
		currentEpoch, err := proposerClient.GetCurrentEpoch(context.Background())
		Expect(err).Should(BeNil())
=======
	var pChainHeight uint64 = uint64(pchainapi.ProposedHeight)

	proposerClient := proposervm.NewJSONRPCClient(destination.NodeURIs[0], destination.BlockchainID.String())
	currentEpoch, err := proposerClient.GetCurrentEpoch(context.Background())
	Expect(err).Should(BeNil())
	log.Info("current epoch", zap.Any("epoch", currentEpoch))
	if currentEpoch.Number != 0 {
>>>>>>> 6d6f578b
		pChainHeight = currentEpoch.PChainHeight
	}

	client := &http.Client{
		Timeout: 20 * time.Second,
	}
	requestURL := fmt.Sprintf("http://localhost:%d%s", DEFAULT_API_PORT, SIG_AGG_API_PATH)
	reqBody := AggregateSignaturesRequest{
		Message:          hex.EncodeToString(unsignedMessage.Bytes()),
		Justification:    hex.EncodeToString(justification),
		SigningSubnetID:  inputSigningSubnet.String(),
		QuorumPercentage: quorumPercentage,
		PChainHeight:     pChainHeight,
	}

	b, err := json.Marshal(reqBody)
	if err != nil {
		return nil, err
	}
	bodyReader := bytes.NewReader(b)

	req, err := http.NewRequest(http.MethodPost, requestURL, bodyReader)
	if err != nil {
		return nil, err
	}
	req.Header.Set("Content-Type", "application/json")
	res, err := client.Do(req)
	if err != nil {
		return nil, err
	}
	defer res.Body.Close()
	if res.StatusCode != http.StatusOK {
		return nil, fmt.Errorf("expected status code 200, got %d", res.StatusCode)
	}

	body, err := io.ReadAll(res.Body)
	if err != nil {
		return nil, err
	}

	var response SignatureAggregatorResponse
	err = json.Unmarshal(body, &response)
	if err != nil {
		return nil, err
	}

	decodedMessage, err := hex.DecodeString(response.SignedMessage)
	if err != nil {
		return nil, err
	}

	signedMessage, err := avalancheWarp.ParseMessage(decodedMessage)
	if err != nil {
		return nil, err
	}

	return signedMessage, nil
}<|MERGE_RESOLUTION|>--- conflicted
+++ resolved
@@ -34,7 +34,6 @@
 type SignatureAggregator struct {
 	cmd        *exec.Cmd
 	cancelFunc context.CancelFunc
-	apiURI     string // Primary network node URI for P-Chain access
 }
 
 type SignatureAggregatorConfig struct {
@@ -147,14 +146,6 @@
 	quorumPercentage uint64,
 	destination interfaces.L1TestInfo,
 ) (*avalancheWarp.Message, error) {
-<<<<<<< HEAD
-	isGraniteActivated := os.Getenv("IS_GRANITE_ACTIVATED") == "true"
-	var pChainHeight uint64
-	if isGraniteActivated {
-		proposerClient := proposervm.NewJSONRPCClient(destination.NodeURIs[0], destination.BlockchainID.String())
-		currentEpoch, err := proposerClient.GetCurrentEpoch(context.Background())
-		Expect(err).Should(BeNil())
-=======
 	var pChainHeight uint64 = uint64(pchainapi.ProposedHeight)
 
 	proposerClient := proposervm.NewJSONRPCClient(destination.NodeURIs[0], destination.BlockchainID.String())
@@ -162,8 +153,8 @@
 	Expect(err).Should(BeNil())
 	log.Info("current epoch", zap.Any("epoch", currentEpoch))
 	if currentEpoch.Number != 0 {
->>>>>>> 6d6f578b
 		pChainHeight = currentEpoch.PChainHeight
+		log.Info("Using P-Chain height for signature creation", zap.Uint64("pChainHeight", pChainHeight), zap.Uint64("epochNumber", currentEpoch.Number))
 	}
 
 	client := &http.Client{
