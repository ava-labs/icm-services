--- conflicted
+++ resolved
@@ -8,14 +8,8 @@
 )
 
 // Tracks information about a test subnet used for executing tests against.
-<<<<<<< HEAD
 type L1TestInfo struct {
-	L1Name       string
 	L1ID         ids.ID
-=======
-type SubnetTestInfo struct {
-	SubnetID     ids.ID
->>>>>>> 3f342056
 	BlockchainID ids.ID
 	NodeURIs     []string
 	WSClient     ethclient.Client
