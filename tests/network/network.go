package network

import (
	"context"
	"crypto/ecdsa"
	"encoding/hex"
	"encoding/json"
	goLog "log"
	"os"
	"sort"
	"time"

	"github.com/ava-labs/avalanchego/api/info"
	"github.com/ava-labs/avalanchego/config"
	"github.com/ava-labs/avalanchego/genesis"
	"github.com/ava-labs/avalanchego/ids"
	"github.com/ava-labs/avalanchego/tests/fixture/tmpnet"
	"github.com/ava-labs/avalanchego/utils/crypto/secp256k1"
	"github.com/ava-labs/avalanchego/utils/formatting/address"
	"github.com/ava-labs/avalanchego/utils/units"
	"github.com/ava-labs/avalanchego/vms/platformvm"
	"github.com/ava-labs/avalanchego/vms/platformvm/txs"
	warpMessage "github.com/ava-labs/avalanchego/vms/platformvm/warp/message"
	"github.com/ava-labs/avalanchego/vms/secp256k1fx"
	pwallet "github.com/ava-labs/avalanchego/wallet/chain/p/wallet"
	"github.com/ava-labs/avalanchego/wallet/subnet/primary"
	"github.com/ava-labs/awm-relayer/signature-aggregator/aggregator"
	"github.com/ava-labs/subnet-evm/ethclient"
	subnetEvmTestUtils "github.com/ava-labs/subnet-evm/tests/utils"
	proxyadmin "github.com/ava-labs/teleporter/abi-bindings/go/ProxyAdmin"
	"github.com/ava-labs/teleporter/tests/interfaces"
	"github.com/ava-labs/teleporter/tests/utils"

	"github.com/ethereum/go-ethereum/common"
	"github.com/ethereum/go-ethereum/crypto"
	"github.com/ethereum/go-ethereum/log"
	. "github.com/onsi/gomega"
)

// Implements Network, pointing to the network setup in local_network_setup.go
type LocalNetwork struct {
	tmpnet.Network

<<<<<<< HEAD
	extraNodes               []*tmpnet.Node // to add as more l1 validators in the tests
	primaryNetworkValidators []ids.NodeID
	globalFundedKey          *ecdsa.PrivateKey
	pChainWallet             pwallet.Wallet
=======
	extraNodes               []*tmpnet.Node // to add as more subnet validators in the tests
	primaryNetworkValidators []*tmpnet.Node
	globalFundedKey          *secp256k1.PrivateKey
	validatorManagers        map[ids.ID]common.Address
>>>>>>> 790ccce8
}

const (
	fundedKeyStr = "56289e99c94b6912bfc12adc093c9b51124f0dc54ac7a766b2bc5ccf558d8027"
	timeout      = 120 * time.Second
)

type L1Spec struct {
	Name       string
	EVMChainID uint64
	NodeCount  int

	// Optional fields
	TeleporterContractAddress  common.Address
	TeleporterDeployedBytecode string
	TeleporterDeployerAddress  common.Address
}

func NewLocalNetwork(
	ctx context.Context,
	name string,
	warpGenesisTemplateFile string,
<<<<<<< HEAD
	l1Specs []L1Spec,
	extraNodeCount int, // for use by tests, eg to add new L1 validators
=======
	subnetSpecs []SubnetSpec,
	numPrimaryNetworkValidators int,
	extraNodeCount int, // for use by tests, eg to add new subnet validators
>>>>>>> 790ccce8
) *LocalNetwork {
	// There must be at least one primary network validator per subnet
	Expect(numPrimaryNetworkValidators).Should(BeNumerically(">=", len(subnetSpecs)))

	// Create extra nodes to be used to add more validators later
	extraNodes := subnetEvmTestUtils.NewTmpnetNodes(extraNodeCount)

<<<<<<< HEAD
	var allNodes []*tmpnet.Node
	allNodes = append(allNodes, extraNodes...) // to be appended w/ L1 validators

=======
>>>>>>> 790ccce8
	fundedKey, err := hex.DecodeString(fundedKeyStr)
	Expect(err).Should(BeNil())
	globalFundedKey, err := secp256k1.ToPrivateKey(fundedKey)
	Expect(err).Should(BeNil())

	globalFundedECDSAKey := globalFundedKey.ToECDSA()
	Expect(err).Should(BeNil())

<<<<<<< HEAD
	var l1s []*tmpnet.Subnet
	for _, subnetSpec := range l1Specs {
		nodes := subnetEvmTestUtils.NewTmpnetNodes(subnetSpec.NodeCount)
		allNodes = append(allNodes, nodes...)
=======
	var subnets []*tmpnet.Subnet
	bootstrapNodes := subnetEvmTestUtils.NewTmpnetNodes(numPrimaryNetworkValidators)
	for i, subnetSpec := range subnetSpecs {
		// Create a single bootstrap node. This will be removed from the subnet validator set after it is converted,
		// but will remain a primary network validator
		initialSubnetBootstrapper := bootstrapNodes[i] // One bootstrap node per subnet

		// Create validators to specify as the initial vdr set in the subnet conversion, and store them as extra nodes
		initialVdrNodes := subnetEvmTestUtils.NewTmpnetNodes(subnetSpec.NodeCount)
		extraNodes = append(extraNodes, initialVdrNodes...)
>>>>>>> 790ccce8

		l1 := subnetEvmTestUtils.NewTmpnetSubnet(
			subnetSpec.Name,
			utils.InstantiateGenesisTemplate(
				warpGenesisTemplateFile,
				subnetSpec.EVMChainID,
				subnetSpec.TeleporterContractAddress,
				subnetSpec.TeleporterDeployedBytecode,
				subnetSpec.TeleporterDeployerAddress,
			),
			utils.WarpEnabledChainConfig,
			initialSubnetBootstrapper,
		)
		l1.OwningKey = globalFundedKey
		l1s = append(l1s, l1)
	}
	network := subnetEvmTestUtils.NewTmpnetNetwork(
		name,
		bootstrapNodes,
		utils.WarpEnabledChainConfig,
		l1s...,
	)
	Expect(network).ShouldNot(BeNil())

	avalancheGoBuildPath, ok := os.LookupEnv("AVALANCHEGO_BUILD_PATH")
	Expect(ok).Should(Equal(true))

	// Specify only a subset of the nodes to be bootstrapped
	keysToFund := []*secp256k1.PrivateKey{
		genesis.VMRQKey,
		genesis.EWOQKey,
		tmpnet.HardhatKey,
	}
	keysToFund = append(keysToFund, network.PreFundedKeys...)
	genesis, err := tmpnet.NewTestGenesis(88888, bootstrapNodes, keysToFund)
	Expect(err).Should(BeNil())
	network.Genesis = genesis

	ctx, cancelBootstrap := context.WithCancel(ctx)
	defer cancelBootstrap()
	err = tmpnet.BootstrapNewNetwork(
		ctx,
		os.Stdout,
		network,
		"",
		avalancheGoBuildPath+"/avalanchego",
		avalancheGoBuildPath+"/plugins",
	)
	Expect(err).Should(BeNil())
	goLog.Println("Network bootstrapped")

	// Issue transactions to activate the proposerVM fork on the chains
	for _, l1 := range network.Subnets {
		utils.SetupProposerVM(ctx, globalFundedECDSAKey, network, l1.SubnetID)
	}

	// All nodes are specified as bootstrap validators
	var primaryNetworkValidators []*tmpnet.Node
	primaryNetworkValidators = append(primaryNetworkValidators, network.Nodes...)

	localNetwork := &LocalNetwork{
		Network:                  *network,
		extraNodes:               extraNodes,
		globalFundedKey:          globalFundedKey,
		primaryNetworkValidators: primaryNetworkValidators,
		validatorManagers:        make(map[ids.ID]common.Address),
	}

<<<<<<< HEAD
	// Create the P-Chain wallet to issue transactions
	kc := secp256k1fx.NewKeychain(globalFundedKey)
	var l1IDs []ids.ID
	for _, l1 := range localNetwork.GetL1Infos() {
		l1IDs = append(l1IDs, l1.L1ID)
	}
	wallet, err := primary.MakeWallet(ctx, &primary.WalletConfig{
		URI:          localNetwork.GetPrimaryNetworkInfo().NodeURIs[0],
		AVAXKeychain: kc,
		EthKeychain:  kc,
		SubnetIDs:    l1IDs,
	})
	Expect(err).Should(BeNil())
	localNetwork.pChainWallet = wallet.P()
=======
	return localNetwork
}

func (n *LocalNetwork) ConvertSubnet(
	ctx context.Context,
	subnet interfaces.SubnetTestInfo,
	managerType utils.ValidatorManagerConcreteType,
	weights []uint64,
	senderKey *ecdsa.PrivateKey,
	proxy bool,
) ([]utils.Node, []ids.ID, *proxyadmin.ProxyAdmin) {
	goLog.Println("Converting subnet", subnet.SubnetID)
	cChainInfo := n.GetPrimaryNetworkInfo()
	pClient := platformvm.NewClient(cChainInfo.NodeURIs[0])
	currentValidators, err := pClient.GetCurrentValidators(ctx, subnet.SubnetID, nil)
	Expect(err).Should(BeNil())

	vdrManagerAddress, proxyAdmin := utils.DeployAndInitializeValidatorManager(
		ctx,
		senderKey,
		subnet,
		managerType,
		proxy,
	)
	n.validatorManagers[subnet.SubnetID] = vdrManagerAddress

	tmpnetNodes := n.GetExtraNodes(len(weights))
	sort.Slice(tmpnetNodes, func(i, j int) bool {
		return string(tmpnetNodes[i].NodeID.Bytes()) < string(tmpnetNodes[j].NodeID.Bytes())
	})

	var nodes []utils.Node
	// Construct the convert subnet info
	destAddr, err := address.ParseToID(utils.DefaultPChainAddress)
	Expect(err).Should(BeNil())
	vdrs := make([]*txs.ConvertSubnetToL1Validator, len(tmpnetNodes))
	for i, node := range tmpnetNodes {
		signer, err := node.GetProofOfPossession()
		Expect(err).Should(BeNil())
		nodes = append(nodes, utils.Node{
			NodeID:  node.NodeID,
			NodePoP: signer,
			Weight:  weights[i],
		})
		vdrs[i] = &txs.ConvertSubnetToL1Validator{
			NodeID:  node.NodeID.Bytes(),
			Weight:  weights[i],
			Balance: units.Avax * 100,
			Signer:  *signer,
			RemainingBalanceOwner: warpMessage.PChainOwner{
				Threshold: 1,
				Addresses: []ids.ShortID{destAddr},
			},
			DeactivationOwner: warpMessage.PChainOwner{
				Threshold: 1,
				Addresses: []ids.ShortID{destAddr},
			},
		}
	}
	pChainWallet := n.GetPChainWallet()
	_, err = pChainWallet.IssueConvertSubnetToL1Tx(
		subnet.SubnetID,
		subnet.BlockchainID,
		vdrManagerAddress[:],
		vdrs,
	)
	Expect(err).Should(BeNil())

	subnet = n.AddSubnetValidators(tmpnetNodes, subnet)

	utils.PChainProposerVMWorkaround(pChainWallet)
	utils.AdvanceProposerVM(ctx, subnet, senderKey, 5)

	aggregator := n.GetSignatureAggregator()
	defer aggregator.Shutdown()
	validationIDs := utils.InitializeValidatorSet(
		ctx,
		senderKey,
		subnet,
		utils.GetPChainInfo(cChainInfo),
		vdrManagerAddress,
		n.GetNetworkID(),
		aggregator,
		nodes,
	)

	// Remove the bootstrap nodes as subnet validators
	for _, vdr := range currentValidators {
		_, err := pChainWallet.IssueRemoveSubnetValidatorTx(vdr.NodeID, subnet.SubnetID)
		Expect(err).Should(BeNil())
		for _, node := range n.Network.Nodes {
			if node.NodeID == vdr.NodeID {
				goLog.Println("Restarting bootstrap node", node.NodeID)
				n.Network.RestartNode(ctx, os.Stdout, node)
			}
		}
	}
	utils.PChainProposerVMWorkaround(pChainWallet)
	utils.AdvanceProposerVM(ctx, subnet, senderKey, 5)

	return nodes, validationIDs, proxyAdmin
}

func (n *LocalNetwork) AddSubnetValidators(
	nodes []*tmpnet.Node,
	subnet interfaces.SubnetTestInfo,
) interfaces.SubnetTestInfo {
	// Modify the each node's config to track the subnet
	for _, node := range nodes {
		goLog.Printf("Adding node %s @ %s to subnet %s", node.NodeID, node.URI, subnet.SubnetID)
		existingTrackedSubnets, err := node.Flags.GetStringVal(config.TrackSubnetsKey)
		Expect(err).Should(BeNil())
		if existingTrackedSubnets == subnet.SubnetID.String() {
			goLog.Printf("Node %s @ %s already tracking subnet %s\n", node.NodeID, node.URI, subnet.SubnetID)
			continue
		}
		node.Flags[config.TrackSubnetsKey] = subnet.SubnetID.String()

		// Add the node to the network
		n.Network.Nodes = append(n.Network.Nodes, node)
	}
	err := n.Network.StartNodes(context.Background(), os.Stdout, nodes...)
	Expect(err).Should(BeNil())

	// Update the tmpnet Subnet struct
	for _, tmpnetSubnet := range n.Network.Subnets {
		if tmpnetSubnet.SubnetID == subnet.SubnetID {
			for _, tmpnetNode := range nodes {
				tmpnetSubnet.ValidatorIDs = append(tmpnetSubnet.ValidatorIDs, tmpnetNode.NodeID)
			}
		}
	}

	// Refresh the subnet info after restarting the nodes
	return n.GetSubnetInfo(subnet.SubnetID)
}

func (n *LocalNetwork) GetValidatorManager(subnetID ids.ID) common.Address {
	return n.validatorManagers[subnetID]
}

func (n *LocalNetwork) GetSignatureAggregator() *aggregator.SignatureAggregator {
	var subnetIDs []ids.ID
	for _, subnet := range n.GetSubnetsInfo() {
		subnetIDs = append(subnetIDs, subnet.SubnetID)
	}
	return utils.NewSignatureAggregator(
		n.GetPrimaryNetworkInfo().NodeURIs[0],
		subnetIDs,
	)
}
>>>>>>> 790ccce8

func (n *LocalNetwork) GetExtraNodes(count int) []*tmpnet.Node {
	Expect(len(n.extraNodes) >= count).Should(
		BeTrue(),
		"not enough extra nodes to use",
	)
	nodes := n.extraNodes[0:count]
	n.extraNodes = n.extraNodes[count:]
	return nodes
}

func (n *LocalNetwork) GetPrimaryNetworkValidators() []*tmpnet.Node {
	return n.primaryNetworkValidators
}

func (n *LocalNetwork) GetPrimaryNetworkInfo() interfaces.L1TestInfo {
	var nodeURIs []string
	for _, node := range n.primaryNetworkValidators {
		nodeURIs = append(nodeURIs, node.URI)
	}
	infoClient := info.NewClient(nodeURIs[0])
	cChainBlockchainID, err := infoClient.GetBlockchainID(context.Background(), "C")
	Expect(err).Should(BeNil())

	wsClient, err := ethclient.Dial(utils.HttpToWebsocketURI(nodeURIs[0], cChainBlockchainID.String()))
	Expect(err).Should(BeNil())

	rpcClient, err := ethclient.Dial(utils.HttpToRPCURI(nodeURIs[0], cChainBlockchainID.String()))
	Expect(err).Should(BeNil())

	evmChainID, err := rpcClient.ChainID(context.Background())
	Expect(err).Should(BeNil())
	return interfaces.L1TestInfo{
		L1ID:         ids.Empty,
		BlockchainID: cChainBlockchainID,
		NodeURIs:     nodeURIs,
		WSClient:     wsClient,
		RPCClient:    rpcClient,
		EVMChainID:   evmChainID,
	}
}

<<<<<<< HEAD
// Returns all L1 info sorted in lexicographic order of L1Name.
func (n *LocalNetwork) GetL1Infos() []interfaces.L1TestInfo {
	l1s := make([]interfaces.L1TestInfo, len(n.Network.Subnets))
	for i, l1 := range n.Network.Subnets {
=======
func (n *LocalNetwork) GetSubnetInfo(subnetID ids.ID) interfaces.SubnetTestInfo {
	for _, subnet := range n.Network.Subnets {
		if subnet.SubnetID == subnetID {
			var nodeURIs []string
			for _, nodeID := range subnet.ValidatorIDs {
				uri, err := n.Network.GetURIForNodeID(nodeID)
				Expect(err).Should(BeNil())

				nodeURIs = append(nodeURIs, uri)
			}
			blockchainID := subnet.Chains[0].ChainID
			wsClient, err := ethclient.Dial(utils.HttpToWebsocketURI(nodeURIs[0], blockchainID.String()))
			Expect(err).Should(BeNil())

			rpcClient, err := ethclient.Dial(utils.HttpToRPCURI(nodeURIs[0], blockchainID.String()))
			Expect(err).Should(BeNil())
			evmChainID, err := rpcClient.ChainID(context.Background())
			Expect(err).Should(BeNil())
			return interfaces.SubnetTestInfo{
				SubnetID:     subnetID,
				BlockchainID: blockchainID,
				NodeURIs:     nodeURIs,
				WSClient:     wsClient,
				RPCClient:    rpcClient,
				EVMChainID:   evmChainID,
			}
		}
	}
	return interfaces.SubnetTestInfo{}
}

// Returns all subnet info sorted in lexicographic order of SubnetName.
func (n *LocalNetwork) GetSubnetsInfo() []interfaces.SubnetTestInfo {
	subnets := make([]interfaces.SubnetTestInfo, len(n.Network.Subnets))
	for i, subnet := range n.Network.Subnets {
>>>>>>> 790ccce8
		var nodeURIs []string
		for _, nodeID := range l1.ValidatorIDs {
			uri, err := n.Network.GetURIForNodeID(nodeID)
			Expect(err).Should(BeNil())

			nodeURIs = append(nodeURIs, uri)
		}
		blockchainID := l1.Chains[0].ChainID
		wsClient, err := ethclient.Dial(utils.HttpToWebsocketURI(nodeURIs[0], blockchainID.String()))
		Expect(err).Should(BeNil())

		rpcClient, err := ethclient.Dial(utils.HttpToRPCURI(nodeURIs[0], blockchainID.String()))
		Expect(err).Should(BeNil())
		evmChainID, err := rpcClient.ChainID(context.Background())
		Expect(err).Should(BeNil())
		l1s[i] = interfaces.L1TestInfo{
			L1ID:         l1.SubnetID,
			BlockchainID: blockchainID,
			NodeURIs:     nodeURIs,
			WSClient:     wsClient,
			RPCClient:    rpcClient,
			EVMChainID:   evmChainID,
		}
	}
	return l1s
}

// Returns L1 info for all L1s, including the primary network
func (n *LocalNetwork) GetAllL1Infos() []interfaces.L1TestInfo {
	l1s := n.GetL1Infos()
	return append(l1s, n.GetPrimaryNetworkInfo())
}

func (n *LocalNetwork) GetFundedAccountInfo() (common.Address, *ecdsa.PrivateKey) {
	ecdsaKey := n.globalFundedKey.ToECDSA()
	fundedAddress := crypto.PubkeyToAddress(ecdsaKey.PublicKey)
	return fundedAddress, ecdsaKey
}

func (n *LocalNetwork) TearDownNetwork() {
	log.Info("Tearing down network")
	Expect(n).ShouldNot(BeNil())
	Expect(n.Network).ShouldNot(BeNil())
	Expect(n.Network.Stop(context.Background())).Should(BeNil())
}

<<<<<<< HEAD
func (n *LocalNetwork) AddL1Validators(ctx context.Context, l1ID ids.ID, count uint) {
	Expect(count > 0).Should(BeTrue(), "can't add 0 validators")
	Expect(uint(len(n.extraNodes)) >= count).Should(
		BeTrue(),
		"not enough extra nodes to use",
	)

	l1 := n.Network.Subnets[slices.IndexFunc(
		n.Network.Subnets,
		func(s *tmpnet.Subnet) bool { return s.SubnetID == l1ID },
	)]

	// consume some of the extraNodes
	var newValidatorNodes []*tmpnet.Node
	newValidatorNodes = append(newValidatorNodes, n.extraNodes[0:count]...)
	n.extraNodes = n.extraNodes[count:]

	apiURI, err := n.Network.GetURIForNodeID(l1.ValidatorIDs[0])
	Expect(err).Should(BeNil())

	ctx, cancel := context.WithCancel(ctx)
	defer cancel()
	err = l1.AddValidators(
		ctx,
		os.Stdout,
		apiURI,
		newValidatorNodes...,
	)
	Expect(err).Should(BeNil())

	for _, node := range newValidatorNodes {
		l1.ValidatorIDs = append(l1.ValidatorIDs, node.NodeID)
		node.Flags[config.TrackSubnetsKey] = l1ID.String()
	}

	tmpnet.WaitForActiveValidators(ctx, os.Stdout, platformvm.NewClient(n.Network.Nodes[0].URI), l1)

	nodeIdsToRestart := make([]ids.NodeID, len(newValidatorNodes))
	for i, node := range newValidatorNodes {
		n.primaryNetworkValidators = append(n.primaryNetworkValidators, node.NodeID)
		nodeIdsToRestart[i] = node.NodeID
	}
	n.RestartNodes(ctx, nodeIdsToRestart)
}

// Restarts the nodes with the given nodeIDs. If nodeIDs is empty, restarts all nodes.
func (n *LocalNetwork) RestartNodes(ctx context.Context, nodeIDs []ids.NodeID) {
	log.Info("Restarting nodes", "nodeIDs", nodeIDs)
	var nodes []*tmpnet.Node
	if len(nodeIDs) == 0 {
		nodes = n.Network.Nodes
	} else {
		for _, nodeID := range nodeIDs {
			for _, node := range n.Network.Nodes {
				if node.NodeID == nodeID {
					nodes = append(nodes, node)
				}
			}
		}
	}

	for _, node := range nodes {
		ctx, cancel := context.WithCancel(ctx)
		defer cancel()
		err := node.SaveAPIPort()
		Expect(err).Should(BeNil())

		err = node.Stop(ctx)
		Expect(err).Should(BeNil())

		err = n.Network.StartNode(ctx, os.Stdout, node)
		Expect(err).Should(BeNil())
	}

	log.Info("Waiting for all nodes to report healthy")
	ctx, cancel := context.WithTimeout(ctx, 30*time.Second)
	defer cancel()
	for _, node := range nodes {
		err := tmpnet.WaitForHealthy(ctx, node)
		Expect(err).Should(BeNil())
	}
}

=======
>>>>>>> 790ccce8
func (n *LocalNetwork) SetChainConfigs(chainConfigs map[string]string) {
	for chainIDStr, chainConfig := range chainConfigs {
		if chainIDStr == utils.CChainPathSpecifier {
			var cfg tmpnet.FlagsMap
			err := json.Unmarshal([]byte(chainConfig), &cfg)
			if err != nil {
				log.Error(
					"failed to unmarshal chain config",
					"error", err,
					"chainConfig", chainConfig,
				)
			}
			n.Network.ChainConfigs[utils.CChainPathSpecifier] = cfg
			continue
		}

		for _, l1 := range n.Network.Subnets {
			for _, chain := range l1.Chains {
				if chain.ChainID.String() == chainIDStr {
					chain.Config = chainConfig
				}
			}
		}
	}
	err := n.Network.Write()
	if err != nil {
		log.Error("failed to write network", "error", err)
	}

	for _, l1 := range n.Network.Subnets {
		err := l1.Write(n.Network.GetSubnetDir(), n.Network.GetChainConfigDir())
		if err != nil {
			log.Error("failed to write L1s", "error", err)
		}
	}

	// Restart the network to apply the new chain configs
	ctx, cancel := context.WithTimeout(context.Background(), time.Duration(60*len(n.Network.Nodes))*time.Second)
	defer cancel()
	err = n.Network.Restart(ctx, os.Stdout)
	Expect(err).Should(BeNil())
}

func (n *LocalNetwork) GetNetworkID() uint32 {
	return n.Network.Genesis.NetworkID
}

func (n *LocalNetwork) Dir() string {
	return n.Network.Dir
}

func (n *LocalNetwork) GetPChainWallet() pwallet.Wallet {
	// Create the P-Chain wallet to issue transactions
	kc := secp256k1fx.NewKeychain(n.globalFundedKey)
	var subnetIDs []ids.ID
	for _, subnet := range n.GetSubnetsInfo() {
		subnetIDs = append(subnetIDs, subnet.SubnetID)
	}
	wallet, err := primary.MakeWallet(context.Background(), &primary.WalletConfig{
		URI:          n.GetPrimaryNetworkInfo().NodeURIs[0],
		AVAXKeychain: kc,
		EthKeychain:  kc,
		SubnetIDs:    subnetIDs,
	})
	Expect(err).Should(BeNil())
	return wallet.P()
}

func (n *LocalNetwork) GetTwoL1s() (
	interfaces.L1TestInfo,
	interfaces.L1TestInfo,
) {
	l1s := n.GetL1Infos()
	Expect(len(l1s)).Should(BeNumerically(">=", 2))
	return l1s[0], l1s[1]
}<|MERGE_RESOLUTION|>--- conflicted
+++ resolved
@@ -41,17 +41,10 @@
 type LocalNetwork struct {
 	tmpnet.Network
 
-<<<<<<< HEAD
-	extraNodes               []*tmpnet.Node // to add as more l1 validators in the tests
-	primaryNetworkValidators []ids.NodeID
-	globalFundedKey          *ecdsa.PrivateKey
-	pChainWallet             pwallet.Wallet
-=======
-	extraNodes               []*tmpnet.Node // to add as more subnet validators in the tests
+	extraNodes               []*tmpnet.Node // to add as more L1 validators in the tests
 	primaryNetworkValidators []*tmpnet.Node
 	globalFundedKey          *secp256k1.PrivateKey
 	validatorManagers        map[ids.ID]common.Address
->>>>>>> 790ccce8
 }
 
 const (
@@ -74,27 +67,16 @@
 	ctx context.Context,
 	name string,
 	warpGenesisTemplateFile string,
-<<<<<<< HEAD
 	l1Specs []L1Spec,
+	numPrimaryNetworkValidators int,
 	extraNodeCount int, // for use by tests, eg to add new L1 validators
-=======
-	subnetSpecs []SubnetSpec,
-	numPrimaryNetworkValidators int,
-	extraNodeCount int, // for use by tests, eg to add new subnet validators
->>>>>>> 790ccce8
 ) *LocalNetwork {
-	// There must be at least one primary network validator per subnet
-	Expect(numPrimaryNetworkValidators).Should(BeNumerically(">=", len(subnetSpecs)))
+	// There must be at least one primary network validator per L1
+	Expect(numPrimaryNetworkValidators).Should(BeNumerically(">=", len(l1Specs)))
 
 	// Create extra nodes to be used to add more validators later
 	extraNodes := subnetEvmTestUtils.NewTmpnetNodes(extraNodeCount)
 
-<<<<<<< HEAD
-	var allNodes []*tmpnet.Node
-	allNodes = append(allNodes, extraNodes...) // to be appended w/ L1 validators
-
-=======
->>>>>>> 790ccce8
 	fundedKey, err := hex.DecodeString(fundedKeyStr)
 	Expect(err).Should(BeNil())
 	globalFundedKey, err := secp256k1.ToPrivateKey(fundedKey)
@@ -103,35 +85,28 @@
 	globalFundedECDSAKey := globalFundedKey.ToECDSA()
 	Expect(err).Should(BeNil())
 
-<<<<<<< HEAD
 	var l1s []*tmpnet.Subnet
-	for _, subnetSpec := range l1Specs {
-		nodes := subnetEvmTestUtils.NewTmpnetNodes(subnetSpec.NodeCount)
-		allNodes = append(allNodes, nodes...)
-=======
-	var subnets []*tmpnet.Subnet
 	bootstrapNodes := subnetEvmTestUtils.NewTmpnetNodes(numPrimaryNetworkValidators)
-	for i, subnetSpec := range subnetSpecs {
-		// Create a single bootstrap node. This will be removed from the subnet validator set after it is converted,
+	for i, l1Spec := range l1Specs {
+		// Create a single bootstrap node. This will be removed from the L1 validator set after it is converted,
 		// but will remain a primary network validator
-		initialSubnetBootstrapper := bootstrapNodes[i] // One bootstrap node per subnet
-
-		// Create validators to specify as the initial vdr set in the subnet conversion, and store them as extra nodes
-		initialVdrNodes := subnetEvmTestUtils.NewTmpnetNodes(subnetSpec.NodeCount)
+		initialL1Bootstrapper := bootstrapNodes[i] // One bootstrap node per L1
+
+		// Create validators to specify as the initial vdr set in the L1 conversion, and store them as extra nodes
+		initialVdrNodes := subnetEvmTestUtils.NewTmpnetNodes(l1Spec.NodeCount)
 		extraNodes = append(extraNodes, initialVdrNodes...)
->>>>>>> 790ccce8
 
 		l1 := subnetEvmTestUtils.NewTmpnetSubnet(
-			subnetSpec.Name,
+			l1Spec.Name,
 			utils.InstantiateGenesisTemplate(
 				warpGenesisTemplateFile,
-				subnetSpec.EVMChainID,
-				subnetSpec.TeleporterContractAddress,
-				subnetSpec.TeleporterDeployedBytecode,
-				subnetSpec.TeleporterDeployerAddress,
+				l1Spec.EVMChainID,
+				l1Spec.TeleporterContractAddress,
+				l1Spec.TeleporterDeployedBytecode,
+				l1Spec.TeleporterDeployerAddress,
 			),
 			utils.WarpEnabledChainConfig,
-			initialSubnetBootstrapper,
+			initialL1Bootstrapper,
 		)
 		l1.OwningKey = globalFundedKey
 		l1s = append(l1s, l1)
@@ -188,47 +163,31 @@
 		validatorManagers:        make(map[ids.ID]common.Address),
 	}
 
-<<<<<<< HEAD
-	// Create the P-Chain wallet to issue transactions
-	kc := secp256k1fx.NewKeychain(globalFundedKey)
-	var l1IDs []ids.ID
-	for _, l1 := range localNetwork.GetL1Infos() {
-		l1IDs = append(l1IDs, l1.L1ID)
-	}
-	wallet, err := primary.MakeWallet(ctx, &primary.WalletConfig{
-		URI:          localNetwork.GetPrimaryNetworkInfo().NodeURIs[0],
-		AVAXKeychain: kc,
-		EthKeychain:  kc,
-		SubnetIDs:    l1IDs,
-	})
-	Expect(err).Should(BeNil())
-	localNetwork.pChainWallet = wallet.P()
-=======
 	return localNetwork
 }
 
 func (n *LocalNetwork) ConvertSubnet(
 	ctx context.Context,
-	subnet interfaces.SubnetTestInfo,
+	l1 interfaces.L1TestInfo,
 	managerType utils.ValidatorManagerConcreteType,
 	weights []uint64,
 	senderKey *ecdsa.PrivateKey,
 	proxy bool,
 ) ([]utils.Node, []ids.ID, *proxyadmin.ProxyAdmin) {
-	goLog.Println("Converting subnet", subnet.SubnetID)
+	goLog.Println("Converting l1", l1.L1ID)
 	cChainInfo := n.GetPrimaryNetworkInfo()
 	pClient := platformvm.NewClient(cChainInfo.NodeURIs[0])
-	currentValidators, err := pClient.GetCurrentValidators(ctx, subnet.SubnetID, nil)
+	currentValidators, err := pClient.GetCurrentValidators(ctx, l1.L1ID, nil)
 	Expect(err).Should(BeNil())
 
 	vdrManagerAddress, proxyAdmin := utils.DeployAndInitializeValidatorManager(
 		ctx,
 		senderKey,
-		subnet,
+		l1,
 		managerType,
 		proxy,
 	)
-	n.validatorManagers[subnet.SubnetID] = vdrManagerAddress
+	n.validatorManagers[l1.L1ID] = vdrManagerAddress
 
 	tmpnetNodes := n.GetExtraNodes(len(weights))
 	sort.Slice(tmpnetNodes, func(i, j int) bool {
@@ -236,7 +195,7 @@
 	})
 
 	var nodes []utils.Node
-	// Construct the convert subnet info
+	// Construct the converted l1 info
 	destAddr, err := address.ParseToID(utils.DefaultPChainAddress)
 	Expect(err).Should(BeNil())
 	vdrs := make([]*txs.ConvertSubnetToL1Validator, len(tmpnetNodes))
@@ -265,24 +224,24 @@
 	}
 	pChainWallet := n.GetPChainWallet()
 	_, err = pChainWallet.IssueConvertSubnetToL1Tx(
-		subnet.SubnetID,
-		subnet.BlockchainID,
+		l1.L1ID,
+		l1.BlockchainID,
 		vdrManagerAddress[:],
 		vdrs,
 	)
 	Expect(err).Should(BeNil())
 
-	subnet = n.AddSubnetValidators(tmpnetNodes, subnet)
+	l1 = n.AddSubnetValidators(tmpnetNodes, l1)
 
 	utils.PChainProposerVMWorkaround(pChainWallet)
-	utils.AdvanceProposerVM(ctx, subnet, senderKey, 5)
+	utils.AdvanceProposerVM(ctx, l1, senderKey, 5)
 
 	aggregator := n.GetSignatureAggregator()
 	defer aggregator.Shutdown()
 	validationIDs := utils.InitializeValidatorSet(
 		ctx,
 		senderKey,
-		subnet,
+		l1,
 		utils.GetPChainInfo(cChainInfo),
 		vdrManagerAddress,
 		n.GetNetworkID(),
@@ -290,9 +249,9 @@
 		nodes,
 	)
 
-	// Remove the bootstrap nodes as subnet validators
+	// Remove the bootstrap nodes as l1 validators
 	for _, vdr := range currentValidators {
-		_, err := pChainWallet.IssueRemoveSubnetValidatorTx(vdr.NodeID, subnet.SubnetID)
+		_, err := pChainWallet.IssueRemoveSubnetValidatorTx(vdr.NodeID, l1.L1ID)
 		Expect(err).Should(BeNil())
 		for _, node := range n.Network.Nodes {
 			if node.NodeID == vdr.NodeID {
@@ -302,25 +261,25 @@
 		}
 	}
 	utils.PChainProposerVMWorkaround(pChainWallet)
-	utils.AdvanceProposerVM(ctx, subnet, senderKey, 5)
+	utils.AdvanceProposerVM(ctx, l1, senderKey, 5)
 
 	return nodes, validationIDs, proxyAdmin
 }
 
 func (n *LocalNetwork) AddSubnetValidators(
 	nodes []*tmpnet.Node,
-	subnet interfaces.SubnetTestInfo,
-) interfaces.SubnetTestInfo {
-	// Modify the each node's config to track the subnet
+	l1 interfaces.L1TestInfo,
+) interfaces.L1TestInfo {
+	// Modify the each node's config to track the l1
 	for _, node := range nodes {
-		goLog.Printf("Adding node %s @ %s to subnet %s", node.NodeID, node.URI, subnet.SubnetID)
+		goLog.Printf("Adding node %s @ %s to l1 %s", node.NodeID, node.URI, l1.L1ID)
 		existingTrackedSubnets, err := node.Flags.GetStringVal(config.TrackSubnetsKey)
 		Expect(err).Should(BeNil())
-		if existingTrackedSubnets == subnet.SubnetID.String() {
-			goLog.Printf("Node %s @ %s already tracking subnet %s\n", node.NodeID, node.URI, subnet.SubnetID)
+		if existingTrackedSubnets == l1.L1ID.String() {
+			goLog.Printf("Node %s @ %s already tracking l1 %s\n", node.NodeID, node.URI, l1.L1ID)
 			continue
 		}
-		node.Flags[config.TrackSubnetsKey] = subnet.SubnetID.String()
+		node.Flags[config.TrackSubnetsKey] = l1.L1ID.String()
 
 		// Add the node to the network
 		n.Network.Nodes = append(n.Network.Nodes, node)
@@ -330,32 +289,31 @@
 
 	// Update the tmpnet Subnet struct
 	for _, tmpnetSubnet := range n.Network.Subnets {
-		if tmpnetSubnet.SubnetID == subnet.SubnetID {
+		if tmpnetSubnet.SubnetID == l1.L1ID {
 			for _, tmpnetNode := range nodes {
 				tmpnetSubnet.ValidatorIDs = append(tmpnetSubnet.ValidatorIDs, tmpnetNode.NodeID)
 			}
 		}
 	}
 
-	// Refresh the subnet info after restarting the nodes
-	return n.GetSubnetInfo(subnet.SubnetID)
-}
-
-func (n *LocalNetwork) GetValidatorManager(subnetID ids.ID) common.Address {
-	return n.validatorManagers[subnetID]
+	// Refresh the l1 info after restarting the nodes
+	return n.GetL1Info(l1.L1ID)
+}
+
+func (n *LocalNetwork) GetValidatorManager(l1ID ids.ID) common.Address {
+	return n.validatorManagers[l1ID]
 }
 
 func (n *LocalNetwork) GetSignatureAggregator() *aggregator.SignatureAggregator {
-	var subnetIDs []ids.ID
-	for _, subnet := range n.GetSubnetsInfo() {
-		subnetIDs = append(subnetIDs, subnet.SubnetID)
+	var l1IDs []ids.ID
+	for _, l1 := range n.GetL1Infos() {
+		l1IDs = append(l1IDs, l1.L1ID)
 	}
 	return utils.NewSignatureAggregator(
 		n.GetPrimaryNetworkInfo().NodeURIs[0],
-		subnetIDs,
-	)
-}
->>>>>>> 790ccce8
+		l1IDs,
+	)
+}
 
 func (n *LocalNetwork) GetExtraNodes(count int) []*tmpnet.Node {
 	Expect(len(n.extraNodes) >= count).Should(
@@ -398,23 +356,17 @@
 	}
 }
 
-<<<<<<< HEAD
-// Returns all L1 info sorted in lexicographic order of L1Name.
-func (n *LocalNetwork) GetL1Infos() []interfaces.L1TestInfo {
-	l1s := make([]interfaces.L1TestInfo, len(n.Network.Subnets))
-	for i, l1 := range n.Network.Subnets {
-=======
-func (n *LocalNetwork) GetSubnetInfo(subnetID ids.ID) interfaces.SubnetTestInfo {
-	for _, subnet := range n.Network.Subnets {
-		if subnet.SubnetID == subnetID {
+func (n *LocalNetwork) GetL1Info(l1ID ids.ID) interfaces.L1TestInfo {
+	for _, l1 := range n.Network.Subnets {
+		if l1.SubnetID == l1ID {
 			var nodeURIs []string
-			for _, nodeID := range subnet.ValidatorIDs {
+			for _, nodeID := range l1.ValidatorIDs {
 				uri, err := n.Network.GetURIForNodeID(nodeID)
 				Expect(err).Should(BeNil())
 
 				nodeURIs = append(nodeURIs, uri)
 			}
-			blockchainID := subnet.Chains[0].ChainID
+			blockchainID := l1.Chains[0].ChainID
 			wsClient, err := ethclient.Dial(utils.HttpToWebsocketURI(nodeURIs[0], blockchainID.String()))
 			Expect(err).Should(BeNil())
 
@@ -422,8 +374,8 @@
 			Expect(err).Should(BeNil())
 			evmChainID, err := rpcClient.ChainID(context.Background())
 			Expect(err).Should(BeNil())
-			return interfaces.SubnetTestInfo{
-				SubnetID:     subnetID,
+			return interfaces.L1TestInfo{
+				L1ID:         l1ID,
 				BlockchainID: blockchainID,
 				NodeURIs:     nodeURIs,
 				WSClient:     wsClient,
@@ -432,14 +384,13 @@
 			}
 		}
 	}
-	return interfaces.SubnetTestInfo{}
-}
-
-// Returns all subnet info sorted in lexicographic order of SubnetName.
-func (n *LocalNetwork) GetSubnetsInfo() []interfaces.SubnetTestInfo {
-	subnets := make([]interfaces.SubnetTestInfo, len(n.Network.Subnets))
-	for i, subnet := range n.Network.Subnets {
->>>>>>> 790ccce8
+	return interfaces.L1TestInfo{}
+}
+
+// Returns all l1 info sorted in lexicographic order of L1Name.
+func (n *LocalNetwork) GetL1Infos() []interfaces.L1TestInfo {
+	l1s := make([]interfaces.L1TestInfo, len(n.Network.Subnets))
+	for i, l1 := range n.Network.Subnets {
 		var nodeURIs []string
 		for _, nodeID := range l1.ValidatorIDs {
 			uri, err := n.Network.GetURIForNodeID(nodeID)
@@ -486,92 +437,6 @@
 	Expect(n.Network.Stop(context.Background())).Should(BeNil())
 }
 
-<<<<<<< HEAD
-func (n *LocalNetwork) AddL1Validators(ctx context.Context, l1ID ids.ID, count uint) {
-	Expect(count > 0).Should(BeTrue(), "can't add 0 validators")
-	Expect(uint(len(n.extraNodes)) >= count).Should(
-		BeTrue(),
-		"not enough extra nodes to use",
-	)
-
-	l1 := n.Network.Subnets[slices.IndexFunc(
-		n.Network.Subnets,
-		func(s *tmpnet.Subnet) bool { return s.SubnetID == l1ID },
-	)]
-
-	// consume some of the extraNodes
-	var newValidatorNodes []*tmpnet.Node
-	newValidatorNodes = append(newValidatorNodes, n.extraNodes[0:count]...)
-	n.extraNodes = n.extraNodes[count:]
-
-	apiURI, err := n.Network.GetURIForNodeID(l1.ValidatorIDs[0])
-	Expect(err).Should(BeNil())
-
-	ctx, cancel := context.WithCancel(ctx)
-	defer cancel()
-	err = l1.AddValidators(
-		ctx,
-		os.Stdout,
-		apiURI,
-		newValidatorNodes...,
-	)
-	Expect(err).Should(BeNil())
-
-	for _, node := range newValidatorNodes {
-		l1.ValidatorIDs = append(l1.ValidatorIDs, node.NodeID)
-		node.Flags[config.TrackSubnetsKey] = l1ID.String()
-	}
-
-	tmpnet.WaitForActiveValidators(ctx, os.Stdout, platformvm.NewClient(n.Network.Nodes[0].URI), l1)
-
-	nodeIdsToRestart := make([]ids.NodeID, len(newValidatorNodes))
-	for i, node := range newValidatorNodes {
-		n.primaryNetworkValidators = append(n.primaryNetworkValidators, node.NodeID)
-		nodeIdsToRestart[i] = node.NodeID
-	}
-	n.RestartNodes(ctx, nodeIdsToRestart)
-}
-
-// Restarts the nodes with the given nodeIDs. If nodeIDs is empty, restarts all nodes.
-func (n *LocalNetwork) RestartNodes(ctx context.Context, nodeIDs []ids.NodeID) {
-	log.Info("Restarting nodes", "nodeIDs", nodeIDs)
-	var nodes []*tmpnet.Node
-	if len(nodeIDs) == 0 {
-		nodes = n.Network.Nodes
-	} else {
-		for _, nodeID := range nodeIDs {
-			for _, node := range n.Network.Nodes {
-				if node.NodeID == nodeID {
-					nodes = append(nodes, node)
-				}
-			}
-		}
-	}
-
-	for _, node := range nodes {
-		ctx, cancel := context.WithCancel(ctx)
-		defer cancel()
-		err := node.SaveAPIPort()
-		Expect(err).Should(BeNil())
-
-		err = node.Stop(ctx)
-		Expect(err).Should(BeNil())
-
-		err = n.Network.StartNode(ctx, os.Stdout, node)
-		Expect(err).Should(BeNil())
-	}
-
-	log.Info("Waiting for all nodes to report healthy")
-	ctx, cancel := context.WithTimeout(ctx, 30*time.Second)
-	defer cancel()
-	for _, node := range nodes {
-		err := tmpnet.WaitForHealthy(ctx, node)
-		Expect(err).Should(BeNil())
-	}
-}
-
-=======
->>>>>>> 790ccce8
 func (n *LocalNetwork) SetChainConfigs(chainConfigs map[string]string) {
 	for chainIDStr, chainConfig := range chainConfigs {
 		if chainIDStr == utils.CChainPathSpecifier {
@@ -626,15 +491,15 @@
 func (n *LocalNetwork) GetPChainWallet() pwallet.Wallet {
 	// Create the P-Chain wallet to issue transactions
 	kc := secp256k1fx.NewKeychain(n.globalFundedKey)
-	var subnetIDs []ids.ID
-	for _, subnet := range n.GetSubnetsInfo() {
-		subnetIDs = append(subnetIDs, subnet.SubnetID)
+	var l1IDs []ids.ID
+	for _, l1 := range n.GetL1Infos() {
+		l1IDs = append(l1IDs, l1.L1ID)
 	}
 	wallet, err := primary.MakeWallet(context.Background(), &primary.WalletConfig{
 		URI:          n.GetPrimaryNetworkInfo().NodeURIs[0],
 		AVAXKeychain: kc,
 		EthKeychain:  kc,
-		SubnetIDs:    subnetIDs,
+		SubnetIDs:    l1IDs,
 	})
 	Expect(err).Should(BeNil())
 	return wallet.P()
