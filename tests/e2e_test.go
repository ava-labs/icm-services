--- conflicted
+++ resolved
@@ -44,7 +44,6 @@
 
 var _ = ginkgo.Describe("[Teleporter integration tests]", func() {
 	// Teleporter tests
-<<<<<<< HEAD
 	// ginkgo.It("Send a message from Subnet A to Subnet B", BasicOneWaySendGinkgo)
 	// ginkgo.It("Deliver to the wrong chain", DeliverToWrongChainGinkgo)
 	// ginkgo.It("Deliver to non-existent contract", DeliverToNonExistentContractGinkgo)
@@ -53,22 +52,9 @@
 	// ginkgo.It("Receive message twice", ReceiveMessageTwiceGinkgo)
 	// ginkgo.It("Add additional fee amount", AddFeeAmountGinkgo)
 	// ginkgo.It("Send specific receipts", SendSpecificReceiptsGinkgo)
+	// ginkgo.It("Insufficient gas", InsufficientGasGinkgo)
 	ginkgo.It("Validator churn", ValidatorChurnGinkgo)
 
-	// // Cross-chain application tests
+	// Cross-chain application tests
 	// ginkgo.It("Example cross chain messenger", ExampleMessengerGinkgo)
-=======
-	ginkgo.It("Send a message from Subnet A to Subnet B", BasicOneWaySendGinkgo)
-	ginkgo.It("Deliver to the wrong chain", DeliverToWrongChainGinkgo)
-	ginkgo.It("Deliver to non-existent contract", DeliverToNonExistentContractGinkgo)
-	ginkgo.It("Retry successful execution", RetrySuccessfulExecutionGinkgo)
-	ginkgo.It("Unallowed relayer", UnallowedRelayerGinkgo)
-	ginkgo.It("Receive message twice", ReceiveMessageTwiceGinkgo)
-	ginkgo.It("Add additional fee amount", AddFeeAmountGinkgo)
-	ginkgo.It("Send specific receipts", SendSpecificReceiptsGinkgo)
-	ginkgo.It("Insufficient gas", InsufficientGasGinkgo)
-
-	// Cross-chain application tests
-	ginkgo.It("Example cross chain messenger", ExampleMessengerGinkgo)
->>>>>>> 1461dec5
 })