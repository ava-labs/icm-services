// Copyright (C) 2023, Ava Labs, Inc. All rights reserved.
// See the file LICENSE for licensing terms.

package tests

import (
	"os"
	"testing"

	testUtils "github.com/ava-labs/teleporter/tests/utils"
	deploymentUtils "github.com/ava-labs/teleporter/utils/deployment-utils"
	"github.com/ethereum/go-ethereum/log"
	"github.com/onsi/ginkgo/v2"
	. "github.com/onsi/gomega"
)

const (
	teleporterByteCodeFile = "./contracts/out/TeleporterMessenger.sol/TeleporterMessenger.json"
	warpGenesisFile        = "./tests/utils/warp-genesis.json"
)

func TestE2E(t *testing.T) {
	if os.Getenv("RUN_E2E") == "" {
		t.Skip("Environment variable RUN_E2E not set; skipping E2E tests")
	}

	RegisterFailHandler(ginkgo.Fail)
	ginkgo.RunSpecs(t, "Teleporter e2e test")
}

// Define the Teleporter before and after suite functions.
var _ = ginkgo.BeforeSuite(func() {
	testUtils.SetupNetwork(warpGenesisFile)
	// Generate the Teleporter deployment values
	teleporterDeployerTransaction, teleporterDeployerAddress, teleporterContractAddress, err := deploymentUtils.ConstructKeylessTransaction(teleporterByteCodeFile, false)
	Expect(err).Should(BeNil())

	testUtils.DeployTeleporterContracts(teleporterDeployerTransaction, teleporterDeployerAddress, teleporterContractAddress)
	testUtils.DeployTeleporterRegistryContracts(teleporterContractAddress)
	log.Info("Set up ginkgo before suite")
})

var _ = ginkgo.AfterSuite(testUtils.TearDownNetwork)

var _ = ginkgo.Describe("[Teleporter integration tests]", func() {
	// Teleporter tests
	ginkgo.It("Send a message from Subnet A to Subnet B", BasicOneWaySendGinkgo)
<<<<<<< HEAD
	ginkgo.It("Deliver to the wrong chain", DeliverToWrongChainGinkgo)
	ginkgo.It("Deliver to non-existent contract", DeliverToNonExistentContractGinkgo)

	// Cross-chain application tests
	ginkgo.It("Example cross chain messenger", ExampleMessengerGinkgo)
=======
	ginkgo.It("Add additional fee amount", AddFeeAmountGinkgo)
>>>>>>> 0e8ef2da
})<|MERGE_RESOLUTION|>--- conflicted
+++ resolved
@@ -45,13 +45,10 @@
 var _ = ginkgo.Describe("[Teleporter integration tests]", func() {
 	// Teleporter tests
 	ginkgo.It("Send a message from Subnet A to Subnet B", BasicOneWaySendGinkgo)
-<<<<<<< HEAD
 	ginkgo.It("Deliver to the wrong chain", DeliverToWrongChainGinkgo)
 	ginkgo.It("Deliver to non-existent contract", DeliverToNonExistentContractGinkgo)
+	ginkgo.It("Add additional fee amount", AddFeeAmountGinkgo)
 
 	// Cross-chain application tests
 	ginkgo.It("Example cross chain messenger", ExampleMessengerGinkgo)
-=======
-	ginkgo.It("Add additional fee amount", AddFeeAmountGinkgo)
->>>>>>> 0e8ef2da
 })