// Copyright (C) 2023, Ava Labs, Inc. All rights reserved.
// See the file LICENSE for licensing terms.

package teleporter_test

import (
	"context"
	"os"
	"testing"
	"time"

	"github.com/ava-labs/avalanchego/utils/units"
	teleporterFlows "github.com/ava-labs/teleporter/tests/flows/teleporter"
	registryFlows "github.com/ava-labs/teleporter/tests/flows/teleporter/registry"
	"github.com/ava-labs/teleporter/tests/network"
	"github.com/ava-labs/teleporter/tests/utils"
	deploymentUtils "github.com/ava-labs/teleporter/utils/deployment-utils"
	"github.com/ethereum/go-ethereum/log"
	"github.com/onsi/ginkgo/v2"
	. "github.com/onsi/gomega"
)

const (
	teleporterByteCodeFile  = "./out/TeleporterMessenger.sol/TeleporterMessenger.json"
	warpGenesisTemplateFile = "./tests/utils/warp-genesis-template.json"

	teleporterMessengerLabel = "TeleporterMessenger"
	upgradabilityLabel       = "upgradability"
	utilsLabel               = "utils"
)

var (
	LocalNetworkInstance *network.LocalNetwork
	TeleporterInfo       utils.TeleporterTestInfo
)

func TestTeleporter(t *testing.T) {
	if os.Getenv("RUN_E2E") == "" {
		t.Skip("Environment variable RUN_E2E not set; skipping E2E tests")
	}

	RegisterFailHandler(ginkgo.Fail)
	ginkgo.RunSpecs(t, "Teleporter e2e test")
}

// Define the Teleporter before and after suite functions.
var _ = ginkgo.BeforeSuite(func() {
	// Generate the Teleporter deployment values
	teleporterDeployerTransaction,
		teleporterDeployedBytecode,
		teleporterDeployerAddress,
		teleporterContractAddress,
		err := deploymentUtils.ConstructKeylessTransaction(
		teleporterByteCodeFile,
		false,
		deploymentUtils.GetDefaultContractCreationGasPrice(),
	)
	Expect(err).Should(BeNil())

	// Create the local network instance
	ctx, cancel := context.WithTimeout(context.Background(), 240*2*time.Second)
	defer cancel()

	LocalNetworkInstance = network.NewLocalNetwork(
		ctx,
		"teleporter-test-local-network",
		warpGenesisTemplateFile,
<<<<<<< HEAD
		[]localnetwork.L1Spec{
=======
		[]network.SubnetSpec{
>>>>>>> 790ccce8
			{
				Name:                       "A",
				EVMChainID:                 12345,
				TeleporterContractAddress:  teleporterContractAddress,
				TeleporterDeployedBytecode: teleporterDeployedBytecode,
				TeleporterDeployerAddress:  teleporterDeployerAddress,
				NodeCount:                  5,
			},
			{
				Name:                       "B",
				EVMChainID:                 54321,
				TeleporterContractAddress:  teleporterContractAddress,
				TeleporterDeployedBytecode: teleporterDeployedBytecode,
				TeleporterDeployerAddress:  teleporterDeployerAddress,
				NodeCount:                  5,
			},
		},
		2,
		2,
	)
	TeleporterInfo = utils.NewTeleporterTestInfo(LocalNetworkInstance.GetAllL1Infos())
	log.Info("Started local network")

	// Only need to deploy Teleporter on the C-Chain since it is included in the genesis of the l1 chains.
	_, fundedKey := LocalNetworkInstance.GetFundedAccountInfo()
	TeleporterInfo.DeployTeleporterMessenger(
		ctx,
		LocalNetworkInstance.GetPrimaryNetworkInfo(),
		teleporterDeployerTransaction,
		teleporterDeployerAddress,
		teleporterContractAddress,
		fundedKey,
	)

	for _, l1 := range LocalNetworkInstance.GetAllL1Infos() {
		TeleporterInfo.SetTeleporter(teleporterContractAddress, l1)
		TeleporterInfo.InitializeBlockchainID(l1, fundedKey)
		TeleporterInfo.DeployTeleporterRegistry(l1, fundedKey)
	}

	for _, subnet := range LocalNetworkInstance.GetSubnetsInfo() {
		// Choose weights such that we can test validator churn
		LocalNetworkInstance.ConvertSubnet(
			ctx,
			subnet,
			utils.PoAValidatorManager,
			[]uint64{units.Schmeckle, units.Schmeckle, units.Schmeckle, units.Schmeckle, units.Schmeckle},
			fundedKey,
			false)
	}

	log.Info("Set up ginkgo before suite")
})

var _ = ginkgo.AfterSuite(func() {
	LocalNetworkInstance.TearDownNetwork()
	LocalNetworkInstance = nil
})

var _ = ginkgo.Describe("[Teleporter integration tests]", func() {
	// Teleporter tests
	ginkgo.It("Send a message from L1 A to L1 B, and one from B to A",
		ginkgo.Label(teleporterMessengerLabel),
		func() {
			teleporterFlows.BasicSendReceive(LocalNetworkInstance, TeleporterInfo)
		})
	ginkgo.It("Deliver to the wrong chain",
		ginkgo.Label(teleporterMessengerLabel),
		func() {
			teleporterFlows.DeliverToWrongChain(LocalNetworkInstance, TeleporterInfo)
		})
	ginkgo.It("Deliver to non-existent contract",
		ginkgo.Label(teleporterMessengerLabel),
		func() {
			teleporterFlows.DeliverToNonExistentContract(LocalNetworkInstance, TeleporterInfo)
		})
	ginkgo.It("Retry successful execution",
		ginkgo.Label(teleporterMessengerLabel),
		func() {
			teleporterFlows.RetrySuccessfulExecution(LocalNetworkInstance, TeleporterInfo)
		})
	ginkgo.It("Unallowed relayer",
		ginkgo.Label(teleporterMessengerLabel),
		func() {
			teleporterFlows.UnallowedRelayer(LocalNetworkInstance, TeleporterInfo)
		})
	ginkgo.It("Relay message twice",
		ginkgo.Label(teleporterMessengerLabel),
		func() {
			teleporterFlows.RelayMessageTwice(LocalNetworkInstance, TeleporterInfo)
		})
	ginkgo.It("Add additional fee amount",
		ginkgo.Label(teleporterMessengerLabel),
		func() {
			teleporterFlows.AddFeeAmount(LocalNetworkInstance, TeleporterInfo)
		})
	ginkgo.It("Send specific receipts",
		ginkgo.Label(teleporterMessengerLabel),
		func() {
			teleporterFlows.SendSpecificReceipts(LocalNetworkInstance, TeleporterInfo)
		})
	ginkgo.It("Insufficient gas",
		ginkgo.Label(teleporterMessengerLabel),
		func() {
			teleporterFlows.InsufficientGas(LocalNetworkInstance, TeleporterInfo)
		})
	ginkgo.It("Resubmit altered message",
		ginkgo.Label(teleporterMessengerLabel),
		func() {
			teleporterFlows.ResubmitAlteredMessage(LocalNetworkInstance, TeleporterInfo)
		})
	ginkgo.It("Calculate Teleporter message IDs",
		ginkgo.Label(utilsLabel),
		func() {
			teleporterFlows.CalculateMessageID(LocalNetworkInstance, TeleporterInfo)
		})
	ginkgo.It("Relayer modifies message",
		ginkgo.Label(teleporterMessengerLabel),
		func() {
			teleporterFlows.RelayerModifiesMessage(LocalNetworkInstance, TeleporterInfo)
		})
	ginkgo.It("Validator churn",
		ginkgo.Label(teleporterMessengerLabel),
		func() {
			teleporterFlows.ValidatorChurn(LocalNetworkInstance, TeleporterInfo)
		})

	// Teleporter Registry tests
	ginkgo.It("Teleporter registry",
		ginkgo.Label(upgradabilityLabel),
		func() {
			registryFlows.TeleporterRegistry(LocalNetworkInstance, TeleporterInfo)
		})
	ginkgo.It("Check upgrade access",
		ginkgo.Label(upgradabilityLabel),
		func() {
			registryFlows.CheckUpgradeAccess(LocalNetworkInstance, TeleporterInfo)
		})
	ginkgo.It("Pause and Unpause Teleporter",
		ginkgo.Label(upgradabilityLabel),
		func() {
			registryFlows.PauseTeleporter(LocalNetworkInstance, TeleporterInfo)
		})
})<|MERGE_RESOLUTION|>--- conflicted
+++ resolved
@@ -65,11 +65,7 @@
 		ctx,
 		"teleporter-test-local-network",
 		warpGenesisTemplateFile,
-<<<<<<< HEAD
-		[]localnetwork.L1Spec{
-=======
-		[]network.SubnetSpec{
->>>>>>> 790ccce8
+		[]network.L1Spec{
 			{
 				Name:                       "A",
 				EVMChainID:                 12345,
@@ -110,7 +106,7 @@
 		TeleporterInfo.DeployTeleporterRegistry(l1, fundedKey)
 	}
 
-	for _, subnet := range LocalNetworkInstance.GetSubnetsInfo() {
+	for _, subnet := range LocalNetworkInstance.GetL1Infos() {
 		// Choose weights such that we can test validator churn
 		LocalNetworkInstance.ConvertSubnet(
 			ctx,
