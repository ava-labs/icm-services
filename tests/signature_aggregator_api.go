// Copyright (C) 2024, Ava Labs, Inc. All rights reserved.
// See the file LICENSE for licensing terms.

package tests

import (
	"bytes"
	"context"
	"encoding/hex"
	"encoding/json"
	"fmt"
	"io"
	"net/http"
	"time"

	avalancheWarp "github.com/ava-labs/avalanchego/vms/platformvm/warp"
	"github.com/ava-labs/awm-relayer/signature-aggregator/api"
	testUtils "github.com/ava-labs/awm-relayer/tests/utils"
	"github.com/ava-labs/teleporter/tests/interfaces"
	"github.com/ava-labs/teleporter/tests/utils"
	"github.com/ethereum/go-ethereum/log"
	. "github.com/onsi/gomega"
)

// Tests basic functionality of the Signature Aggregator API
// Setup step:
// - Sets up a primary network and a subnet.
// - Builds and runs a signature aggregator executable.
// Test Case 1:
// - Sends a teleporter message from the primary network to the subnet.
// - Reads the warp message unsigned bytes from the log
// - Sends the unsigned message to the signature aggregator API
// - Confirms that the signed message is returned and matches the originally sent message
func SignatureAggregatorAPI(network interfaces.LocalNetwork) {
	// Begin Setup step
	ctx := context.Background()

	subnetAInfo := network.GetPrimaryNetworkInfo()
	subnetBInfo, _ := utils.GetTwoSubnets(network)
	fundedAddress, fundedKey := network.GetFundedAccountInfo()

	signatureAggregatorConfig := testUtils.CreateDefaultSignatureAggregatorConfig(
		[]interfaces.SubnetTestInfo{subnetAInfo, subnetBInfo},
	)

	signatureAggregatorConfigPath := testUtils.WriteSignatureAggregatorConfig(
		signatureAggregatorConfig,
		testUtils.DefaultSignatureAggregatorCfgFname,
	)
	log.Info("Starting the signature aggregator", "configPath", signatureAggregatorConfigPath)
	signatureAggregatorCancel := testUtils.BuildAndRunSignatureAggregatorExecutable(ctx, signatureAggregatorConfigPath)
	defer signatureAggregatorCancel()

	// Sleep for some time to make sure signature aggregator has started up and subscribed.
	log.Info("Waiting for the signature aggregator to start up")
	time.Sleep(5 * time.Second)

<<<<<<< HEAD
	reqBody := api.AggregateSignaturesByRawMsgRequest{
		Message: "0x" + hex.EncodeToString(warpMessage.Bytes()),
=======
	// End setup step
	// Begin Test Case 1

	log.Info("Sending teleporter message")
	receipt, _, _ := testUtils.SendBasicTeleporterMessage(
		ctx,
		subnetAInfo,
		subnetBInfo,
		fundedKey,
		fundedAddress,
	)
	warpMessage := getWarpMessageFromLog(ctx, receipt, subnetAInfo)

	reqBody := api.AggregateSignatureRequest{
		UnsignedMessage: "0x" + hex.EncodeToString(warpMessage.Bytes()),
>>>>>>> c73cf66e
	}

	client := http.Client{
		Timeout: 20 * time.Second,
	}

	requestURL := fmt.Sprintf("http://localhost:%d%s", signatureAggregatorConfig.APIPort, api.APIPath)

	// Send request to API
	{
		b, err := json.Marshal(reqBody)
		Expect(err).Should(BeNil())
		bodyReader := bytes.NewReader(b)

		req, err := http.NewRequest(http.MethodPost, requestURL, bodyReader)
		Expect(err).Should(BeNil())
		req.Header.Set("Content-Type", "application/json")

		res, err := client.Do(req)
		Expect(err).Should(BeNil())
		Expect(res.Status).Should(Equal("200 OK"))
		Expect(res.Header.Get("Content-Type")).Should(Equal("application/json"))

		defer res.Body.Close()
		body, err := io.ReadAll(res.Body)
		Expect(err).Should(BeNil())

		var response api.AggregateSignatureResponse
		err = json.Unmarshal(body, &response)
		Expect(err).Should(BeNil())

		decodedMessage, err := hex.DecodeString(response.SignedMessage)
		Expect(err).Should(BeNil())

		signedMessage, err := avalancheWarp.ParseMessage(decodedMessage)
		Expect(err).Should(BeNil())
		Expect(signedMessage.ID()).Should(Equal(warpMessage.ID()))
	}
}<|MERGE_RESOLUTION|>--- conflicted
+++ resolved
@@ -55,10 +55,6 @@
 	log.Info("Waiting for the signature aggregator to start up")
 	time.Sleep(5 * time.Second)
 
-<<<<<<< HEAD
-	reqBody := api.AggregateSignaturesByRawMsgRequest{
-		Message: "0x" + hex.EncodeToString(warpMessage.Bytes()),
-=======
 	// End setup step
 	// Begin Test Case 1
 
@@ -73,8 +69,7 @@
 	warpMessage := getWarpMessageFromLog(ctx, receipt, subnetAInfo)
 
 	reqBody := api.AggregateSignatureRequest{
-		UnsignedMessage: "0x" + hex.EncodeToString(warpMessage.Bytes()),
->>>>>>> c73cf66e
+		Message: "0x" + hex.EncodeToString(warpMessage.Bytes()),
 	}
 
 	client := http.Client{
