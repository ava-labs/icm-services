--- conflicted
+++ resolved
@@ -49,6 +49,17 @@
 	}
 )
 
+func getChainIDBytes(id string) ([32]byte, error) {
+	chainID, err := ids.FromString(id)
+	if err != nil {
+		return [32]byte{}, err
+	}
+	chainIDBytes := common.Hex2Bytes(chainID.Hex())
+	var array32 [32]byte
+	copy(array32[:], chainIDBytes)
+	return array32, nil
+}
+
 func TestShouldSendMessage(t *testing.T) {
 	ctrl := gomock.NewController(t)
 	logger := logging.NoLog{}
@@ -73,17 +84,12 @@
 		Amount:          big.NewInt(0),
 	}
 
-	validMessageBytes, err := teleportermessenger.PackSendCrossChainMessageEvent(common.HexToHash(destinationChainID.Hex()), validTeleporterMessage, feeInfo)
-	require.NoError(t, err)
-
 	messageNotDelivered, err := teleportermessenger.PackMessageReceivedOutput(false)
 	require.NoError(t, err)
 
 	messageDelivered, err := teleportermessenger.PackMessageReceivedOutput(true)
 	require.NoError(t, err)
 
-	warpUnsignedMessage, err := warp.NewUnsignedMessage(0, ids.Empty, validMessageBytes)
-	require.NoError(t, err)
 	testCases := []struct {
 		name                string
 		destinationChainID  ids.ID
@@ -98,12 +104,9 @@
 		expectedResult      bool
 	}{
 		{
-			name:               "valid message",
-			destinationChainID: destinationChainID,
-			warpMessageInfo: &vmtypes.WarpMessageInfo{
-				WarpUnsignedMessage: warpUnsignedMessage,
-				WarpPayload:         validMessageBytes,
-			},
+			name:                "valid message",
+			destinationChainID:  destinationChainID,
+			warpMessageInfo:     &vmtypes.WarpMessageInfo{},
 			senderAddressResult: validRelayerAddress,
 			senderAddressTimes:  1,
 			clientResult:        mock_evm.NewMockClient(ctrl),
@@ -116,38 +119,28 @@
 			name:               "invalid message",
 			destinationChainID: destinationChainID,
 			warpMessageInfo: &vmtypes.WarpMessageInfo{
-				WarpUnsignedMessage: warpUnsignedMessage,
-				WarpPayload:         []byte{1, 2, 3, 4},
+				WarpPayload: []byte{1, 2, 3, 4},
 			},
 			expectedError: true,
 		},
 		{
 			name:               "invalid destination chain id",
 			destinationChainID: ids.Empty,
-			warpMessageInfo: &vmtypes.WarpMessageInfo{
-				WarpUnsignedMessage: warpUnsignedMessage,
-				WarpPayload:         validMessageBytes,
-			},
-			expectedError: true,
+			warpMessageInfo:    &vmtypes.WarpMessageInfo{},
+			expectedError:      true,
 		},
 		{
-			name:               "not allowed",
-			destinationChainID: destinationChainID,
-			warpMessageInfo: &vmtypes.WarpMessageInfo{
-				WarpUnsignedMessage: warpUnsignedMessage,
-				WarpPayload:         validMessageBytes,
-			},
+			name:                "not allowed",
+			destinationChainID:  destinationChainID,
+			warpMessageInfo:     &vmtypes.WarpMessageInfo{},
 			senderAddressResult: common.Address{},
 			senderAddressTimes:  1,
 			expectedResult:      false,
 		},
 		{
-			name:               "message already delivered",
-			destinationChainID: destinationChainID,
-			warpMessageInfo: &vmtypes.WarpMessageInfo{
-				WarpUnsignedMessage: warpUnsignedMessage,
-				WarpPayload:         validMessageBytes,
-			},
+			name:                "message already delivered",
+			destinationChainID:  destinationChainID,
+			warpMessageInfo:     &vmtypes.WarpMessageInfo{},
 			senderAddressResult: validRelayerAddress,
 			senderAddressTimes:  1,
 			clientResult:        mock_evm.NewMockClient(ctrl),
@@ -159,23 +152,33 @@
 	}
 	for _, test := range testCases {
 		t.Run(test.name, func(t *testing.T) {
+			validTeleporterMessage.DestinationChainID, err = getChainIDBytes(test.destinationChainID.String())
+			require.NoError(t, err)
+			validMessageBytes, err := teleportermessenger.PackSendCrossChainMessageEvent(
+				common.HexToHash(destinationChainID.Hex()),
+				validTeleporterMessage,
+				feeInfo)
+			require.NoError(t, err)
+			test.warpMessageInfo.WarpUnsignedMessage, err = warp.NewUnsignedMessage(0, ids.Empty, validMessageBytes)
+			require.NoError(t, err)
+			if test.warpMessageInfo.WarpPayload == nil {
+				test.warpMessageInfo.WarpPayload = validMessageBytes
+			}
+
 			mockClient.EXPECT().SenderAddress().Return(test.senderAddressResult).Times(test.senderAddressTimes)
 			mockClient.EXPECT().Client().Return(test.clientResult).Times(test.clientTimes)
 			if test.clientResult != nil {
 				test.clientResult.EXPECT().CallContract(gomock.Any(), gomock.Any(), gomock.Any()).Return(test.callContractResult, nil).Times(test.callContractTimes)
 			}
-<<<<<<< HEAD
 			result, destinationChainID, err := messageManager.ShouldSendMessage(test.warpMessageInfo)
-=======
-
-			result, err := messageManager.ShouldSendMessage(test.warpMessageInfo, test.destinationChainID)
->>>>>>> d79025fe
 			if test.expectedError {
 				require.Error(t, err)
 			} else {
 				require.NoError(t, err)
 				require.Equal(t, test.expectedResult, result)
-				require.Equal(t, test.destinationChainID, destinationChainID)
+				if result {
+					require.Equal(t, test.destinationChainID, destinationChainID)
+				}
 			}
 		})
 	}
