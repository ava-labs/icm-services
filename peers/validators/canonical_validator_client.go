--- conflicted
+++ resolved
@@ -87,11 +87,6 @@
 	height uint64,
 	subnetID ids.ID,
 ) (map[ids.NodeID]*validators.GetValidatorOutput, error) {
-<<<<<<< HEAD
-	// First, attempt to use the "getValidatorsAt" RPC method. This method may not be available on
-	// all API nodes, in which case we can fall back to using "getCurrentValidators" if needed.
-=======
->>>>>>> 90ad76f5
 	res, err := v.client.GetValidatorsAt(ctx, subnetID, pchainapi.Height(height), v.options...)
 	if err != nil {
 		v.logger.Debug(
@@ -99,38 +94,6 @@
 			zap.String("subnetID", subnetID.String()),
 			zap.Uint64("pChainHeight", height),
 			zap.Error(err))
-<<<<<<< HEAD
-		return v.getCurrentValidatorSet(ctx, subnetID)
-	}
-	return res, nil
-}
-
-func (v *CanonicalValidatorClient) GetCurrentValidatorSet(
-	_ context.Context,
-	_ ids.ID,
-) (map[ids.ID]*validators.GetCurrentValidatorOutput, uint64, error) {
-	return nil, 0, nil
-}
-
-// Gets the current validator set of the given subnet ID, including the validators' BLS public
-// keys. The implementation currently makes two RPC requests, one to get the subnet validators,
-// and another to get their BLS public keys. This is necessary in order to enable the use of
-// the public APIs (which don't support "GetValidatorsAt") because BLS keys are currently only
-// associated with primary network validation periods. If ACP-13 is implemented in the future
-// (https://github.com/avalanche-foundation/ACPs/blob/main/ACPs/13-subnet-only-validators.md), it
-// may become possible to reduce this to a single RPC request that returns both the subnet validators
-// as well as their BLS public keys.
-func (v *CanonicalValidatorClient) getCurrentValidatorSet(
-	ctx context.Context,
-	subnetID ids.ID,
-) (map[ids.NodeID]*validators.GetValidatorOutput, error) {
-	// Get the current subnet validators. These validators are not expected to include
-	// BLS signing information given that addPermissionlessValidatorTx is only used to
-	// add primary network validators.
-	subnetVdrs, err := v.client.GetCurrentValidators(ctx, subnetID, nil, v.options...)
-	if err != nil {
-=======
->>>>>>> 90ad76f5
 		return nil, err
 	}
 	return res, nil
