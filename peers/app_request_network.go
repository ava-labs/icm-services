--- conflicted
+++ resolved
@@ -360,11 +360,7 @@
 		}
 	}
 
-<<<<<<< HEAD
-	peerInfo := n.network.PeerInfo(nil)
-=======
 	peerInfo := n.network.PeerInfo(nodeIDs.List())
->>>>>>> 8030249b
 	connectedPeers := set.NewSet[ids.NodeID](len(nodeIDs))
 	for _, peer := range peerInfo {
 		if nodeIDs.Contains(peer.ID) {
