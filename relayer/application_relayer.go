// Copyright (C) 2023, Ava Labs, Inc. All rights reserved.
// See the file LICENSE for licensing terms.

package relayer

import (
	"context"
	"errors"
	"time"

	"github.com/ava-labs/avalanchego/ids"
	"github.com/ava-labs/avalanchego/utils/constants"
	"github.com/ava-labs/avalanchego/utils/logging"
	avalancheWarp "github.com/ava-labs/avalanchego/vms/platformvm/warp"
	"github.com/ava-labs/awm-relayer/config"
	"github.com/ava-labs/awm-relayer/database"
	"github.com/ava-labs/awm-relayer/messages"
	"github.com/ava-labs/awm-relayer/peers"
<<<<<<< HEAD
	"github.com/ava-labs/awm-relayer/relayer/checkpoint"
	"github.com/ava-labs/awm-relayer/signature-aggregator/aggregator"
=======
>>>>>>> a4d046eb
	"github.com/ava-labs/awm-relayer/utils"
	"github.com/ava-labs/awm-relayer/vms"
	"github.com/ava-labs/subnet-evm/rpc"
	"github.com/ethereum/go-ethereum/common"
	"github.com/ethereum/go-ethereum/common/hexutil"
	"golang.org/x/sync/errgroup"

	"go.uber.org/zap"
)

const (
	// Number of retries to collect signatures from validators
	maxRelayerQueryAttempts = 5
	// Maximum amount of time to spend waiting (in addition to network round trip time per attempt)
	// during relayer signature query routine
	signatureRequestRetryWaitPeriodMs = 10_000
)

var (
	// Errors
	errFailedToGetAggSig = errors.New("failed to get aggregate signature from node endpoint")
)

// CheckpointManager stores committed heights in the database
type CheckpointManager interface {
	// Run starts a go routine that periodically stores the last committed height in the Database
	Run()
	// StageCommittedHeight queues a height to be written to the database.
	// Heights are committed in sequence, so if height is not exactly one
	// greater than the current committedHeight, it is instead cached in memory
	// to potentially be committed later.
	StageCommittedHeight(height uint64)
}

// ApplicationRelayers define a Warp message route from a specific source address on a specific source blockchain
// to a specific destination address on a specific destination blockchain. This routing information is
// encapsulated in [relayerID], which also represents the database key for an ApplicationRelayer.
type ApplicationRelayer struct {
	logger                    logging.Logger
	metrics                   *ApplicationRelayerMetrics
	network                   *peers.AppRequestNetwork
	sourceBlockchain          config.SourceBlockchain
	signingSubnetID           ids.ID
	destinationClient         vms.DestinationClient
	relayerID                 database.RelayerID
	warpQuorum                config.WarpQuorum
<<<<<<< HEAD
	checkpointManager         *checkpoint.CheckpointManager
=======
	checkpointManager         CheckpointManager
	currentRequestID          uint32
	lock                      *sync.RWMutex
>>>>>>> a4d046eb
	sourceWarpSignatureClient *rpc.Client // nil if configured to fetch signatures via AppRequest for the source blockchain
	signatureAggregator       *aggregator.SignatureAggregator
}

func NewApplicationRelayer(
	logger logging.Logger,
	metrics *ApplicationRelayerMetrics,
	network *peers.AppRequestNetwork,
	relayerID database.RelayerID,
	destinationClient vms.DestinationClient,
	sourceBlockchain config.SourceBlockchain,
	checkpointManager CheckpointManager,
	cfg *config.Config,
	signatureAggregator *aggregator.SignatureAggregator,
) (*ApplicationRelayer, error) {
	quorum, err := cfg.GetWarpQuorum(relayerID.DestinationBlockchainID)
	if err != nil {
		logger.Error(
			"Failed to get warp quorum from config. Relayer may not be configured to deliver to the destination chain.",
			zap.String("destinationBlockchainID", relayerID.DestinationBlockchainID.String()),
			zap.Error(err),
		)
		return nil, err
	}
	var signingSubnet ids.ID
	if sourceBlockchain.GetSubnetID() == constants.PrimaryNetworkID {
		// If the message originates from the primary subnet, then we instead "self sign"
		// the message using the validators of the destination subnet.
		signingSubnet = cfg.GetSubnetID(relayerID.DestinationBlockchainID)
	} else {
		// Otherwise, the source subnet signs the message.
		signingSubnet = sourceBlockchain.GetSubnetID()
	}

	checkpointManager.Run()

	var warpClient *rpc.Client
	if !sourceBlockchain.UseAppRequestNetwork() {
		// The subnet-evm Warp API client does not support query parameters or HTTP headers
		// and expects the URI to be in a specific form.
		// Instead, we invoke the Warp API directly via the RPC client.
		warpClient, err = utils.DialWithConfig(
			context.Background(),
			sourceBlockchain.WarpAPIEndpoint.BaseURL,
			sourceBlockchain.WarpAPIEndpoint.HTTPHeaders,
			sourceBlockchain.WarpAPIEndpoint.QueryParams,
		)
		if err != nil {
			logger.Error(
				"Failed to create Warp API client",
				zap.Error(err),
			)
			return nil, err
		}
	}

	ar := ApplicationRelayer{
		logger:                    logger,
		metrics:                   metrics,
		network:                   network,
		sourceBlockchain:          sourceBlockchain,
		destinationClient:         destinationClient,
		relayerID:                 relayerID,
		signingSubnetID:           signingSubnet,
		warpQuorum:                quorum,
		checkpointManager:         checkpointManager,
		sourceWarpSignatureClient: warpClient,
		signatureAggregator:       signatureAggregator,
	}

	return &ar, nil
}

// Process [msgs] at height [height] by relaying each message to the destination chain.
// Checkpoints the height with the checkpoint manager when all messages are relayed.
// ProcessHeight is expected to be called for every block greater than or equal to the
// [startingHeight] provided in the constructor.
func (r *ApplicationRelayer) ProcessHeight(
	height uint64,
	handlers []messages.MessageHandler,
	errChan chan error,
) {
	var eg errgroup.Group
	for _, handler := range handlers {
		// Copy the loop variable to a local variable to avoid the loop variable being captured by the
		// goroutine. Once we upgrade to Go 1.22, we can use the loop variable directly in the goroutine.
		h := handler
		eg.Go(func() error {
			_, err := r.ProcessMessage(h)
			return err
		})
	}
	if err := eg.Wait(); err != nil {
		r.logger.Error(
			"Failed to process block",
			zap.Uint64("height", height),
			zap.String("relayerID", r.relayerID.ID.String()),
			zap.Error(err),
		)
		errChan <- err
		return
	}
	r.checkpointManager.StageCommittedHeight(height)
	r.logger.Debug(
		"Processed block",
		zap.Uint64("height", height),
		zap.String("sourceBlockchainID", r.relayerID.SourceBlockchainID.String()),
		zap.String("relayerID", r.relayerID.ID.String()),
		zap.Int("numMessages", len(handlers)),
	)
}

// Relays a message to the destination chain. Does not checkpoint the height.
// returns the transaction hash if the message is successfully relayed.
func (r *ApplicationRelayer) ProcessMessage(handler messages.MessageHandler) (common.Hash, error) {
	r.logger.Debug(
		"Relaying message",
		zap.String("sourceBlockchainID", r.sourceBlockchain.BlockchainID),
		zap.String("relayerID", r.relayerID.ID.String()),
	)
	shouldSend, err := handler.ShouldSendMessage(r.destinationClient)
	if err != nil {
		r.logger.Error(
			"Failed to check if message should be sent",
			zap.Error(err),
		)
		r.incFailedRelayMessageCount("failed to check if message should be sent")
		return common.Hash{}, err
	}
	if !shouldSend {
		r.logger.Info("Message should not be sent")
		return common.Hash{}, nil
	}
	unsignedMessage := handler.GetUnsignedMessage()

	startCreateSignedMessageTime := time.Now()
	// Query nodes on the origin chain for signatures, and construct the signed warp message.
	var signedMessage *avalancheWarp.Message

	// sourceWarpSignatureClient is nil iff the source blockchain is configured to fetch signatures via AppRequest
	if r.sourceWarpSignatureClient == nil {
		signedMessage, err = r.signatureAggregator.CreateSignedMessage(
			unsignedMessage,
			r.signingSubnetID,
			r.warpQuorum.QuorumNumerator,
		)
		r.incFetchSignatureAppRequestCount()
		if err != nil {
			r.logger.Error(
				"Failed to create signed warp message via AppRequest network",
				zap.Error(err),
			)
			r.incFailedRelayMessageCount("failed to create signed warp message via AppRequest network")
			return common.Hash{}, err
		}
	} else {
		r.incFetchSignatureRPCCount()
		signedMessage, err = r.createSignedMessage(unsignedMessage)
		if err != nil {
			r.logger.Error(
				"Failed to create signed warp message via RPC",
				zap.Error(err),
			)
			r.incFailedRelayMessageCount("failed to create signed warp message via RPC")
			return common.Hash{}, err
		}
	}

	// create signed message latency (ms)
	r.setCreateSignedMessageLatencyMS(float64(time.Since(startCreateSignedMessageTime).Milliseconds()))

	txHash, err := handler.SendMessage(signedMessage, r.destinationClient)
	if err != nil {
		r.logger.Error(
			"Failed to send warp message",
			zap.Error(err),
		)
		r.incFailedRelayMessageCount("failed to send warp message")
		return common.Hash{}, err
	}
	r.logger.Info(
		"Finished relaying message to destination chain",
		zap.String("destinationBlockchainID", r.relayerID.DestinationBlockchainID.String()),
		zap.String("txHash", txHash.Hex()),
	)
	r.incSuccessfulRelayMessageCount()

	return txHash, nil
}

func (r *ApplicationRelayer) RelayerID() database.RelayerID {
	return r.relayerID
}

// createSignedMessage fetches the signed Warp message from the source chain via RPC.
// Each VM may implement their own RPC method to construct the aggregate signature, which
// will need to be accounted for here.
func (r *ApplicationRelayer) createSignedMessage(
	unsignedMessage *avalancheWarp.UnsignedMessage,
) (*avalancheWarp.Message, error) {
	r.logger.Info("Fetching aggregate signature from the source chain validators via API")

	var (
		signedWarpMessageBytes hexutil.Bytes
		err                    error
	)
	for attempt := 1; attempt <= maxRelayerQueryAttempts; attempt++ {
		r.logger.Debug(
			"Relayer collecting signatures from peers.",
			zap.Int("attempt", attempt),
			zap.String("sourceBlockchainID", r.sourceBlockchain.GetBlockchainID().String()),
			zap.String("destinationBlockchainID", r.relayerID.DestinationBlockchainID.String()),
			zap.String("signingSubnetID", r.signingSubnetID.String()),
		)

		err = r.sourceWarpSignatureClient.CallContext(
			context.Background(),
			&signedWarpMessageBytes,
			"warp_getMessageAggregateSignature",
			unsignedMessage.ID(),
			r.warpQuorum.QuorumNumerator,
			r.signingSubnetID.String(),
		)
		if err == nil {
			warpMsg, err := avalancheWarp.ParseMessage(signedWarpMessageBytes)
			if err != nil {
				r.logger.Error(
					"Failed to parse signed warp message",
					zap.Error(err),
				)
				return nil, err
			}
			return warpMsg, err
		}
		r.logger.Info(
			"Failed to get aggregate signature from node endpoint. Retrying.",
			zap.Int("attempt", attempt),
			zap.Error(err),
		)
		if attempt != maxRelayerQueryAttempts {
			// Sleep such that all retries are uniformly spread across totalRelayerQueryPeriodMs
			// TODO: We may want to consider an exponential back off rather than a uniform sleep period.
			time.Sleep(time.Duration(signatureRequestRetryWaitPeriodMs/maxRelayerQueryAttempts) * time.Millisecond)
		}
	}
	r.logger.Warn(
		"Failed to get aggregate signature from node endpoint",
		zap.Int("attempts", maxRelayerQueryAttempts),
		zap.String("sourceBlockchainID", r.sourceBlockchain.GetBlockchainID().String()),
		zap.String("destinationBlockchainID", r.relayerID.DestinationBlockchainID.String()),
		zap.String("signingSubnetID", r.signingSubnetID.String()),
	)
	return nil, errFailedToGetAggSig
}

//
// Metrics
//

func (r *ApplicationRelayer) incSuccessfulRelayMessageCount() {
	r.metrics.successfulRelayMessageCount.
		WithLabelValues(
			r.relayerID.DestinationBlockchainID.String(),
			r.sourceBlockchain.GetBlockchainID().String(),
			r.sourceBlockchain.GetSubnetID().String()).Inc()
}

func (r *ApplicationRelayer) incFailedRelayMessageCount(failureReason string) {
	r.metrics.failedRelayMessageCount.
		WithLabelValues(
			r.relayerID.DestinationBlockchainID.String(),
			r.sourceBlockchain.GetBlockchainID().String(),
			r.sourceBlockchain.GetSubnetID().String(),
			failureReason).Inc()
}

func (r *ApplicationRelayer) setCreateSignedMessageLatencyMS(latency float64) {
	r.metrics.createSignedMessageLatencyMS.
		WithLabelValues(
			r.relayerID.DestinationBlockchainID.String(),
			r.sourceBlockchain.GetBlockchainID().String(),
			r.sourceBlockchain.GetSubnetID().String()).Set(latency)
}

func (r *ApplicationRelayer) incFetchSignatureRPCCount() {
	r.metrics.fetchSignatureRPCCount.
		WithLabelValues(
			r.relayerID.DestinationBlockchainID.String(),
			r.sourceBlockchain.GetBlockchainID().String(),
			r.sourceBlockchain.GetSubnetID().String()).Inc()
}

func (r *ApplicationRelayer) incFetchSignatureAppRequestCount() {
	r.metrics.fetchSignatureAppRequestCount.
		WithLabelValues(
			r.relayerID.DestinationBlockchainID.String(),
			r.sourceBlockchain.GetBlockchainID().String(),
			r.sourceBlockchain.GetSubnetID().String()).Inc()
}<|MERGE_RESOLUTION|>--- conflicted
+++ resolved
@@ -16,11 +16,7 @@
 	"github.com/ava-labs/awm-relayer/database"
 	"github.com/ava-labs/awm-relayer/messages"
 	"github.com/ava-labs/awm-relayer/peers"
-<<<<<<< HEAD
-	"github.com/ava-labs/awm-relayer/relayer/checkpoint"
 	"github.com/ava-labs/awm-relayer/signature-aggregator/aggregator"
-=======
->>>>>>> a4d046eb
 	"github.com/ava-labs/awm-relayer/utils"
 	"github.com/ava-labs/awm-relayer/vms"
 	"github.com/ava-labs/subnet-evm/rpc"
@@ -67,13 +63,7 @@
 	destinationClient         vms.DestinationClient
 	relayerID                 database.RelayerID
 	warpQuorum                config.WarpQuorum
-<<<<<<< HEAD
-	checkpointManager         *checkpoint.CheckpointManager
-=======
 	checkpointManager         CheckpointManager
-	currentRequestID          uint32
-	lock                      *sync.RWMutex
->>>>>>> a4d046eb
 	sourceWarpSignatureClient *rpc.Client // nil if configured to fetch signatures via AppRequest for the source blockchain
 	signatureAggregator       *aggregator.SignatureAggregator
 }
