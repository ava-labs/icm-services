--- conflicted
+++ resolved
@@ -12,9 +12,11 @@
 	"runtime"
 	"strings"
 
+	"github.com/ava-labs/avalanchego/api/info"
 	"github.com/ava-labs/avalanchego/api/metrics"
 	"github.com/ava-labs/avalanchego/ids"
 	"github.com/ava-labs/avalanchego/message"
+	"github.com/ava-labs/avalanchego/network/peer"
 	"github.com/ava-labs/avalanchego/utils/constants"
 	"github.com/ava-labs/avalanchego/utils/logging"
 	"github.com/ava-labs/avalanchego/utils/set"
@@ -162,15 +164,22 @@
 		panic(err)
 	}
 
+	var manuallyTrackedPeers []info.Peer
+	for _, p := range cfg.ManuallyTrackedPeers {
+		manuallyTrackedPeers = append(manuallyTrackedPeers, info.Peer{
+			Info: peer.Info{
+				PublicIP: p.IP,
+				ID:       p.ID,
+			},
+		})
+	}
+
 	network, err := peers.NewNetwork(
 		networkLogLevel,
 		registerer,
 		trackedSubnets,
-<<<<<<< HEAD
 		messageCreator,
-=======
 		nil,
->>>>>>> 92c36c6c
 		&cfg,
 	)
 	if err != nil {
