// Copyright (C) 2023, Ava Labs, Inc. All rights reserved.
// See the file LICENSE for licensing terms.

package main

import (
	"context"
	"errors"
	"fmt"
	"log"
	"net/http"
	"os"
<<<<<<< HEAD
	"os/signal"
	"runtime"
	"syscall"
	"time"
=======
>>>>>>> 9e8224ee

	"github.com/ava-labs/avalanchego/api/info"
	"github.com/ava-labs/avalanchego/ids"
	"github.com/ava-labs/avalanchego/message"
	"github.com/ava-labs/avalanchego/network/peer"
	"github.com/ava-labs/avalanchego/utils/constants"
	"github.com/ava-labs/avalanchego/utils/logging"
	"github.com/ava-labs/avalanchego/vms/platformvm"
	"github.com/ava-labs/icm-services/database"
	"github.com/ava-labs/icm-services/messages"
	offchainregistry "github.com/ava-labs/icm-services/messages/off-chain-registry"
	"github.com/ava-labs/icm-services/messages/teleporter"
	metricsServer "github.com/ava-labs/icm-services/metrics"
	"github.com/ava-labs/icm-services/peers"
	peerUtils "github.com/ava-labs/icm-services/peers/utils"
	"github.com/ava-labs/icm-services/relayer"
	"github.com/ava-labs/icm-services/relayer/api"
	"github.com/ava-labs/icm-services/relayer/checkpoint"
	"github.com/ava-labs/icm-services/relayer/config"
	"github.com/ava-labs/icm-services/signature-aggregator/aggregator"
	sigAggMetrics "github.com/ava-labs/icm-services/signature-aggregator/metrics"
	"github.com/ava-labs/icm-services/utils"
	"github.com/ava-labs/icm-services/vms"
	"github.com/ava-labs/libevm/common"
	"github.com/ava-labs/subnet-evm/ethclient"
	"github.com/prometheus/client_golang/prometheus"
	"go.uber.org/atomic"
	"go.uber.org/zap"
	"golang.org/x/sync/errgroup"
	"google.golang.org/grpc"
	"google.golang.org/grpc/credentials/insecure"

	// Sets GOMAXPROCS to the CPU quota for containerized environments
	_ "go.uber.org/automaxprocs"
)

var version = "v0.0.0-dev"

const (
	relayerMetricsPrefix     = "app"
	peerNetworkMetricsPrefix = "peers"
)

func main() {
	cfg := buildConfig()

	// Modify the default http.DefaultClient globally
	// TODO: Remove this temporary fix once the RPC clients used by the relayer
	// start accepting custom underlying http clients.
	{
		// Set the timeout conservatively to catch any potential cases where the context is not used
		// and the request hangs indefinitely.
		http.DefaultClient.Timeout = 2 * utils.DefaultRPCTimeout
		maxConns := 10_000
		http.DefaultClient.Transport = &http.Transport{
			MaxConnsPerHost:     maxConns,
			MaxIdleConns:        maxConns,
			MaxIdleConnsPerHost: maxConns,
			IdleConnTimeout:     0, // Unlimited since handled by context and timeout on the client level.
		}
	}
	logLevel, err := logging.ToLevel(cfg.LogLevel)
	if err != nil {
		log.Fatalf("error reading log level from config: %s", err)
	}
	logger := logging.NewLogger(
		"icm-relayer",
		logging.NewWrappedCore(
			logLevel,
			os.Stdout,
			logging.JSON.ConsoleEncoder(),
		),
	)
	logger.Info("Initializing icm-relayer")

	// Initialize the Warp Config values and trackedSubnets by fetching via RPC
	// We do this here so that BuildConfig doesn't need to make RPC calls
	if err = cfg.Initialize(); err != nil {
		logger.Fatal("couldn't initialize config", zap.Error(err))
		os.Exit(1)
	}

	// Initialize all destination clients
	logger.Info("Initializing destination clients")
	destinationClients, err := vms.CreateDestinationClients(logger, cfg)
	if err != nil {
		logger.Fatal("Failed to create destination clients", zap.Error(err))
		os.Exit(1)
	}

	// Initialize all source clients
	logger.Info("Initializing source clients")
	sourceClients, err := createSourceClients(context.Background(), logger, &cfg)
	if err != nil {
		logger.Fatal("Failed to create source clients", zap.Error(err))
		os.Exit(1)
	}

	// Initialize metrics gathered through prometheus
	registries, err := metricsServer.StartMetricsServer(
		logger,
		cfg.MetricsPort,
		[]string{
			relayerMetricsPrefix,
			peerNetworkMetricsPrefix,
		},
	)
	if err != nil {
		logger.Fatal("Failed to start metrics server", zap.Error(err))
		os.Exit(1)
	}
	relayerMetricsRegistry := registries[relayerMetricsPrefix]
	peerNetworkMetricsRegistry := registries[peerNetworkMetricsPrefix]

	// Initialize the global app request network
	logger.Info("Initializing app request network")
	// The app request network generates P2P networking logs that are verbose at the info level.
	// Unless the log level is debug or lower, set the network log level to error to avoid spamming the logs.
	// We do not collect metrics for the network.
	networkLogLevel := logging.Error
	if logLevel <= logging.Debug {
		networkLogLevel = logLevel
	}
	networkLogger := logging.NewLogger(
		"p2p-network",
		logging.NewWrappedCore(
			networkLogLevel,
			os.Stdout,
			logging.JSON.ConsoleEncoder(),
		),
	)

	// Initialize message creator passed down to relayers for creating app requests.
	// We do not collect metrics for the message creator.
	messageCreator, err := message.NewCreator(
		prometheus.NewRegistry(), // isolate this from the rest of the metrics
		constants.DefaultNetworkCompressionType,
		constants.DefaultNetworkMaximumInboundTimeout,
	)
	if err != nil {
		logger.Fatal("Failed to create message creator", zap.Error(err))
		os.Exit(1)
	}

	var manuallyTrackedPeers []info.Peer
	for _, p := range cfg.ManuallyTrackedPeers {
		manuallyTrackedPeers = append(manuallyTrackedPeers, info.Peer{
			Info: peer.Info{
				PublicIP: p.GetIP(),
				ID:       p.GetID(),
			},
		})
	}

	network, err := peers.NewNetwork(
		networkLogger,
		relayerMetricsRegistry,
		peerNetworkMetricsRegistry,
		cfg.GetTrackedSubnets(),
		manuallyTrackedPeers,
		&cfg,
	)
	if err != nil {
		logger.Fatal("Failed to create app request network", zap.Error(err))
		os.Exit(1)
	}
	defer network.Shutdown()

	err = relayer.InitializeConnectionsAndCheckStake(logger, network, &cfg)
	if err != nil {
		logger.Fatal("Failed to initialize connections and check stake", zap.Error(err))
		os.Exit(1)
	}

	// Initialize the database
	db, err := database.NewDatabase(logger, &cfg)
	if err != nil {
		logger.Fatal("Failed to create database", zap.Error(err))
		os.Exit(1)
	}
	defer db.Close()

	// Initialize the global write ticker
	ticker := utils.NewTicker(cfg.DBWriteIntervalSeconds)
	go ticker.Run()

	relayerHealth := createHealthTrackers(&cfg)

	deciderConnection, err := createDeciderConnection(cfg.DeciderURL)
	if err != nil {
		logger.Fatal(
			"Failed to instantiate decider connection",
			zap.Error(err),
		)
		os.Exit(1)
	}
	defer deciderConnection.Close()

	messageHandlerFactories, err := createMessageHandlerFactories(
		logger,
		&cfg,
		deciderConnection,
	)
	if err != nil {
		logger.Fatal("Failed to create message handler factories", zap.Error(err))
		os.Exit(1)
	}

	signatureAggregator, err := aggregator.NewSignatureAggregator(
		network,
		messageCreator,
		cfg.SignatureCacheSize,
		sigAggMetrics.NewSignatureAggregatorMetrics(
			relayerMetricsRegistry,
		),
		platformvm.NewClient(cfg.GetPChainAPI().BaseURL),
		peerUtils.InitializeOptions(cfg.GetPChainAPI()),
	)
	if err != nil {
		logger.Fatal("Failed to create signature aggregator", zap.Error(err))
		os.Exit(1)
	}

	// Limits the global number of messages that can be processed concurrently by the application
	// to avoid trying to issue too many requests at once.
	processMessageSemaphore := make(chan struct{}, cfg.MaxConcurrentMessages)

	applicationRelayers, minHeights, err := createApplicationRelayers(
		context.Background(),
		logger,
		relayer.NewApplicationRelayerMetrics(relayerMetricsRegistry),
		db,
		ticker,
		network,
		&cfg,
		sourceClients,
		destinationClients,
		signatureAggregator,
		processMessageSemaphore,
	)
	if err != nil {
		logger.Fatal("Failed to create application relayers", zap.Error(err))
		os.Exit(1)
	}
	messageCoordinator := relayer.NewMessageCoordinator(
		logger,
		messageHandlerFactories,
		applicationRelayers,
		sourceClients,
	)

	networkHealthFunc := peers.GetNetworkHealthFunc(network, cfg.GetTrackedSubnets().List())

	// Each Listener goroutine will have an atomic bool that it can set to false to indicate an unrecoverable error
	api.HandleHealthCheck(logger, relayerHealth, networkHealthFunc)
	api.HandleRelay(logger, messageCoordinator)
	api.HandleRelayMessage(logger, messageCoordinator)

	healthCheckServer := &http.Server{
		Addr: fmt.Sprintf(":%d", cfg.APIPort),
	}

	// start the health check server
	go func() {
		err := healthCheckServer.ListenAndServe()
		if errors.Is(err, http.ErrServerClosed) {
			logger.Info("Health check server closed")
		} else if err != nil {
			logger.Fatal("Health check server exited with error", zap.Error(err))
			os.Exit(1)
		}
	}()

	// Create listeners for each of the subnets configured as a source
	errGroup, ctx := errgroup.WithContext(context.Background())
	for _, s := range cfg.SourceBlockchains {
		sourceBlockchain := s

		// errgroup will cancel the context when the first goroutine returns an error
		errGroup.Go(func() error {
			// runListener runs until it errors or the context is canceled by another goroutine
			return relayer.RunListener(
				ctx,
				logger,
				*sourceBlockchain,
				sourceClients[sourceBlockchain.GetBlockchainID()],
				relayerHealth[sourceBlockchain.GetBlockchainID()],
				minHeights[sourceBlockchain.GetBlockchainID()],
				messageCoordinator,
				cfg.MaxConcurrentMessages,
			)
		})
	}

	errChan := make(chan error, 1)
	go func() {
		errChan <- errGroup.Wait()
	}()

	sigChan := make(chan os.Signal, 1)
	signal.Notify(sigChan, os.Interrupt, syscall.SIGINT, syscall.SIGTERM)

	logger.Info("Initialization complete")

	select {
	case err := <-errChan:
		if err != nil {
			logger.Fatal("Relayer exiting", zap.Error(err))
		}
	case sig := <-sigChan:
		logger.Info("Receive os signal", zap.String("signal", sig.String()))

		logger.Info("Starting graceful shutdown...")

		// Stop health check server
		shutdownCtx, cancel := context.WithTimeout(context.Background(), 30*time.Second)
		defer cancel()
		if err := healthCheckServer.Shutdown(shutdownCtx); err != nil {
			logger.Error("Failed to shutdown health check server", zap.Error(err))
		} else {
			logger.Info("Health check server stopped")
		}

		// Stop network
		network.Shutdown()

		// Close db connection
		if err := db.Close(); err != nil {
			logger.Error("Failed to close db connections", zap.Error(err))
		} else {
			logger.Info("DB connections closed")
		}

		logger.Info("Graceful shutdown complete")
	}
}

// buildConfig parses the flags and builds the config
// Errors here should call log.Fatalf to exit the program
// since these errors are prior to building the logger struct
func buildConfig() config.Config {
	fs := config.BuildFlagSet()
	// Parse the flags
	if err := fs.Parse(os.Args[1:]); err != nil {
		config.DisplayUsageText()
		log.Fatalf("couldn't parse flags: %s", err)
	}
	// If the version flag is set, display the version then exit
	displayVersion, err := fs.GetBool(config.VersionKey)
	if err != nil {
		log.Fatalf("error reading %s flag value: %s", config.VersionKey, err)
	}
	if displayVersion {
		fmt.Printf("%s\n", version)
		os.Exit(0)
	}
	// If the help flag is set, output the usage text then exit
	help, err := fs.GetBool(config.HelpKey)
	if err != nil {
		log.Fatalf("error reading %s flag value: %s", config.HelpKey, err)
	}
	if help {
		config.DisplayUsageText()
		os.Exit(0)
	}

	v, err := config.BuildViper(fs)
	if err != nil {
		log.Fatalf("couldn't configure flags: %s", err)
	}

	cfg, err := config.NewConfig(v)
	if err != nil {
		log.Fatalf("couldn't build config: %s", err)
	}
	return cfg
}

func createMessageHandlerFactories(
	logger logging.Logger,
	globalConfig *config.Config,
	deciderConnection *grpc.ClientConn,
) (map[ids.ID]map[common.Address]messages.MessageHandlerFactory, error) {
	messageHandlerFactories := make(map[ids.ID]map[common.Address]messages.MessageHandlerFactory)
	for _, sourceBlockchain := range globalConfig.SourceBlockchains {
		messageHandlerFactoriesForSource := make(map[common.Address]messages.MessageHandlerFactory)
		// Create message handler factories for each supported message protocol
		for addressStr, cfg := range sourceBlockchain.MessageContracts {
			address := common.HexToAddress(addressStr)
			format := cfg.MessageFormat
			var (
				m   messages.MessageHandlerFactory
				err error
			)
			switch config.ParseMessageProtocol(format) {
			case config.TELEPORTER:
				m, err = teleporter.NewMessageHandlerFactory(
					logger,
					address,
					cfg,
					deciderConnection,
				)
			case config.OFF_CHAIN_REGISTRY:
				m, err = offchainregistry.NewMessageHandlerFactory(
					logger,
					cfg,
				)
			default:
				m, err = nil, fmt.Errorf("invalid message format %s", format)
			}
			if err != nil {
				logger.Error("Failed to create message handler factory", zap.Error(err))
				return nil, err
			}
			messageHandlerFactoriesForSource[address] = m
		}
		messageHandlerFactories[sourceBlockchain.GetBlockchainID()] = messageHandlerFactoriesForSource
	}
	return messageHandlerFactories, nil
}

func createSourceClients(
	ctx context.Context,
	logger logging.Logger,
	cfg *config.Config,
) (map[ids.ID]ethclient.Client, error) {
	var err error
	clients := make(map[ids.ID]ethclient.Client)

	for _, sourceBlockchain := range cfg.SourceBlockchains {
		clients[sourceBlockchain.GetBlockchainID()], err = utils.NewEthClientWithConfig(
			ctx,
			sourceBlockchain.RPCEndpoint.BaseURL,
			sourceBlockchain.RPCEndpoint.HTTPHeaders,
			sourceBlockchain.RPCEndpoint.QueryParams,
		)
		if err != nil {
			logger.Error(
				"Failed to connect to node via RPC",
				zap.String("blockchainID", sourceBlockchain.BlockchainID),
				zap.Error(err),
			)
			return nil, err
		}
	}
	return clients, nil
}

// Returns a map of application relayers, as well as a map of source blockchain IDs to starting heights.
func createApplicationRelayers(
	ctx context.Context,
	logger logging.Logger,
	relayerMetrics *relayer.ApplicationRelayerMetrics,
	db database.RelayerDatabase,
	ticker *utils.Ticker,
	network peers.AppRequestNetwork,
	cfg *config.Config,
	sourceClients map[ids.ID]ethclient.Client,
	destinationClients map[ids.ID]vms.DestinationClient,
	signatureAggregator *aggregator.SignatureAggregator,
	processMessagesSemaphore chan struct{},
) (map[common.Hash]*relayer.ApplicationRelayer, map[ids.ID]uint64, error) {
	applicationRelayers := make(map[common.Hash]*relayer.ApplicationRelayer)
	minHeights := make(map[ids.ID]uint64)
	for _, sourceBlockchain := range cfg.SourceBlockchains {
		currentHeight, err := sourceClients[sourceBlockchain.GetBlockchainID()].BlockNumber(ctx)
		if err != nil {
			logger.Error("Failed to get current block height", zap.Error(err))
			return nil, nil, err
		}

		// Create the ApplicationRelayers
		applicationRelayersForSource, minHeight, err := createApplicationRelayersForSourceChain(
			ctx,
			logger,
			relayerMetrics,
			db,
			ticker,
			*sourceBlockchain,
			network,
			cfg,
			currentHeight,
			destinationClients,
			signatureAggregator,
			processMessagesSemaphore,
		)
		if err != nil {
			logger.Error(
				"Failed to create application relayers",
				zap.String("blockchainID", sourceBlockchain.BlockchainID),
				zap.Error(err),
			)
			return nil, nil, err
		}

		for relayerID, applicationRelayer := range applicationRelayersForSource {
			applicationRelayers[relayerID] = applicationRelayer
		}
		minHeights[sourceBlockchain.GetBlockchainID()] = minHeight

		logger.Info(
			"Created application relayers",
			zap.String("blockchainID", sourceBlockchain.BlockchainID),
		)
	}
	return applicationRelayers, minHeights, nil
}

// createApplicationRelayersForSourceChain creates Application Relayers for a given source blockchain.
func createApplicationRelayersForSourceChain(
	ctx context.Context,
	logger logging.Logger,
	metrics *relayer.ApplicationRelayerMetrics,
	db database.RelayerDatabase,
	ticker *utils.Ticker,
	sourceBlockchain config.SourceBlockchain,
	network peers.AppRequestNetwork,
	cfg *config.Config,
	currentHeight uint64,
	destinationClients map[ids.ID]vms.DestinationClient,
	signatureAggregator *aggregator.SignatureAggregator,
	processMessageSemaphore chan struct{},
) (map[common.Hash]*relayer.ApplicationRelayer, uint64, error) {
	// Create the ApplicationRelayers
	logger.Info(
		"Creating application relayers",
		zap.String("originBlockchainID", sourceBlockchain.BlockchainID),
	)
	applicationRelayers := make(map[common.Hash]*relayer.ApplicationRelayer)

	// Each ApplicationRelayer determines its starting height based on the configuration and database state.
	// The Listener begins processing messages starting from the minimum height across all the ApplicationRelayers
	// If catch up is disabled, the first block the ApplicationRelayer processes is the next block after the current height
	var height, minHeight uint64
	if !cfg.ProcessMissedBlocks {
		logger.Info(
			"processed-missed-blocks set to false, starting processing from chain head",
			zap.String("blockchainID", sourceBlockchain.GetBlockchainID().String()),
		)
		height = currentHeight + 1
		minHeight = height
	}

	for _, relayerID := range database.GetSourceBlockchainRelayerIDs(&sourceBlockchain) {
		// Calculate the catch-up starting block height, and update the min height if necessary
		if cfg.ProcessMissedBlocks {
			var err error
			height, err = database.CalculateStartingBlockHeight(
				logger,
				db,
				relayerID,
				sourceBlockchain.ProcessHistoricalBlocksFromHeight,
				currentHeight,
			)
			if err != nil {
				logger.Error(
					"Failed to calculate starting block height",
					zap.String("relayerID", relayerID.ID.String()),
					zap.Error(err),
				)
				return nil, 0, err
			}

			// Update the min height. This is the height that the listener will start processing from
			if minHeight == 0 || height < minHeight {
				minHeight = height
			}
		}

		checkpointManager, err := checkpoint.NewCheckpointManager(
			logger,
			db,
			ticker.Subscribe(),
			relayerID,
			height,
		)
		if err != nil {
			logger.Error(
				"Failed to create checkpoint manager",
				zap.String("relayerID", relayerID.ID.String()),
				zap.Error(err),
			)
			return nil, 0, err
		}

		applicationRelayer, err := relayer.NewApplicationRelayer(
			logger,
			metrics,
			network,
			relayerID,
			destinationClients[relayerID.DestinationBlockchainID],
			sourceBlockchain,
			checkpointManager,
			cfg,
			signatureAggregator,
			processMessageSemaphore,
		)
		if err != nil {
			logger.Error(
				"Failed to create application relayer",
				zap.String("relayerID", relayerID.ID.String()),
				zap.Error(err),
			)
			return nil, 0, err
		}
		applicationRelayers[relayerID.ID] = applicationRelayer

		logger.Info(
			"Created application relayer",
			zap.String("relayerID", relayerID.ID.String()),
			zap.String("sourceBlockchainID", relayerID.SourceBlockchainID.String()),
			zap.String("destinationBlockchainID", relayerID.DestinationBlockchainID.String()),
			zap.String("originSenderAddress", relayerID.OriginSenderAddress.String()),
			zap.String("destinationAddress", relayerID.DestinationAddress.String()),
		)
	}
	return applicationRelayers, minHeight, nil
}

// create a connection to the "should send message" decider service.
// if url is unspecified, returns a nil client pointer
func createDeciderConnection(url string) (*grpc.ClientConn, error) {
	if len(url) == 0 {
		return nil, nil
	}

	connection, err := grpc.NewClient(
		url,
		grpc.WithTransportCredentials(insecure.NewCredentials()),
	)
	if err != nil {
		return nil, fmt.Errorf(
			"Failed to instantiate grpc client: %w",
			err,
		)
	}

	return connection, nil
}

func createHealthTrackers(cfg *config.Config) map[ids.ID]*atomic.Bool {
	healthTrackers := make(map[ids.ID]*atomic.Bool, len(cfg.SourceBlockchains))
	for _, sourceBlockchain := range cfg.SourceBlockchains {
		healthTrackers[sourceBlockchain.GetBlockchainID()] = atomic.NewBool(true)
	}
	return healthTrackers
}<|MERGE_RESOLUTION|>--- conflicted
+++ resolved
@@ -10,13 +10,10 @@
 	"log"
 	"net/http"
 	"os"
-<<<<<<< HEAD
 	"os/signal"
 	"runtime"
 	"syscall"
 	"time"
-=======
->>>>>>> 9e8224ee
 
 	"github.com/ava-labs/avalanchego/api/info"
 	"github.com/ava-labs/avalanchego/ids"
