// Copyright (C) 2023, Ava Labs, Inc. All rights reserved.
// See the file LICENSE for licensing terms.

package config

import (
	"encoding/json"
	"fmt"
	"os"
	"path/filepath"
	"reflect"
	"strings"
	"testing"
	"time"

	"github.com/ava-labs/avalanchego/ids"
	"github.com/ava-labs/avalanchego/utils/set"
	basecfg "github.com/ava-labs/icm-services/config"
	"github.com/ava-labs/icm-services/utils"
	mock_ethclient "github.com/ava-labs/icm-services/vms/evm/mocks"
	"github.com/ava-labs/libevm/core/types"
	"github.com/ava-labs/subnet-evm/params"
	"github.com/ava-labs/subnet-evm/params/extras"
	"github.com/ava-labs/subnet-evm/precompile/contracts/warp"
	"github.com/ava-labs/subnet-evm/precompile/precompileconfig"
	"github.com/stretchr/testify/require"
	"go.uber.org/mock/gomock"
)

var (
	awsRegion string = "us-west-2"
	kmsKey1   string = "test-kms-id1"
)

// GetRelayerAccountPrivateKey tests. Individual cases must be run in their own functions
// because they modify the environment variables.

// setups config json file and writes content
func setupConfigJSON(t *testing.T, rootPath string, value string) string {
	configFilePath := filepath.Join(rootPath, "config.json")
	require.NoError(t, os.WriteFile(configFilePath, []byte(value), 0o600))
	return configFilePath
}

func TestMultipleSignersConfig(t *testing.T) {
	testCases := []struct {
		name           string
		baseConfig     Config
		configModifier func(Config) Config
		envSetter      func()
		resultVerifier func(Config) bool
	}{
		{
			name:           "global pk",
			baseConfig:     TestValidConfig,
			configModifier: func(c Config) Config { return c },
			envSetter: func() {
				t.Setenv(accountPrivateKeyEnvVarName, testPk2)
			},
			resultVerifier: func(c Config) bool {
				for _, subnet := range c.DestinationBlockchains {
					pks := set.Of(subnet.AccountPrivateKeys...)
					if !pks.Contains(utils.SanitizeHexString(testPk2)) {
						return false
					}
				}
				return true
			},
		},
		{
			name:           "multiple global pks",
			baseConfig:     TestValidConfig,
			configModifier: func(c Config) Config { return c },
			envSetter: func() {
				t.Setenv(accountPrivateKeyListEnvVarName, strings.Join([]string{testPk1, testPk2}, " "))
			},
			resultVerifier: func(c Config) bool {
				for _, subnet := range c.DestinationBlockchains {
					pks := set.Of(subnet.AccountPrivateKeys...)
					if !pks.Contains(utils.SanitizeHexString(testPk1)) || !pks.Contains(utils.SanitizeHexString(testPk2)) {
						return false
					}
				}
				return true
			},
		},
		{
			name:           "individual and multiple global pks",
			baseConfig:     TestValidConfig,
			configModifier: func(c Config) Config { return c },
			envSetter: func() {
				t.Setenv(accountPrivateKeyEnvVarName, testPk1)
				t.Setenv(accountPrivateKeyListEnvVarName, strings.Join([]string{testPk2, testPk3}, " "))
			},
			resultVerifier: func(c Config) bool {
				for _, subnet := range c.DestinationBlockchains {
					pks := set.Of(subnet.AccountPrivateKeys...)
					if !pks.Contains(utils.SanitizeHexString(testPk1)) ||
						!pks.Contains(utils.SanitizeHexString(testPk2)) ||
						!pks.Contains(utils.SanitizeHexString(testPk3)) {
						return false
					}
				}
				return true
			},
		},
		{
			name:       "destination blockchain pk env",
			baseConfig: TestValidConfig,
			configModifier: func(c Config) Config {
				c.DestinationBlockchains[0].AccountPrivateKey = ""
				return c
			},
			envSetter: func() {
				varName := fmt.Sprintf(
					"%s_%s",
					accountPrivateKeyEnvVarName,
					TestValidConfig.DestinationBlockchains[0].BlockchainID,
				)
				t.Setenv(varName, testPk1)
			},
			resultVerifier: func(c Config) bool {
				pks := set.Of(c.DestinationBlockchains[0].AccountPrivateKeys...)
				return pks.Contains(utils.SanitizeHexString(testPk1))
			},
		},
		{
			name: "multiple destination blockchain pks env", baseConfig: TestValidConfig,
			configModifier: func(c Config) Config {
				c.DestinationBlockchains[0].AccountPrivateKey = ""
				return c
			},
			envSetter: func() {
				varName := fmt.Sprintf(
					"%s_%s",
					accountPrivateKeyListEnvVarName,
					TestValidConfig.DestinationBlockchains[0].BlockchainID,
				)
				t.Setenv(varName, strings.Join([]string{testPk1, testPk2}, " "))
			},
			resultVerifier: func(c Config) bool {
				pks := set.Of(c.DestinationBlockchains[0].AccountPrivateKeys...)
				return pks.Contains(utils.SanitizeHexString(testPk1)) &&
					pks.Contains(utils.SanitizeHexString(testPk2))
			},
		},
		{
			name:       "individual and multiple destination blockchain pks env",
			baseConfig: TestValidConfig,
			configModifier: func(c Config) Config {
				c.DestinationBlockchains[0].AccountPrivateKey = ""
				return c
			},
			envSetter: func() {
				varName := fmt.Sprintf(
					"%s_%s",
					accountPrivateKeyListEnvVarName,
					TestValidConfig.DestinationBlockchains[0].BlockchainID,
				)
				t.Setenv(varName, strings.Join([]string{testPk1, testPk2}, " "))

				varName = fmt.Sprintf(
					"%s_%s",
					accountPrivateKeyEnvVarName,
					TestValidConfig.DestinationBlockchains[0].BlockchainID,
				)
				t.Setenv(varName, testPk3)
			},
			resultVerifier: func(c Config) bool {
				pks := set.Of(c.DestinationBlockchains[0].AccountPrivateKeys...)
				return pks.Contains(utils.SanitizeHexString(testPk1)) &&
					pks.Contains(utils.SanitizeHexString(testPk2)) &&
					pks.Contains(utils.SanitizeHexString(testPk3))
			},
		},
		{
			name:       "destination blockchain pk cfg",
			baseConfig: TestValidConfig,
			configModifier: func(c Config) Config {
				c.DestinationBlockchains[0].AccountPrivateKey = testPk1
				return c
			},
			envSetter: func() {},
			resultVerifier: func(c Config) bool {
				pks := set.Of(c.DestinationBlockchains[0].AccountPrivateKeys...)
				return pks.Contains(utils.SanitizeHexString(testPk1))
			},
		},
		{
			name:       "multiple destination blockchain pks cfg",
			baseConfig: TestValidConfig,
			configModifier: func(c Config) Config {
				c.DestinationBlockchains[0].AccountPrivateKeys = []string{testPk2, testPk3}
				return c
			},
			envSetter: func() {},
			resultVerifier: func(c Config) bool {
				pks := set.Of(c.DestinationBlockchains[0].AccountPrivateKeys...)
				return pks.Contains(utils.SanitizeHexString(testPk2)) &&
					pks.Contains(utils.SanitizeHexString(testPk3))
			},
		},
		{
			name:       "individual and multiple destination blockchain pks cfg",
			baseConfig: TestValidConfig,
			configModifier: func(c Config) Config {
				c.DestinationBlockchains[0].AccountPrivateKey = testPk1
				c.DestinationBlockchains[0].AccountPrivateKeys = []string{testPk2, testPk3}
				return c
			},
			envSetter: func() {},
			resultVerifier: func(c Config) bool {
				pks := set.Of(c.DestinationBlockchains[0].AccountPrivateKeys...)
				return pks.Contains(utils.SanitizeHexString(testPk1)) &&
					pks.Contains(utils.SanitizeHexString(testPk2)) &&
					pks.Contains(utils.SanitizeHexString(testPk3))
			},
		},
		{
			name:       "global env, destination env, and destination cfg",
			baseConfig: TestValidConfig,
			configModifier: func(c Config) Config {
				c.DestinationBlockchains[0].AccountPrivateKey = testPk3
				return c
			},
			envSetter: func() {
				// Global pk
				t.Setenv(accountPrivateKeyEnvVarName, testPk1)

				// Destination pk
				varName := fmt.Sprintf(
					"%s_%s",
					accountPrivateKeyEnvVarName,
					TestValidConfig.DestinationBlockchains[0].BlockchainID,
				)
				t.Setenv(varName, testPk2)
			},
			resultVerifier: func(c Config) bool {
				// Check global pk
				for _, subnet := range c.DestinationBlockchains {
					pks := set.Of(subnet.AccountPrivateKeys...)
					if !pks.Contains(utils.SanitizeHexString(testPk2)) {
						return false
					}
				}

				// Check destination chain specific pk
				pks := set.Of(c.DestinationBlockchains[0].AccountPrivateKeys...)
				return pks.Contains(utils.SanitizeHexString(testPk2)) &&
					pks.Contains(utils.SanitizeHexString(testPk3))
			},
		},
	}
	for _, testCase := range testCases {
		t.Run(testCase.name, func(t *testing.T) {
			root := t.TempDir()

			cfg := testCase.configModifier(testCase.baseConfig)
			cfgBytes, err := json.Marshal(cfg)
			require.NoError(t, err)

			configFile := setupConfigJSON(t, root, string(cfgBytes))

			flags := []string{"--config-file", configFile}
			testCase.envSetter()

			fs := BuildFlagSet()
			if err := fs.Parse(flags); err != nil {
				panic(fmt.Errorf("couldn't parse flags: %w", err))
			}
			v, err := BuildViper(fs)
			require.NoError(t, err)
			parsedCfg, err := NewConfig(v)
			require.NoError(t, err)
			require.NoError(t, parsedCfg.Validate())

			require.True(t, testCase.resultVerifier(parsedCfg))
		})
	}
}

func TestIndividualSignersConfig(t *testing.T) {
	dstCfg := *TestValidConfig.DestinationBlockchains[0]
	// Zero out all fields under test
	dstCfg.AccountPrivateKey = ""
	dstCfg.AccountPrivateKeys = nil
	dstCfg.KMSKeyID = ""
	dstCfg.KMSAWSRegion = ""
	dstCfg.KMSKeys = nil

	testCases := []struct {
		name   string
		dstCfg func() DestinationBlockchain
		valid  bool
	}{
		{
			name: "kms supplied",
			dstCfg: func() DestinationBlockchain {
				cfg := dstCfg
				cfg.KMSKeyID = kmsKey1
				cfg.KMSAWSRegion = awsRegion
				return cfg
			},
			valid: true,
		},
		{
			name: "account private key supplied",
			dstCfg: func() DestinationBlockchain {
				cfg := dstCfg
				cfg.AccountPrivateKey = "56289e99c94b6912bfc12adc093c9b51124f0dc54ac7a766b2bc5ccf558d8027"
				return cfg
			},
			valid: true,
		},
		{
			name: "neither supplied",
			dstCfg: func() DestinationBlockchain {
				return dstCfg
			},
			valid: false,
		},
		{
			name: "both supplied",
			dstCfg: func() DestinationBlockchain {
				cfg := dstCfg
				cfg.KMSKeyID = kmsKey1
				cfg.KMSAWSRegion = awsRegion
				cfg.AccountPrivateKey = "0x56289e99c94b6912bfc12adc093c9b51124f0dc54ac7a766b2bc5ccf558d8027"
				return cfg
			},
			valid: true,
		},
		{
			name: "missing aws region",
			dstCfg: func() DestinationBlockchain {
				cfg := dstCfg
				cfg.KMSKeyID = kmsKey1
				// Missing AWS region
				return cfg
			},
			valid: false,
		},
	}
	for _, testCase := range testCases {
		t.Run(testCase.name, func(t *testing.T) {
			dstCfg := testCase.dstCfg()
			err := dstCfg.Validate()
			if testCase.valid {
				require.NoError(t, err)
			} else {
				require.Error(t, err)
			}
		})
	}
}

func TestGetWarpConfig(t *testing.T) {
	blockchainID, err := ids.FromString("p433wpuXyJiDhyazPYyZMJeaoPSW76CBZ2x7wrVPLgvokotXz")
	require.NoError(t, err)
	subnetID, err := ids.FromString("2PsShLjrFFwR51DMcAh8pyuwzLn1Ym3zRhuXLTmLCR1STk2mL6")
	require.NoError(t, err)

	// beforeCurrentBlockTime := uint64(time.Date(2025, 9, 1, 0, 0, 0, 0, time.UTC).Unix())
	afterCurrentBlockTime := uint64(time.Date(2025, 9, 1, 0, 0, 0, 0, time.UTC).Unix())

	currentBlockTime := uint64(time.Date(2025, 9, 15, 0, 0, 0, 0, time.UTC).Unix())
	currentBlock := types.NewBlock(&types.Header{
		Time: currentBlockTime,
	}, nil, nil, nil, nil)

	testCases := []struct {
		name                string
		blockchainID        ids.ID
		subnetID            ids.ID
		chainConfig         params.ChainConfigWithUpgradesJSON
		getChainConfigCalls int
		expectedError       error
		expectedWarpConfig  WarpConfig
	}{
		{
			name:                "subnet genesis precompile",
			blockchainID:        blockchainID,
			subnetID:            subnetID,
			getChainConfigCalls: 1,
			chainConfig: params.ChainConfigWithUpgradesJSON{
				ChainConfig: *params.WithExtra(
					&params.ChainConfig{},
					&extras.ChainConfig{
						GenesisPrecompiles: extras.Precompiles{
							warpConfigKey: &warp.Config{
								QuorumNumerator: 0,
							},
						},
					},
				),
			},
			expectedError: nil,
			expectedWarpConfig: WarpConfig{
				QuorumNumerator:              warp.WarpDefaultQuorumNumerator,
				RequirePrimaryNetworkSigners: false,
			},
		},
		{
			name:                "subnet genesis precompile non-default",
			blockchainID:        blockchainID,
			subnetID:            subnetID,
			getChainConfigCalls: 1,
			chainConfig: params.ChainConfigWithUpgradesJSON{
				ChainConfig: *params.WithExtra(
					&params.ChainConfig{},
					&extras.ChainConfig{
						GenesisPrecompiles: extras.Precompiles{
							warpConfigKey: &warp.Config{
								QuorumNumerator: 50,
							},
						},
					},
				),
			},
			expectedError: nil,
			expectedWarpConfig: WarpConfig{
				QuorumNumerator:              50,
				RequirePrimaryNetworkSigners: false,
			},
		},
		{
			name:                "subnet upgrade precompile",
			blockchainID:        blockchainID,
			subnetID:            subnetID,
			getChainConfigCalls: 1,
			chainConfig: params.ChainConfigWithUpgradesJSON{
				UpgradeConfig: extras.UpgradeConfig{
					PrecompileUpgrades: []extras.PrecompileUpgrade{
						{
							Config: &warp.Config{
								QuorumNumerator: 0,
							},
						},
					},
				},
			},
			expectedError: nil,
			expectedWarpConfig: WarpConfig{
				QuorumNumerator:              warp.WarpDefaultQuorumNumerator,
				RequirePrimaryNetworkSigners: false,
			},
		},
		{
			name:                "subnet upgrade precompile non-default",
			blockchainID:        blockchainID,
			subnetID:            subnetID,
			getChainConfigCalls: 1,
			chainConfig: params.ChainConfigWithUpgradesJSON{
				UpgradeConfig: extras.UpgradeConfig{
					PrecompileUpgrades: []extras.PrecompileUpgrade{
						{
							Config: &warp.Config{
								QuorumNumerator: 50,
							},
						},
					},
				},
			},
			expectedError: nil,
			expectedWarpConfig: WarpConfig{
				QuorumNumerator:              50,
				RequirePrimaryNetworkSigners: false,
			},
		},
		{
			name:                "require primary network signers",
			blockchainID:        blockchainID,
			subnetID:            subnetID,
			getChainConfigCalls: 1,
			chainConfig: params.ChainConfigWithUpgradesJSON{
				ChainConfig: *params.WithExtra(
					&params.ChainConfig{},
					&extras.ChainConfig{
						GenesisPrecompiles: extras.Precompiles{
							warpConfigKey: &warp.Config{
								QuorumNumerator:              0,
								RequirePrimaryNetworkSigners: true,
							},
						},
					},
				),
			},
			expectedError: nil,
			expectedWarpConfig: WarpConfig{
				QuorumNumerator:              warp.WarpDefaultQuorumNumerator,
				RequirePrimaryNetworkSigners: true,
			},
		},
		{
			name:                "require primary network signers explicit false",
			blockchainID:        blockchainID,
			subnetID:            subnetID,
			getChainConfigCalls: 1,
			chainConfig: params.ChainConfigWithUpgradesJSON{
				ChainConfig: *params.WithExtra(
					&params.ChainConfig{},
					&extras.ChainConfig{
						GenesisPrecompiles: extras.Precompiles{
							warpConfigKey: &warp.Config{
								QuorumNumerator:              0,
								RequirePrimaryNetworkSigners: false,
							},
						},
					},
				),
			},
			expectedError: nil,
			expectedWarpConfig: WarpConfig{
				QuorumNumerator:              warp.WarpDefaultQuorumNumerator,
				RequirePrimaryNetworkSigners: false,
			},
		},
		{
			name:                "require primary network signers true in future",
			blockchainID:        blockchainID,
			subnetID:            subnetID,
			getChainConfigCalls: 1,
			chainConfig: params.ChainConfigWithUpgradesJSON{
				ChainConfig: *params.WithExtra(
					&params.ChainConfig{},
					&extras.ChainConfig{
						GenesisPrecompiles: extras.Precompiles{
							warpConfigKey: &warp.Config{
								QuorumNumerator:              0,
								RequirePrimaryNetworkSigners: false,
							},
						},
						UpgradeConfig: extras.UpgradeConfig{
							PrecompileUpgrades: []extras.PrecompileUpgrade{
								{
									Config: &warp.Config{
										Upgrade: precompileconfig.Upgrade{
											BlockTimestamp: &afterCurrentBlockTime,
										},
										QuorumNumerator:              67,
										RequirePrimaryNetworkSigners: true,
									},
								},
							},
						},
					},
				),
			},
			expectedError: nil,
			expectedWarpConfig: WarpConfig{
				QuorumNumerator:              warp.WarpDefaultQuorumNumerator,
				RequirePrimaryNetworkSigners: false,
			},
		},
	}

	for _, testCase := range testCases {
		t.Run(testCase.name, func(t *testing.T) {
			client := mock_ethclient.NewMockClient(gomock.NewController(t))
			gomock.InOrder(
				client.EXPECT().ChainConfig(gomock.Any()).Return(
					&testCase.chainConfig,
					nil,
				).Times(testCase.getChainConfigCalls),
				client.EXPECT().BlockByNumber(gomock.Any(), gomock.Any()).Return(
					currentBlock,
					nil,
				).Times(testCase.getChainConfigCalls),
			)

			subnetWarpConfig, err := getWarpConfig(client)
			require.Equal(t, testCase.expectedError, err)
			expectedWarpConfig := warpConfigFromSubnetWarpConfig(*subnetWarpConfig)
			require.Equal(t, testCase.expectedWarpConfig, expectedWarpConfig)
		})
	}
}

func TestValidateSourceBlockchain(t *testing.T) {
	validSourceCfg := SourceBlockchain{
		BlockchainID: testBlockchainID,
		RPCEndpoint: basecfg.APIConfig{
			BaseURL: fmt.Sprintf("http://test.avax.network/ext/bc/%s/rpc", testBlockchainID),
		},
		WSEndpoint: basecfg.APIConfig{
			BaseURL: fmt.Sprintf("ws://test.avax.network/ext/bc/%s/ws", testBlockchainID),
		},
		SubnetID: testSubnetID,
		VM:       "evm",
		SupportedDestinations: []*SupportedDestination{
			{
				BlockchainID: testBlockchainID,
			},
		},
		MessageContracts: map[string]MessageProtocolConfig{
			testAddress: {
				MessageFormat: TELEPORTER.String(),
			},
		},
	}
	testCases := []struct {
		name                          string
		sourceSubnet                  func() SourceBlockchain
		destinationBlockchainIDs      []string
		expectError                   bool
		expectedSupportedDestinations []string
	}{
		{
			name:                          "valid source subnet; explicitly supported destination",
			sourceSubnet:                  func() SourceBlockchain { return validSourceCfg },
			destinationBlockchainIDs:      []string{testBlockchainID},
			expectError:                   false,
			expectedSupportedDestinations: []string{testBlockchainID},
		},
		{
			name: "valid source subnet; implicitly supported destination",
			sourceSubnet: func() SourceBlockchain {
				cfg := validSourceCfg
				cfg.SupportedDestinations = nil
				return cfg
			},
			destinationBlockchainIDs:      []string{testBlockchainID},
			expectError:                   false,
			expectedSupportedDestinations: []string{testBlockchainID},
		},
		{
			name:                          "valid source subnet; partially supported destinations",
			sourceSubnet:                  func() SourceBlockchain { return validSourceCfg },
			destinationBlockchainIDs:      []string{testBlockchainID, testBlockchainID2},
			expectError:                   false,
			expectedSupportedDestinations: []string{testBlockchainID},
		},
		{
			name:                          "valid source subnet; unsupported destinations",
			sourceSubnet:                  func() SourceBlockchain { return validSourceCfg },
			destinationBlockchainIDs:      []string{testBlockchainID2},
			expectError:                   true,
			expectedSupportedDestinations: []string{},
		},
	}
	for _, testCase := range testCases {
		t.Run(testCase.name, func(t *testing.T) {
			blockchainIDs := set.NewSet[string](len(testCase.destinationBlockchainIDs))
			for _, id := range testCase.destinationBlockchainIDs {
				blockchainIDs.Add(id)
			}

			sourceSubnet := testCase.sourceSubnet()
			res := sourceSubnet.Validate(&blockchainIDs)
			if testCase.expectError {
				require.Error(t, res)
			} else {
				require.NoError(t, res)
			}
			// check the supported destinations
			for _, idStr := range testCase.expectedSupportedDestinations {
				id, err := ids.FromString(idStr)
				require.NoError(t, err)
				require.True(t, func() bool {
					for _, dest := range sourceSubnet.SupportedDestinations {
						if dest.GetBlockchainID() == id {
							return true
						}
					}
					return false
				}())
			}
		})
	}
}

func TestCountSuppliedSubnets(t *testing.T) {
	config := Config{
		SourceBlockchains: []*SourceBlockchain{
			{
				SubnetID: "1",
			},
			{
				SubnetID: "2",
			},
			{
				SubnetID: "1",
			},
		},
	}
	require.Equal(t, 2, config.countSuppliedSubnets())
}

func TestInitializeTrackedSubnets(t *testing.T) {
	sourceSubnetID1 := ids.GenerateTestID()
	sourceSubnetID2 := ids.GenerateTestID()
	destSubnetID1 := ids.GenerateTestID()
	destSubnetID2 := ids.GenerateTestID()

	destBlockchainID1 := ids.GenerateTestID()
	destBlockchainID2 := ids.GenerateTestID()

	cfg := &Config{
		SourceBlockchains: []*SourceBlockchain{
			{
				subnetID: sourceSubnetID1,
				SupportedDestinations: []*SupportedDestination{
					&SupportedDestination{
						BlockchainID: destBlockchainID1.String(),
					},
				},
			},
			{
				subnetID: sourceSubnetID2,
				SupportedDestinations: []*SupportedDestination{
					&SupportedDestination{
						BlockchainID: destBlockchainID2.String(),
					},
				},
			},
		},
		DestinationBlockchains: []*DestinationBlockchain{
			{
				subnetID:     destSubnetID1,
				blockchainID: destBlockchainID1,
				warpConfig: WarpConfig{
					RequirePrimaryNetworkSigners: false,
				},
			},
			{
				subnetID:     destSubnetID2,
				blockchainID: destBlockchainID2,
				warpConfig: WarpConfig{
					RequirePrimaryNetworkSigners: true,
				},
			},
		},
	}

	err := cfg.initializeTrackedSubnets()
	require.NoError(t, err)

	expectedSubnets := set.NewSet[ids.ID](3)
	expectedSubnets.Add(sourceSubnetID1)
	expectedSubnets.Add(sourceSubnetID2)
	expectedSubnets.Add(destSubnetID1)

	require.True(t, expectedSubnets.Equals(cfg.GetTrackedSubnets()))
}

<<<<<<< HEAD
// TestMaxFeePerGasValidation tests the MaxFeePerGas validation logic
func TestMaxFeePerGasValidation(t *testing.T) {
	testCases := []struct {
		name                 string
		maxFeePerGas         uint64
		maxBaseFee           uint64
		maxPriorityFeePerGas uint64
		expectError          bool
		errorContains        string
	}{
		{
			name:                 "MaxFeePerGas not set - should pass",
			maxFeePerGas:         0,
			maxBaseFee:           50000000000,
			maxPriorityFeePerGas: 2500000000,
			expectError:          false,
		},
		{
			name:                 "Valid MaxFeePerGas - should pass",
			maxFeePerGas:         60000000000,
			maxBaseFee:           50000000000,
			maxPriorityFeePerGas: 2500000000,
			expectError:          false,
		},
		{
			name:                 "MaxFeePerGas equals sum - should pass",
			maxFeePerGas:         52500000000,
			maxBaseFee:           50000000000,
			maxPriorityFeePerGas: 2500000000,
			expectError:          false,
		},
		{
			name:                 "MaxFeePerGas less than sum - should fail",
			maxFeePerGas:         50000000000,
			maxBaseFee:           50000000000,
			maxPriorityFeePerGas: 2500000000,
			expectError:          true,
			errorContains:        "max-fee-per-gas (50000000000) must be at least max-base-fee (50000000000) + max-priority-fee-per-gas (2500000000) = 52500000000",
		},
		{
			name:                 "MaxFeePerGas less than priority fee - should fail",
			maxFeePerGas:         1000000000,
			maxBaseFee:           0, // Not set
			maxPriorityFeePerGas: 2500000000,
			expectError:          true,
			errorContains:        "max-fee-per-gas (1000000000) must be at least max-priority-fee-per-gas (2500000000)",
		},
		{
			name:                 "MaxFeePerGas with only priority fee set - should pass",
			maxFeePerGas:         5000000000,
			maxBaseFee:           0, // Not set
			maxPriorityFeePerGas: 2500000000,
			expectError:          false,
		},
		{
			name:                 "Edge case: MaxFeePerGas equals priority fee - should pass",
			maxFeePerGas:         2500000000,
			maxBaseFee:           0, // Not set
			maxPriorityFeePerGas: 2500000000,
			expectError:          false,
		},
	}

	for _, tt := range testCases {
		t.Run(tt.name, func(t *testing.T) {
			destBlockchain := &DestinationBlockchain{
				SubnetID:     "2TGBXcnwx5PqiXWiqxAKUaNSqDguXNh1mxnp82jui68hxJSZAx",
				BlockchainID: "S4mMqUXe7vHsGiRAma6bv3CKnyaLssyAxmQ2KvFpX1KEvfFCD",
				VM:           "evm",
				RPCEndpoint: basecfg.APIConfig{
					BaseURL: "https://subnets.avax.network/mysubnet/rpc",
				},
				AccountPrivateKeys:   []string{"56289e99c94b6912bfc12adc093c9b51124f0dc54ac7a766b2bc5ccf558d8027"},
				MaxFeePerGas:         tt.maxFeePerGas,
				MaxBaseFee:           tt.maxBaseFee,
				MaxPriorityFeePerGas: tt.maxPriorityFeePerGas,
			}

			err := destBlockchain.Validate()
			if tt.expectError {
				require.Error(t, err)
				require.Contains(t, err.Error(), tt.errorContains)
			} else {
				require.NoError(t, err)
			}
=======
func TestConfigSanitization(t *testing.T) {
	testCases := []struct {
		name           string
		config         *Config
		expectedFields map[string]interface{}
		checkField     string
		expectedValue  interface{}
	}{
		{
			name: "sensitive fields are redacted",
			config: &Config{
				LogLevel:   "info",
				RedisURL:   "redis://user:pass@localhost:6379",
				TLSKeyPath: "/path/to/secret.key",
				DeciderURL: "http://decider.example.com",
				APIPort:    8080,
			},
			expectedFields: map[string]interface{}{
				"log-level":    "info",
				"redis-url":    "[REDACTED]",
				"tls-key-path": "/path/to/secret.key",
				"api-port":     uint16(8080),
			},
		},
		{
			name: "non-sensitive fields are preserved",
			config: &Config{
				LogLevel:            "debug",
				StorageLocation:     "/tmp/storage",
				APIPort:             9090,
				MetricsPort:         3000,
				ProcessMissedBlocks: true,
				SignatureCacheSize:  1024,
				AllowPrivateIPs:     false,
			},
			checkField:    "log-level",
			expectedValue: "debug",
		},
		{
			name: "nested API config is sanitized",
			config: &Config{
				LogLevel: "info",
				PChainAPI: &basecfg.APIConfig{
					BaseURL: "http://node.example.com:9650",
					QueryParams: map[string]string{
						"api-key": "secret123",
						"timeout": "30s",
					},
					HTTPHeaders: map[string]string{
						"Authorization": "Bearer token123",
						"User-Agent":    "icm-relayer/1.0",
					},
				},
			},
		},
		{
			name: "empty and nil values handled correctly",
			config: &Config{
				LogLevel:   "info",
				RedisURL:   "",
				TLSKeyPath: "",
				PChainAPI:  nil,
				InfoAPI:    nil,
			},
		},
	}

	for _, tc := range testCases {
		t.Run(tc.name, func(t *testing.T) {
			result := tc.config.sanitizeForLogging()
			require.IsType(t, map[string]interface{}{}, result)

			if tc.expectedFields != nil {
				for field, expected := range tc.expectedFields {
					actual, exists := result[field]
					require.True(t, exists, "Expected field %s to exist", field)
					require.Equal(t, expected, actual, "Field %s has unexpected value", field)
				}
			}

			if tc.checkField != "" {
				actual, exists := result[tc.checkField]
				require.True(t, exists, "Expected field %s to exist", tc.checkField)
				require.Equal(t, tc.expectedValue, actual)
			}

			// Verify sensitive fields are redacted if they exist and have values
			if tc.config.RedisURL != "" {
				require.Equal(t, "[REDACTED]", result["redis-url"])
			}
		})
	}
}

func TestSanitizeStruct(t *testing.T) {
	type TestStruct struct {
		PublicField    string `json:"public-field"`
		SensitiveField string `json:"sensitive-field" sensitive:"true"`
		NumericField   int    `json:"numeric-field"`
		unexported     string // Should be ignored
	}

	testStruct := TestStruct{
		PublicField:    "public-value",
		SensitiveField: "secret-value",
		NumericField:   42,
		unexported:     "ignored",
	}

	v := reflect.ValueOf(testStruct)
	structType := reflect.TypeOf(testStruct)
	result := sanitizeStruct(v, structType)

	require.Equal(t, "public-value", result["public-field"])
	require.Equal(t, "[REDACTED]", result["sensitive-field"])
	require.Equal(t, 42, result["numeric-field"])
	require.NotContains(t, result, "unexported")
}

func TestSanitizeSlice(t *testing.T) {
	type TestStruct struct {
		Value  string `json:"value"`
		Secret string `json:"secret" sensitive:"true"`
	}

	slice := []TestStruct{
		{Value: "value1", Secret: "secret1"},
		{Value: "value2", Secret: "secret2"},
	}

	v := reflect.ValueOf(slice)
	sliceType := reflect.TypeOf(slice)
	result := sanitizeSlice(v, sliceType)

	require.Len(t, result, 2)

	// Check first element
	firstElem, ok := result[0].(map[string]any)
	require.True(t, ok)
	require.Equal(t, "value1", firstElem["value"])
	require.Equal(t, "[REDACTED]", firstElem["secret"])

	// Check second element
	secondElem, ok := result[1].(map[string]any)
	require.True(t, ok)
	require.Equal(t, "value2", secondElem["value"])
	require.Equal(t, "[REDACTED]", secondElem["secret"])
}

func TestSanitizeMap(t *testing.T) {
	testCases := []struct {
		name           string
		inputMap       any
		expectRedacted bool
		checkKey       string
	}{
		{
			name: "string map with sensitive keys",
			inputMap: map[string]string{
				"api-key":       "secret123",
				"authorization": "Bearer token",
				"timeout":       "30s",
				"user-agent":    "test-agent",
			},
			expectRedacted: true,
			checkKey:       "api-key",
		},
		{
			name: "string map with non-sensitive keys",
			inputMap: map[string]string{
				"timeout":    "30s",
				"user-agent": "test-agent",
				"version":    "1.0",
			},
			expectRedacted: false,
			checkKey:       "timeout",
		},
	}

	for _, tc := range testCases {
		t.Run(tc.name, func(t *testing.T) {
			v := reflect.ValueOf(tc.inputMap)
			mapType := reflect.TypeOf(tc.inputMap)
			result := sanitizeMap(v, mapType)

			resultMap, ok := result.(map[string]any)
			require.True(t, ok, "Expected result to be a map[string]interface{}")

			if tc.expectRedacted && isSensitiveMapKey(tc.checkKey) {
				require.Equal(t, "[REDACTED]", resultMap[tc.checkKey])
			} else {
				originalMap := tc.inputMap.(map[string]string)
				require.Equal(t, originalMap[tc.checkKey], resultMap[tc.checkKey])
			}
		})
	}
}

func TestIsSensitiveMapKey(t *testing.T) {
	testCases := []struct {
		key         string
		isSensitive bool
	}{
		{"api-key", true},
		{"API-KEY", true}, // case insensitive
		{"authorization", true},
		{"Authorization", true},
		{"bearer", true},
		{"token", true},
		{"secret", true},
		{"password", true},
		{"x-api-key", true},
		{"timeout", false},
		{"user-agent", false},
		{"content-type", false},
		{"version", false},
		{"", false},
	}

	for _, tc := range testCases {
		t.Run(fmt.Sprintf("key_%s", tc.key), func(t *testing.T) {
			result := isSensitiveMapKey(tc.key)
			require.Equal(t, tc.isSensitive, result)
		})
	}
}

func TestGetJSONTag(t *testing.T) {
	testCases := []struct {
		name        string
		tag         string
		expectedTag string
	}{
		{
			name:        "simple json tag",
			tag:         `json:"field-name"`,
			expectedTag: "field-name",
		},
		{
			name:        "json tag with omitempty",
			tag:         `json:"field-name,omitempty"`,
			expectedTag: "field-name",
		},
		{
			name:        "json tag with multiple options",
			tag:         `json:"field-name,omitempty,string"`,
			expectedTag: "field-name",
		},
		{
			name:        "no json tag",
			tag:         `mapstructure:"field-name"`,
			expectedTag: "TestField", // Should return field name
		},
		{
			name:        "json skip tag",
			tag:         `json:"-"`,
			expectedTag: "-",
		},
	}

	for _, tc := range testCases {
		t.Run(tc.name, func(t *testing.T) {
			field := reflect.StructField{
				Name: "TestField",
				Tag:  reflect.StructTag(tc.tag),
			}
			result := getJSONTag(field)
			require.Equal(t, tc.expectedTag, result)
>>>>>>> 02d9e748
		})
	}
}<|MERGE_RESOLUTION|>--- conflicted
+++ resolved
@@ -743,7 +743,6 @@
 	require.True(t, expectedSubnets.Equals(cfg.GetTrackedSubnets()))
 }
 
-<<<<<<< HEAD
 // TestMaxFeePerGasValidation tests the MaxFeePerGas validation logic
 func TestMaxFeePerGasValidation(t *testing.T) {
 	testCases := []struct {
@@ -829,7 +828,10 @@
 			} else {
 				require.NoError(t, err)
 			}
-=======
+		})
+	}
+}
+
 func TestConfigSanitization(t *testing.T) {
 	testCases := []struct {
 		name           string
@@ -1098,7 +1100,6 @@
 			}
 			result := getJSONTag(field)
 			require.Equal(t, tc.expectedTag, result)
->>>>>>> 02d9e748
 		})
 	}
 }