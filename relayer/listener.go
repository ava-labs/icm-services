// Copyright (C) 2023, Ava Labs, Inc. All rights reserved.
// See the file LICENSE for licensing terms.

package relayer

import (
	"context"
	"fmt"
	"math/big"
	"math/rand"
	"time"

	"github.com/ava-labs/avalanchego/ids"
	"github.com/ava-labs/avalanchego/utils/logging"
	"github.com/ava-labs/icm-services/relayer/config"
	"github.com/ava-labs/icm-services/utils"
	"github.com/ava-labs/icm-services/vms/evm"
	"github.com/ava-labs/subnet-evm/ethclient"
	"go.uber.org/atomic"
	"go.uber.org/zap"
)

const (
	retrySubscribeTimeout = 10 * time.Second
	// TODO attempt to resubscribe in perpetuity once we are able to process missed blocks and
	// refresh the chain config on reconnect.
	retryResubscribeTimeout = 10 * time.Second
)

// Listener handles all messages sent from a given source chain
type Listener struct {
	Subscriber         *evm.Subscriber
	currentRequestID   uint32
	logger             logging.Logger
	sourceBlockchain   config.SourceBlockchain
	catchUpResultChan  chan bool
	healthStatus       *atomic.Bool
	ethClient          ethclient.Client
	messageCoordinator *MessageCoordinator
	maxConcurrentMsg   uint64
}

// RunListener creates a Listener instance and the ApplicationRelayers for a subnet.
// The Listener listens for warp messages on that subnet, and the ApplicationRelayers handle delivery to the destination
func RunListener(
	ctx context.Context,
	logger logging.Logger,
	sourceBlockchain config.SourceBlockchain,
	ethRPCClient ethclient.Client,
	relayerHealth *atomic.Bool,
	startingHeight uint64,
	messageCoordinator *MessageCoordinator,
	maxConcurrentMsg uint64,
) error {
	logger = logger.With(
		zap.Stringer("subnetID", sourceBlockchain.GetSubnetID()),
		zap.String("subnetIDHex", sourceBlockchain.GetSubnetID().Hex()),
		zap.Stringer("blockchainID", sourceBlockchain.GetBlockchainID()),
		zap.String("blockchainIDHex", sourceBlockchain.GetBlockchainID().Hex()),
	)
	// Create the Listener
	listener, err := newListener(
		ctx,
		logger,
		sourceBlockchain,
		ethRPCClient,
		relayerHealth,
		startingHeight,
		messageCoordinator,
		maxConcurrentMsg,
	)
	if err != nil {
		return fmt.Errorf("failed to create listener instance: %w", err)
	}

	logger.Info("Listener initialized. Listening for messages to relay.")

	// Wait for logs from the subscribed node
	// Will only return on error or context cancellation
	return listener.processLogs(ctx)
}

func newListener(
	ctx context.Context,
	logger logging.Logger,
	sourceBlockchain config.SourceBlockchain,
	ethRPCClient ethclient.Client,
	relayerHealth *atomic.Bool,
	startingHeight uint64,
	messageCoordinator *MessageCoordinator,
	maxConcurrentMsg uint64,
) (*Listener, error) {
	blockchainID, err := ids.FromString(sourceBlockchain.BlockchainID)
	if err != nil {
<<<<<<< HEAD
		return nil, fmt.Errorf("invalid blockchainID provided to subscriber: %w", err)
=======
		logger.Error("Invalid blockchainID provided to subscriber", zap.Error(err))
		return nil, err
>>>>>>> 75ac8848
	}

	ethWSClient, err := utils.NewEthClientWithConfig(
		ctx,
		sourceBlockchain.WSEndpoint.BaseURL,
		sourceBlockchain.WSEndpoint.HTTPHeaders,
		sourceBlockchain.WSEndpoint.QueryParams,
	)
	if err != nil {
<<<<<<< HEAD
		return nil, fmt.Errorf("failed to connect to node via WS: %w", err)
=======
		logger.Error("Failed to connect to node via WS", zap.Error(err))
		return nil, err
>>>>>>> 75ac8848
	}
	sub := evm.NewSubscriber(logger, blockchainID, ethWSClient, ethRPCClient)

	// Marks when the listener has finished the catch-up process on startup.
	// Until that time, we do not know the order in which messages are processed,
	// since the catch-up process occurs concurrently with normal message processing
	// via the subscriber's Subscribe method. As a result, we cannot safely write the
	// latest processed block to the database without risking missing a block in a fault
	// scenario.
	catchUpResultChan := make(chan bool, 1)

	logger.Info("Creating relayer")
	lstnr := Listener{
		Subscriber:         sub,
		currentRequestID:   rand.Uint32(), // Initialize to a random value to mitigate requestID collision
		logger:             logger,
		sourceBlockchain:   sourceBlockchain,
		catchUpResultChan:  catchUpResultChan,
		healthStatus:       relayerHealth,
		ethClient:          ethRPCClient,
		messageCoordinator: messageCoordinator,
		maxConcurrentMsg:   maxConcurrentMsg,
	}

	// Open the subscription. We must do this before processing any missed messages, otherwise we may
	// miss an incoming message in between fetching the latest block and subscribing.
	err = lstnr.Subscriber.Subscribe(retrySubscribeTimeout)
	if err != nil {
<<<<<<< HEAD
=======
		lstnr.logger.Error("Failed to subscribe to node", zap.Error(err))
>>>>>>> 75ac8848
		return nil, fmt.Errorf("failed to subscribe to node: %w", err)
	}

	// Process historical blocks in a separate goroutine so that the main processing loop can
	// start processing new blocks as soon as possible. Otherwise, it's possible for
	// ProcessFromHeight to overload the message queue and cause a deadlock.
	go sub.ProcessFromHeight(big.NewInt(0).SetUint64(startingHeight), lstnr.catchUpResultChan)

	return &lstnr, nil
}

// Listens to the Subscriber logs channel to process them.
// On subscriber error, attempts to reconnect and errors if unable.
// Exits if context is cancelled by another goroutine.
func (lstnr *Listener) processLogs(ctx context.Context) error {
	// Error channel for application relayer errors
	errChan := make(chan error, lstnr.maxConcurrentMsg)
	for {
		select {
		case err := <-errChan:
			lstnr.healthStatus.Store(false)
			lstnr.logger.Error("Received error from application relayer", zap.Error(err))
		case catchUpResult, ok := <-lstnr.catchUpResultChan:
			// As soon as we've received anything on the channel, there are no more values expected.
			// The expected case is that the channel is closed by the subscriber after writing a value to it,
			// but we also defensively handle an unexpected close.
			lstnr.catchUpResultChan = nil

			// Mark the relayer as unhealthy if the catch-up process fails or if the catch-up channel is unexpectedly closed.
			if !ok {
				lstnr.healthStatus.Store(false)
				lstnr.logger.Error("Catch-up channel unexpectedly closed. Exiting listener goroutine.")
				return fmt.Errorf("catch-up channel unexpectedly closed")
			}
			if !catchUpResult {
				lstnr.healthStatus.Store(false)
				lstnr.logger.Error("Failed to catch up on historical blocks. Exiting listener goroutine.")
				return fmt.Errorf("failed to catch up on historical blocks")
			}
		case icmBlockInfo := <-lstnr.Subscriber.ICMBlocks():
			go lstnr.messageCoordinator.ProcessBlock(
				icmBlockInfo,
				lstnr.sourceBlockchain.GetBlockchainID(),
				errChan,
			)
		case err := <-lstnr.Subscriber.Err():
			lstnr.healthStatus.Store(false)
			lstnr.logger.Error("Error processing logs. Relayer goroutine exiting", zap.Error(err))
			return fmt.Errorf("error processing logs: %w", err)
		case subError := <-lstnr.Subscriber.SubscribeErr():
<<<<<<< HEAD
			lstnr.logger.Info("Received error from subscribed node", zap.Error(subError))
=======
			lstnr.logger.Error("Received error from subscribed node", zap.Error(subError))
>>>>>>> 75ac8848
			subError = lstnr.reconnectToSubscriber()
			if subError != nil {
				lstnr.healthStatus.Store(false)
				lstnr.logger.Error("Relayer goroutine exiting.", zap.Error(subError))
				return fmt.Errorf("listener goroutine exiting: %w", subError)
			}
		case <-ctx.Done():
			lstnr.healthStatus.Store(false)
			lstnr.logger.Info("Exiting listener because context cancelled")
			return nil
		}
	}
}

func (lstnr *Listener) reconnectToSubscriber() error {
	// Attempt to reconnect the subscription
	err := lstnr.Subscriber.Subscribe(retryResubscribeTimeout)
	if err != nil {
		return fmt.Errorf("failed to resubscribe to node: %w", err)
	}

	// Success
	lstnr.healthStatus.Store(true)
	return nil
}<|MERGE_RESOLUTION|>--- conflicted
+++ resolved
@@ -92,12 +92,7 @@
 ) (*Listener, error) {
 	blockchainID, err := ids.FromString(sourceBlockchain.BlockchainID)
 	if err != nil {
-<<<<<<< HEAD
 		return nil, fmt.Errorf("invalid blockchainID provided to subscriber: %w", err)
-=======
-		logger.Error("Invalid blockchainID provided to subscriber", zap.Error(err))
-		return nil, err
->>>>>>> 75ac8848
 	}
 
 	ethWSClient, err := utils.NewEthClientWithConfig(
@@ -107,12 +102,7 @@
 		sourceBlockchain.WSEndpoint.QueryParams,
 	)
 	if err != nil {
-<<<<<<< HEAD
 		return nil, fmt.Errorf("failed to connect to node via WS: %w", err)
-=======
-		logger.Error("Failed to connect to node via WS", zap.Error(err))
-		return nil, err
->>>>>>> 75ac8848
 	}
 	sub := evm.NewSubscriber(logger, blockchainID, ethWSClient, ethRPCClient)
 
@@ -141,10 +131,6 @@
 	// miss an incoming message in between fetching the latest block and subscribing.
 	err = lstnr.Subscriber.Subscribe(retrySubscribeTimeout)
 	if err != nil {
-<<<<<<< HEAD
-=======
-		lstnr.logger.Error("Failed to subscribe to node", zap.Error(err))
->>>>>>> 75ac8848
 		return nil, fmt.Errorf("failed to subscribe to node: %w", err)
 	}
 
@@ -195,11 +181,7 @@
 			lstnr.logger.Error("Error processing logs. Relayer goroutine exiting", zap.Error(err))
 			return fmt.Errorf("error processing logs: %w", err)
 		case subError := <-lstnr.Subscriber.SubscribeErr():
-<<<<<<< HEAD
 			lstnr.logger.Info("Received error from subscribed node", zap.Error(subError))
-=======
-			lstnr.logger.Error("Received error from subscribed node", zap.Error(subError))
->>>>>>> 75ac8848
 			subError = lstnr.reconnectToSubscriber()
 			if subError != nil {
 				lstnr.healthStatus.Store(false)
