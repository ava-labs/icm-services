// Copyright (C) 2024, Ava Labs, Inc. All rights reserved.
// See the file LICENSE for licensing terms.

package types

import (
	"context"
	"errors"
	"fmt"
	"time"

	avalancheWarp "github.com/ava-labs/avalanchego/vms/platformvm/warp"
	"github.com/ava-labs/subnet-evm/core/types"
	"github.com/ava-labs/subnet-evm/ethclient"
	"github.com/ava-labs/subnet-evm/interfaces"
	"github.com/ava-labs/subnet-evm/precompile/contracts/warp"
	"github.com/ethereum/go-ethereum/common"
)

var WarpPrecompileLogFilter = warp.WarpABI.Events["SendWarpMessage"].ID
var ErrInvalidLog = errors.New("invalid warp message log")

const (
	filterLogsRetries = 5
	retryInterval     = 1 * time.Second
)

// WarpBlockInfo describes the block height and logs needed to process Warp messages.
// WarpBlockInfo instances are populated by the subscriber, and forwared to the
// Listener to process
type WarpBlockInfo struct {
	BlockNumber uint64
	Messages    []*WarpMessageInfo
}

// WarpMessageInfo describes the transaction information for the Warp message
// sent on the source chain.
// WarpMessageInfo instances are either derived from the logs of a block or
// from the manual Warp message information provided via configuration.
type WarpMessageInfo struct {
	SourceAddress   common.Address
	UnsignedMessage *avalancheWarp.UnsignedMessage
}

// Extract Warp logs from the block, if they exist
func NewWarpBlockInfo(header *types.Header, ethClient ethclient.Client) (*WarpBlockInfo, error) {
	var (
		logs []types.Log
		err  error
	)
	// Check if the block contains warp logs, and fetch them from the client if it does
	if header.Bloom.Test(WarpPrecompileLogFilter[:]) {
		logs, err = fetchWarpLogsWithRetries(ethClient, header, filterLogsRetries, retryInterval)
		if err != nil {
			return nil, err
		}
	}
	messages := make([]*WarpMessageInfo, len(logs))
	for i, log := range logs {
		warpLog, err := NewWarpMessageInfo(log)
		if err != nil {
			return nil, err
		}
		messages[i] = warpLog
	}

	return &WarpBlockInfo{
		BlockNumber: header.Number.Uint64(),
		Messages:    messages,
	}, nil
}

// Extract the Warp message information from the raw log
func NewWarpMessageInfo(log types.Log) (*WarpMessageInfo, error) {
	if len(log.Topics) != 3 {
		return nil, ErrInvalidLog
	}
	if log.Topics[0] != WarpPrecompileLogFilter {
		return nil, ErrInvalidLog
	}
	unsignedMsg, err := UnpackWarpMessage(log.Data)
	if err != nil {
		return nil, err
	}

	return &WarpMessageInfo{
		SourceAddress:   common.BytesToAddress(log.Topics[1][:]),
		UnsignedMessage: unsignedMsg,
	}, nil
}

<<<<<<< HEAD
// The node serving the filter logs request may be behind the node serving the block header request,
// so we retry a few times to ensure we get the logs
func fetchWarpLogsWithRetries(ethClient ethclient.Client, header *types.Header, numRetries int, retryInterval time.Duration) ([]types.Log, error) {
	var (
		logs []types.Log
		err  error
	)

	for i := 0; i < numRetries; i++ {
		logs, err = ethClient.FilterLogs(context.Background(), interfaces.FilterQuery{
			Topics:    [][]common.Hash{{WarpPrecompileLogFilter}},
			Addresses: []common.Address{warp.ContractAddress},
			FromBlock: header.Number,
			ToBlock:   header.Number,
		})
		if err == nil {
			return logs, nil
		}
		if i != numRetries-1 {
			time.Sleep(retryInterval)
		}
	}
	return nil, fmt.Errorf("failed to fetch warp logs for block %d after %d retries: %w", header.Number.Uint64(), filterLogsRetries, err)
=======
func UnpackWarpMessage(unsignedMsgBytes []byte) (*avalancheWarp.UnsignedMessage, error) {
	unsignedMsg, err := warp.UnpackSendWarpEventDataToMessage(unsignedMsgBytes)
	if err != nil {
		// If we failed to parse the message as a log, attempt to parse it as a standalone message
		var standaloneErr error
		unsignedMsg, standaloneErr = avalancheWarp.ParseUnsignedMessage(unsignedMsgBytes)
		if standaloneErr != nil {
			err = errors.Join(err, standaloneErr)
			return nil, err
		}
	}
	return unsignedMsg, nil
>>>>>>> e2491667
}<|MERGE_RESOLUTION|>--- conflicted
+++ resolved
@@ -89,7 +89,20 @@
 	}, nil
 }
 
-<<<<<<< HEAD
+func UnpackWarpMessage(unsignedMsgBytes []byte) (*avalancheWarp.UnsignedMessage, error) {
+	unsignedMsg, err := warp.UnpackSendWarpEventDataToMessage(unsignedMsgBytes)
+	if err != nil {
+		// If we failed to parse the message as a log, attempt to parse it as a standalone message
+		var standaloneErr error
+		unsignedMsg, standaloneErr = avalancheWarp.ParseUnsignedMessage(unsignedMsgBytes)
+		if standaloneErr != nil {
+			err = errors.Join(err, standaloneErr)
+			return nil, err
+		}
+	}
+	return unsignedMsg, nil
+}
+
 // The node serving the filter logs request may be behind the node serving the block header request,
 // so we retry a few times to ensure we get the logs
 func fetchWarpLogsWithRetries(ethClient ethclient.Client, header *types.Header, numRetries int, retryInterval time.Duration) ([]types.Log, error) {
@@ -113,18 +126,4 @@
 		}
 	}
 	return nil, fmt.Errorf("failed to fetch warp logs for block %d after %d retries: %w", header.Number.Uint64(), filterLogsRetries, err)
-=======
-func UnpackWarpMessage(unsignedMsgBytes []byte) (*avalancheWarp.UnsignedMessage, error) {
-	unsignedMsg, err := warp.UnpackSendWarpEventDataToMessage(unsignedMsgBytes)
-	if err != nil {
-		// If we failed to parse the message as a log, attempt to parse it as a standalone message
-		var standaloneErr error
-		unsignedMsg, standaloneErr = avalancheWarp.ParseUnsignedMessage(unsignedMsgBytes)
-		if standaloneErr != nil {
-			err = errors.Join(err, standaloneErr)
-			return nil, err
-		}
-	}
-	return unsignedMsg, nil
->>>>>>> e2491667
 }