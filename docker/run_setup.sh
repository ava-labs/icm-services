#!/usr/bin/env bash
# Copyright (C) 2023, Ava Labs, Inc. All rights reserved.
# See the file LICENSE for licensing terms.

set -e # Stop on first error

TELEPORTER_PATH=$(
  cd "$(dirname "${BASH_SOURCE[0]}")"
  cd .. && pwd
)

source $TELEPORTER_PATH/scripts/constants.sh
source $TELEPORTER_PATH/scripts/versions.sh

# Needed for submodules
git config --global --add safe.directory '*'
if [[ $# -eq 1 ]] && [[ "$1" == "--local-tests-only" ]]; then
    dir_prefix=.
else
    dir_prefix=/code
fi

source $dir_prefix/scripts/utils.sh

# Signifies container is ready
rm -f $dir_prefix/NETWORK_READY

# Set up the network if this is the first time the container is starting
<<<<<<< HEAD
if [ ! -e $dir_prefix/NETWORK_RUNNING ]; then
    rm -f $dir_prefix/vars.sh
    echo "Avalanche cli version: $(avalanche --version --skip-update-check)"

    # Start the local Avalanche network
    avalanche network clean --skip-update-check

    # Configure the subnet genesis files for the three subnets to be created.
    # Avoid using sed -i due to docker + macos m1 issues
    rm -f ./subnetGenesis_*.json
    sed "s/\"<EVM_CHAIN_ID>\"/68430/g" ./docker/genesisTemplate.json > subnetGenesis_A.json
    sed "s/\"<EVM_CHAIN_ID>\"/68431/g" ./docker/genesisTemplate.json > subnetGenesis_B.json
    sed "s/\"<EVM_CHAIN_ID>\"/68432/g" ./docker/genesisTemplate.json > subnetGenesis_C.json

    # Deploy three test subnets to the local network.
    echo "Creating new subnet A..."
    avalanche subnet create subneta --force --genesis ./subnetGenesis_A.json --config ./docker/defaultNodeConfig.json --evm --vm-version $SUBNET_EVM_VERSION --log-level info --skip-update-check
    avalanche subnet configure subneta --node-config ./docker/defaultNodeConfig.json --chain-config ./docker/defaultChainConfig.json --skip-update-check
    avalanche subnet deploy subneta --local --avalanchego-version $AVALANCHEGO_VERSION --config ./docker/defaultNodeConfig.json --log-level info --skip-update-check

    echo "Creating new subnet B..."
    avalanche subnet create --force --genesis ./subnetGenesis_B.json --config ./docker/defaultNodeConfig.json --evm --vm-version $SUBNET_EVM_VERSION --log-level info --skip-update-check subnetb
    avalanche subnet configure subnetb --node-config ./docker/defaultNodeConfig.json --chain-config ./docker/defaultChainConfig.json --skip-update-check
    avalanche subnet deploy subnetb --local --avalanchego-version $AVALANCHEGO_VERSION --config ./docker/defaultNodeConfig.json --log-level info --skip-update-check

    echo "Creating new subnet C..."
    avalanche subnet create --force --genesis ./subnetGenesis_C.json --config ./docker/defaultNodeConfig.json --evm --vm-version $SUBNET_EVM_VERSION --log-level info --skip-update-check subnetc
    avalanche subnet configure subnetc --node-config ./docker/defaultNodeConfig.json --chain-config ./docker/defaultChainConfig.json --skip-update-check
    avalanche subnet deploy subnetc --local --avalanchego-version $AVALANCHEGO_VERSION --config ./docker/defaultNodeConfig.json --log-level info --skip-update-check

    # Find the proper Avalanche CLI log directory
    function getJsonVal () {
        python3 -c "import json,sys;sys.stdout.write(json.dumps(json.load(sys.stdin)$1).strip('\"'))";
    }

    subnet_a_blockchain_id=$(cat $HOME/.avalanche-cli/subnets/subneta/sidecar.json |  getJsonVal "['Networks']['Local Network']['BlockchainID']")
    subnet_a_subnet_id=$(cat $HOME/.avalanche-cli/subnets/subneta/sidecar.json |  getJsonVal "['Networks']['Local Network']['SubnetID']")
    subnet_b_blockchain_id=$(cat $HOME/.avalanche-cli/subnets/subnetb/sidecar.json |  getJsonVal "['Networks']['Local Network']['BlockchainID']")
    subnet_b_subnet_id=$(cat $HOME/.avalanche-cli/subnets/subnetb/sidecar.json |  getJsonVal "['Networks']['Local Network']['SubnetID']")
    subnet_c_blockchain_id=$(cat $HOME/.avalanche-cli/subnets/subnetc/sidecar.json |  getJsonVal "['Networks']['Local Network']['BlockchainID']")
    subnet_c_subnet_id=$(cat $HOME/.avalanche-cli/subnets/subnetc/sidecar.json |  getJsonVal "['Networks']['Local Network']['SubnetID']")
    c_chain_subnet_id=11111111111111111111111111111111LpoYY # hardcoded primary subnet ID
    c_chain_blockchain_id=$(curl -X POST --data '{"jsonrpc": "2.0","method": "platform.getBlockchains","params": {},"id": 1}' -H 'content-type:application/json;' 127.0.0.1:9650/ext/bc/P | getJsonVal "['result']['blockchains']" | python3 docker/getBlockchainId.py C-Chain)

    echo "Subnet A blockchain ID: $subnet_a_blockchain_id"
    echo "Subnet B blockchain ID: $subnet_b_blockchain_id"
    echo "Subnet C blockchain ID: $subnet_c_blockchain_id"
    echo "C-Chain blockchain ID: $c_chain_blockchain_id"

    user_private_key=0x56289e99c94b6912bfc12adc093c9b51124f0dc54ac7a766b2bc5ccf558d8027
    user_address_bytes=8db97C7cEcE249c2b98bDC0226Cc4C2A57BF52FC
    user_address=0x$user_address_bytes # Address corresponding to the user_private_key

    export PATH="$PATH:$HOME/.foundry/bin"

    subnet_a_rpc_url="http://127.0.0.1:9650/ext/bc/$subnet_a_blockchain_id/rpc"
    subnet_a_ws_url="ws://127.0.0.1:9650/ext/bc/$subnet_a_blockchain_id/ws"
    subnet_b_rpc_url="http://127.0.0.1:9650/ext/bc/$subnet_b_blockchain_id/rpc"
    subnet_b_ws_url="ws://127.0.0.1:9650/ext/bc/$subnet_b_blockchain_id/ws"
    subnet_c_rpc_url="http://127.0.0.1:9650/ext/bc/$subnet_c_blockchain_id/rpc"
    subnet_c_ws_url="ws://127.0.0.1:9650/ext/bc/$subnet_c_blockchain_id/ws"
    c_chain_rpc_url="http://127.0.0.1:9650/ext/bc/C/rpc"
    c_chain_ws_url="ws://127.0.0.1:9650/ext/bc/C/ws"

    # Deploy TeleporterMessenger contract to each chain.
    cd contracts
    forge build
    cd ..
    go run utils/contract-deployment/contractDeploymentTools.go constructKeylessTx contracts/out/TeleporterMessenger.sol/TeleporterMessenger.json
    teleporter_deployer_address=$(cat UniversalTeleporterDeployerAddress.txt)
    teleporter_deploy_tx=$(cat UniversalTeleporterDeployerTransaction.txt)
    teleporter_contract_address=$(cat UniversalTeleporterMessengerContractAddress.txt)
    echo $teleporter_deployer_address $teleporter_contract_address
    echo "Finished reading universal deploy address and transaction"

    cast send --private-key $user_private_key --value 10ether $teleporter_deployer_address --rpc-url $subnet_a_rpc_url
    cast send --private-key $user_private_key --value 10ether $teleporter_deployer_address --rpc-url $subnet_b_rpc_url
    cast send --private-key $user_private_key --value 10ether $teleporter_deployer_address --rpc-url $subnet_c_rpc_url
    cast send --private-key $user_private_key --value 10ether $teleporter_deployer_address --rpc-url $c_chain_rpc_url
    echo "Sent ether to teleporter deployer on each subnet."

    # Verify that the transaction status was successful for the deployments
    status=$(cast publish --rpc-url $subnet_a_rpc_url $teleporter_deploy_tx |  getJsonVal "['status']")
    if [[ $status != "0x1" ]]; then
        echo "Error deploying Teleporter Messenger on subnet A."
        exit 1
    fi
    echo "Deployed TeleporterMessenger to Subnet A."
    status=$(cast publish --rpc-url $subnet_b_rpc_url $teleporter_deploy_tx |  getJsonVal "['status']")
    if [[ $status != "0x1" ]]; then
        echo "Error deploying Teleporter Messenger on subnet B."
        exit 1
    fi
    echo "Deployed TeleporterMessenger to Subnet B."
    status=$(cast publish --rpc-url $subnet_c_rpc_url $teleporter_deploy_tx |  getJsonVal "['status']")
    if [[ $status != "0x1" ]]; then
        echo "Error deploying Teleporter Messenger on subnet C."
        exit 1
    fi
    echo "Deployed TeleporterMessenger to Subnet C."
    status=$(cast publish --rpc-url $c_chain_rpc_url $teleporter_deploy_tx |  getJsonVal "['status']")
    if [[ $status != "0x1" ]]; then
        echo "Error deploying Teleporter Messenger on C-chain."
        exit 1
    fi
    echo "Deployed TeleporterMessenger to C-chain."

    # Initialize the blockchain ID of the Teleporter contract on each chain.
    cast send --private-key $user_private_key $teleporter_contract_address "initializeBlockchainID()(bytes32)" --rpc-url $subnet_a_rpc_url
    cast send --private-key $user_private_key $teleporter_contract_address "initializeBlockchainID()(bytes32)" --rpc-url $subnet_b_rpc_url
    cast send --private-key $user_private_key $teleporter_contract_address "initializeBlockchainID()(bytes32)" --rpc-url $subnet_c_rpc_url
    cast send --private-key $user_private_key $teleporter_contract_address "initializeBlockchainID()(bytes32)" --rpc-url $c_chain_rpc_url
    echo "Initialized blockchain ID of TeleporterMessenger contracts."

    # Deploy TeleporterRegistry to each chain.
    cd contracts
    registry_deploy_result_a=$(forge create --private-key $user_private_key \
        --rpc-url $subnet_a_rpc_url src/Teleporter/upgrades/TeleporterRegistry.sol:TeleporterRegistry --constructor-args "[(1,$teleporter_contract_address)]")
    subnet_a_teleporter_registry_address=$(parseContractAddress "$registry_deploy_result_a")
    echo "TeleporterRegistry contract deployed to subnet A at $subnet_a_teleporter_registry_address."

    registry_deploy_result_b=$(forge create --private-key $user_private_key \
        --rpc-url $subnet_b_rpc_url src/Teleporter/upgrades/TeleporterRegistry.sol:TeleporterRegistry --constructor-args "[(1,$teleporter_contract_address)]")
    subnet_b_teleporter_registry_address=$(parseContractAddress "$registry_deploy_result_b")
    echo "TeleporterRegistry contract deployed to subnet B at $subnet_b_teleporter_registry_address."

    registry_deploy_result_c=$(forge create --private-key $user_private_key \
        --rpc-url $subnet_c_rpc_url src/Teleporter/upgrades/TeleporterRegistry.sol:TeleporterRegistry --constructor-args "[(1,$teleporter_contract_address)]")
    subnet_c_teleporter_registry_address=$(parseContractAddress "$registry_deploy_result_c")
    echo "TeleporterRegistry contract deployed to subnet C at $subnet_c_teleporter_registry_address."

    registry_deploy_result_c_chain=$(forge create --private-key $user_private_key \
        --rpc-url $c_chain_rpc_url src/Teleporter/upgrades/TeleporterRegistry.sol:TeleporterRegistry --constructor-args "[(1,$teleporter_contract_address)]")
    c_chain_teleporter_registry_address=$(parseContractAddress "$registry_deploy_result_c_chain")
    echo "TeleporterRegistry contract deployed to the C-Chain at $c_chain_teleporter_registry_address."
    cd ..

    subnet_a_blockchain_id_hex=$(getBlockchainIDHex $subnet_a_blockchain_id)
    subnet_b_blockchain_id_hex=$(getBlockchainIDHex $subnet_b_blockchain_id)
    subnet_c_blockchain_id_hex=$(getBlockchainIDHex $subnet_c_blockchain_id)
    subnet_a_subnet_id_hex=$(getBlockchainIDHex $subnet_a_subnet_id)
    subnet_b_subnet_id_hex=$(getBlockchainIDHex $subnet_b_subnet_id)
    subnet_c_subnet_id_hex=$(getBlockchainIDHex $subnet_c_subnet_id)
    c_chain_blockchain_id_hex=$(getBlockchainIDHex $c_chain_blockchain_id)
    c_chain_subnet_id_hex=$(getBlockchainIDHex $c_chain_subnet_id)
    warp_messenger_precompile_addr=0x0200000000000000000000000000000000000005

    # Write all vars to file so that they can be imported from another container
    set > $dir_prefix/vars.sh

    # Indicate for future runs that we started up successfully
    touch $dir_prefix/NETWORK_RUNNING
else
    echo "Resuming network from previous run"
    source $dir_prefix/vars.sh || true
    avalanche network start --skip-update-check
    restart="restart"
=======
rm -f $dir_prefix/vars.sh
echo "Avalanche cli version: $(avalanche --version --skip-update-check)"

# Start the local Avalanche network
avalanche network clean --skip-update-check

# Configure the subnet genesis files for the three subnets to be created.
# Avoid using sed -i due to docker + macos m1 issues
rm -f ./subnetGenesis_*.json
sed "s/\"<EVM_CHAIN_ID>\"/68430/g" ./docker/genesisTemplate.json > subnetGenesis_A.json
sed "s/\"<EVM_CHAIN_ID>\"/68431/g" ./docker/genesisTemplate.json > subnetGenesis_B.json
sed "s/\"<EVM_CHAIN_ID>\"/68432/g" ./docker/genesisTemplate.json > subnetGenesis_C.json

# Deploy three test subnets to the local network.
echo "Creating new subnet A..."
avalanche subnet create subneta --force --genesis ./subnetGenesis_A.json --config ./docker/defaultNodeConfig.json --evm --vm-version $SUBNET_EVM_VERSION --log-level info --skip-update-check
avalanche subnet configure subneta --node-config ./docker/defaultNodeConfig.json --chain-config ./docker/defaultChainConfig.json --skip-update-check
avalanche subnet deploy subneta --local --avalanchego-version $AVALANCHEGO_VERSION --config ./docker/defaultNodeConfig.json --log-level info --skip-update-check

echo "Creating new subnet B..."
avalanche subnet create --force --genesis ./subnetGenesis_B.json --config ./docker/defaultNodeConfig.json --evm --vm-version $SUBNET_EVM_VERSION --log-level info --skip-update-check subnetb
avalanche subnet configure subnetb --node-config ./docker/defaultNodeConfig.json --chain-config ./docker/defaultChainConfig.json --skip-update-check
avalanche subnet deploy subnetb --local --avalanchego-version $AVALANCHEGO_VERSION --config ./docker/defaultNodeConfig.json --log-level info --skip-update-check

echo "Creating new subnet C..."
avalanche subnet create --force --genesis ./subnetGenesis_C.json --config ./docker/defaultNodeConfig.json --evm --vm-version $SUBNET_EVM_VERSION --log-level info --skip-update-check subnetc
avalanche subnet configure subnetc --node-config ./docker/defaultNodeConfig.json --chain-config ./docker/defaultChainConfig.json --skip-update-check
avalanche subnet deploy subnetc --local --avalanchego-version $AVALANCHEGO_VERSION --config ./docker/defaultNodeConfig.json --log-level info --skip-update-check

# Find the proper Avalanche CLI log directory
function getJsonVal () {
    python3 -c "import json,sys;sys.stdout.write(json.dumps(json.load(sys.stdin)$1).strip('\"'))";
}

subnet_a_blockchain_id=$(cat $HOME/.avalanche-cli/subnets/subneta/sidecar.json |  getJsonVal "['Networks']['Local Network']['BlockchainID']")
subnet_a_subnet_id=$(cat $HOME/.avalanche-cli/subnets/subneta/sidecar.json |  getJsonVal "['Networks']['Local Network']['SubnetID']")
subnet_b_blockchain_id=$(cat $HOME/.avalanche-cli/subnets/subnetb/sidecar.json |  getJsonVal "['Networks']['Local Network']['BlockchainID']")
subnet_b_subnet_id=$(cat $HOME/.avalanche-cli/subnets/subnetb/sidecar.json |  getJsonVal "['Networks']['Local Network']['SubnetID']")
subnet_c_blockchain_id=$(cat $HOME/.avalanche-cli/subnets/subnetc/sidecar.json |  getJsonVal "['Networks']['Local Network']['BlockchainID']")
subnet_c_subnet_id=$(cat $HOME/.avalanche-cli/subnets/subnetc/sidecar.json |  getJsonVal "['Networks']['Local Network']['SubnetID']")
c_chain_subnet_id=11111111111111111111111111111111LpoYY # hardcoded primary subnet ID
c_chain_blockchain_id=$(curl -X POST --data '{"jsonrpc": "2.0","method": "platform.getBlockchains","params": {},"id": 1}' -H 'content-type:application/json;' 127.0.0.1:9650/ext/bc/P | getJsonVal "['result']['blockchains']" | python3 docker/getBlockchainId.py C-Chain)

echo "Subnet A blockchain ID: $subnet_a_blockchain_id"
echo "Subnet B blockchain ID: $subnet_b_blockchain_id"
echo "Subnet C blockchain ID: $subnet_c_blockchain_id"
echo "C-Chain blockchain ID: $c_chain_blockchain_id"

user_private_key=0x56289e99c94b6912bfc12adc093c9b51124f0dc54ac7a766b2bc5ccf558d8027
user_address_bytes=8db97C7cEcE249c2b98bDC0226Cc4C2A57BF52FC
user_address=0x$user_address_bytes # Address corresponding to the user_private_key

export PATH="$PATH:$HOME/.foundry/bin"

subnet_a_rpc_url="http://127.0.0.1:9650/ext/bc/$subnet_a_blockchain_id/rpc"
subnet_a_ws_url="ws://127.0.0.1:9650/ext/bc/$subnet_a_blockchain_id/ws"
subnet_b_rpc_url="http://127.0.0.1:9650/ext/bc/$subnet_b_blockchain_id/rpc"
subnet_b_ws_url="ws://127.0.0.1:9650/ext/bc/$subnet_b_blockchain_id/ws"
subnet_c_rpc_url="http://127.0.0.1:9650/ext/bc/$subnet_c_blockchain_id/rpc"
subnet_c_ws_url="ws://127.0.0.1:9650/ext/bc/$subnet_c_blockchain_id/ws"
c_chain_rpc_url="http://127.0.0.1:9650/ext/bc/C/rpc"
c_chain_ws_url="ws://127.0.0.1:9650/ext/bc/C/ws"

# Deploy TeleporterMessenger contract to each chain.
cd contracts
forge build
cd ..
go run utils/contract-deployment/contractDeploymentTools.go constructKeylessTx contracts/out/TeleporterMessenger.sol/TeleporterMessenger.json
teleporter_deploy_address=$(cat UniversalTeleporterDeployerAddress.txt)
teleporter_deploy_tx=$(cat UniversalTeleporterDeployerTransaction.txt)
teleporter_contract_address=$(cat UniversalTeleporterMessengerContractAddress.txt)
echo $teleporter_deploy_address $teleporter_contract_address
echo "Finished reading universal deploy address and transaction"

cast send --private-key $user_private_key --value 10ether $teleporter_deploy_address --rpc-url $subnet_a_rpc_url
cast send --private-key $user_private_key --value 10ether $teleporter_deploy_address --rpc-url $subnet_b_rpc_url
cast send --private-key $user_private_key --value 10ether $teleporter_deploy_address --rpc-url $subnet_c_rpc_url
cast send --private-key $user_private_key --value 10ether $teleporter_deploy_address --rpc-url $c_chain_rpc_url
echo "Sent ether to teleporter deployer on each subnet."

# Verify that the transaction status was successful for the deployments
status=$(cast publish --rpc-url $subnet_a_rpc_url $teleporter_deploy_tx |  getJsonVal "['status']")
if [[ $status != "0x1" ]]; then
    echo "Error deploying Teleporter Messenger on subnet A."
    exit 1
fi
echo "Deployed TeleporterMessenger to Subnet A."
status=$(cast publish --rpc-url $subnet_b_rpc_url $teleporter_deploy_tx |  getJsonVal "['status']")
if [[ $status != "0x1" ]]; then
    echo "Error deploying Teleporter Messenger on subnet B."
    exit 1
fi
echo "Deployed TeleporterMessenger to Subnet B."
status=$(cast publish --rpc-url $subnet_c_rpc_url $teleporter_deploy_tx |  getJsonVal "['status']")
if [[ $status != "0x1" ]]; then
    echo "Error deploying Teleporter Messenger on subnet C."
    exit 1
fi
echo "Deployed TeleporterMessenger to Subnet C."
status=$(cast publish --rpc-url $c_chain_rpc_url $teleporter_deploy_tx |  getJsonVal "['status']")
if [[ $status != "0x1" ]]; then
    echo "Error deploying Teleporter Messenger on C-chain."
    exit 1
>>>>>>> c4f70126
fi
echo "Deployed TeleporterMessenger to C-chain."

# Initialize the blockchain ID of the Teleporter contract on each chain.
cast send --private-key $user_private_key $teleporter_contract_address "initializeBlockchainID()(bytes32)" --rpc-url $subnet_a_rpc_url
cast send --private-key $user_private_key $teleporter_contract_address "initializeBlockchainID()(bytes32)" --rpc-url $subnet_b_rpc_url
cast send --private-key $user_private_key $teleporter_contract_address "initializeBlockchainID()(bytes32)" --rpc-url $subnet_c_rpc_url
cast send --private-key $user_private_key $teleporter_contract_address "initializeBlockchainID()(bytes32)" --rpc-url $c_chain_rpc_url
echo "Initialized blockchain ID of TeleporterMessenger contracts."

# Deploy TeleporterRegistry to each chain.
cd contracts
registry_deploy_result_a=$(forge create --private-key $user_private_key \
    --rpc-url $subnet_a_rpc_url src/Teleporter/upgrades/TeleporterRegistry.sol:TeleporterRegistry --constructor-args "[(1,$teleporter_contract_address)]")
subnet_a_teleporter_registry_address=$(parseContractAddress "$registry_deploy_result_a")
echo "TeleporterRegistry contract deployed to subnet A at $subnet_a_teleporter_registry_address."

registry_deploy_result_b=$(forge create --private-key $user_private_key \
    --rpc-url $subnet_b_rpc_url src/Teleporter/upgrades/TeleporterRegistry.sol:TeleporterRegistry --constructor-args "[(1,$teleporter_contract_address)]")
subnet_b_teleporter_registry_address=$(parseContractAddress "$registry_deploy_result_b")
echo "TeleporterRegistry contract deployed to subnet B at $subnet_b_teleporter_registry_address."

registry_deploy_result_c=$(forge create --private-key $user_private_key \
    --rpc-url $subnet_c_rpc_url src/Teleporter/upgrades/TeleporterRegistry.sol:TeleporterRegistry --constructor-args "[(1,$teleporter_contract_address)]")
subnet_c_teleporter_registry_address=$(parseContractAddress "$registry_deploy_result_c")
echo "TeleporterRegistry contract deployed to subnet C at $subnet_c_teleporter_registry_address."

registry_deploy_result_c_chain=$(forge create --private-key $user_private_key \
    --rpc-url $c_chain_rpc_url src/Teleporter/upgrades/TeleporterRegistry.sol:TeleporterRegistry --constructor-args "[(1,$teleporter_contract_address)]")
c_chain_teleporter_registry_address=$(parseContractAddress "$registry_deploy_result_c_chain")
echo "TeleporterRegistry contract deployed to the C-Chain at $c_chain_teleporter_registry_address."
cd ..

# Send tokens to cover gas costs for the relayers.
relayer_private_key=C2CE4E001B7585F543982A01FBC537CFF261A672FA8BD1FAFC08A207098FE2DE
relayer_address=0xA100fF48a37cab9f87c8b5Da933DA46ea1a5fb80

cast send --private-key $user_private_key --value 500ether $relayer_address --rpc-url $subnet_a_rpc_url
cast send --private-key $user_private_key --value 500ether $relayer_address --rpc-url $subnet_b_rpc_url
cast send --private-key $user_private_key --value 500ether $relayer_address --rpc-url $subnet_c_rpc_url
cast send --private-key $user_private_key --value 500ether $relayer_address --rpc-url $c_chain_rpc_url
echo "Sent ether to relayer account on each subnet."

subnet_a_blockchain_id_hex=$(getBlockchainIDHex $subnet_a_blockchain_id)
subnet_b_blockchain_id_hex=$(getBlockchainIDHex $subnet_b_blockchain_id)
subnet_c_blockchain_id_hex=$(getBlockchainIDHex $subnet_c_blockchain_id)
subnet_a_subnet_id_hex=$(getBlockchainIDHex $subnet_a_subnet_id)
subnet_b_subnet_id_hex=$(getBlockchainIDHex $subnet_b_subnet_id)
subnet_c_subnet_id_hex=$(getBlockchainIDHex $subnet_c_subnet_id)
c_chain_blockchain_id_hex=$(getBlockchainIDHex $c_chain_blockchain_id)
c_chain_subnet_id_hex=$(getBlockchainIDHex $c_chain_subnet_id)
warp_messenger_precompile_addr=0x0200000000000000000000000000000000000005

# Write all vars to file so that they can be imported from another container
set > $dir_prefix/vars.sh

# Signal other containers this container is ready
touch $dir_prefix/NETWORK_READY

function cleanup()
{
    echo "Stopping the network..."
    avalanche network stop --skip-update-check
    rm -f $dir_prefix/NETWORK_READY
    echo "Gracefully shut down the network."
}

trap cleanup EXIT

# Stream the subnet logs
network_runner_dir=$(python3 docker/findCliLogDirectory.py $restart)
subnet_a_log_file=$HOME/.avalanche-cli/runs/$network_runner_dir/node1/logs/$subnet_a_blockchain_id.log
subnet_b_log_file=$HOME/.avalanche-cli/runs/$network_runner_dir/node1/logs/$subnet_b_blockchain_id.log
subnet_c_log_file=$HOME/.avalanche-cli/runs/$network_runner_dir/node1/logs/$subnet_c_blockchain_id.log
c_chain_log_file=$HOME/.avalanche-cli/runs/$network_runner_dir/node1/logs/C.log

echo "Streaming subnet A log file at $subnet_a_log_file"
echo "Streaming subnet B log file at $subnet_b_log_file"
echo "Streaming subnet C log file at $subnet_c_log_file"
echo "Streaming C-Chain log file at $c_chain_log_file"

tail -f $subnet_a_log_file &
tail -f $subnet_b_log_file &
tail -f $subnet_c_log_file &
tail -f $c_chain_log_file &

wait $!<|MERGE_RESOLUTION|>--- conflicted
+++ resolved
@@ -26,165 +26,6 @@
 rm -f $dir_prefix/NETWORK_READY
 
 # Set up the network if this is the first time the container is starting
-<<<<<<< HEAD
-if [ ! -e $dir_prefix/NETWORK_RUNNING ]; then
-    rm -f $dir_prefix/vars.sh
-    echo "Avalanche cli version: $(avalanche --version --skip-update-check)"
-
-    # Start the local Avalanche network
-    avalanche network clean --skip-update-check
-
-    # Configure the subnet genesis files for the three subnets to be created.
-    # Avoid using sed -i due to docker + macos m1 issues
-    rm -f ./subnetGenesis_*.json
-    sed "s/\"<EVM_CHAIN_ID>\"/68430/g" ./docker/genesisTemplate.json > subnetGenesis_A.json
-    sed "s/\"<EVM_CHAIN_ID>\"/68431/g" ./docker/genesisTemplate.json > subnetGenesis_B.json
-    sed "s/\"<EVM_CHAIN_ID>\"/68432/g" ./docker/genesisTemplate.json > subnetGenesis_C.json
-
-    # Deploy three test subnets to the local network.
-    echo "Creating new subnet A..."
-    avalanche subnet create subneta --force --genesis ./subnetGenesis_A.json --config ./docker/defaultNodeConfig.json --evm --vm-version $SUBNET_EVM_VERSION --log-level info --skip-update-check
-    avalanche subnet configure subneta --node-config ./docker/defaultNodeConfig.json --chain-config ./docker/defaultChainConfig.json --skip-update-check
-    avalanche subnet deploy subneta --local --avalanchego-version $AVALANCHEGO_VERSION --config ./docker/defaultNodeConfig.json --log-level info --skip-update-check
-
-    echo "Creating new subnet B..."
-    avalanche subnet create --force --genesis ./subnetGenesis_B.json --config ./docker/defaultNodeConfig.json --evm --vm-version $SUBNET_EVM_VERSION --log-level info --skip-update-check subnetb
-    avalanche subnet configure subnetb --node-config ./docker/defaultNodeConfig.json --chain-config ./docker/defaultChainConfig.json --skip-update-check
-    avalanche subnet deploy subnetb --local --avalanchego-version $AVALANCHEGO_VERSION --config ./docker/defaultNodeConfig.json --log-level info --skip-update-check
-
-    echo "Creating new subnet C..."
-    avalanche subnet create --force --genesis ./subnetGenesis_C.json --config ./docker/defaultNodeConfig.json --evm --vm-version $SUBNET_EVM_VERSION --log-level info --skip-update-check subnetc
-    avalanche subnet configure subnetc --node-config ./docker/defaultNodeConfig.json --chain-config ./docker/defaultChainConfig.json --skip-update-check
-    avalanche subnet deploy subnetc --local --avalanchego-version $AVALANCHEGO_VERSION --config ./docker/defaultNodeConfig.json --log-level info --skip-update-check
-
-    # Find the proper Avalanche CLI log directory
-    function getJsonVal () {
-        python3 -c "import json,sys;sys.stdout.write(json.dumps(json.load(sys.stdin)$1).strip('\"'))";
-    }
-
-    subnet_a_blockchain_id=$(cat $HOME/.avalanche-cli/subnets/subneta/sidecar.json |  getJsonVal "['Networks']['Local Network']['BlockchainID']")
-    subnet_a_subnet_id=$(cat $HOME/.avalanche-cli/subnets/subneta/sidecar.json |  getJsonVal "['Networks']['Local Network']['SubnetID']")
-    subnet_b_blockchain_id=$(cat $HOME/.avalanche-cli/subnets/subnetb/sidecar.json |  getJsonVal "['Networks']['Local Network']['BlockchainID']")
-    subnet_b_subnet_id=$(cat $HOME/.avalanche-cli/subnets/subnetb/sidecar.json |  getJsonVal "['Networks']['Local Network']['SubnetID']")
-    subnet_c_blockchain_id=$(cat $HOME/.avalanche-cli/subnets/subnetc/sidecar.json |  getJsonVal "['Networks']['Local Network']['BlockchainID']")
-    subnet_c_subnet_id=$(cat $HOME/.avalanche-cli/subnets/subnetc/sidecar.json |  getJsonVal "['Networks']['Local Network']['SubnetID']")
-    c_chain_subnet_id=11111111111111111111111111111111LpoYY # hardcoded primary subnet ID
-    c_chain_blockchain_id=$(curl -X POST --data '{"jsonrpc": "2.0","method": "platform.getBlockchains","params": {},"id": 1}' -H 'content-type:application/json;' 127.0.0.1:9650/ext/bc/P | getJsonVal "['result']['blockchains']" | python3 docker/getBlockchainId.py C-Chain)
-
-    echo "Subnet A blockchain ID: $subnet_a_blockchain_id"
-    echo "Subnet B blockchain ID: $subnet_b_blockchain_id"
-    echo "Subnet C blockchain ID: $subnet_c_blockchain_id"
-    echo "C-Chain blockchain ID: $c_chain_blockchain_id"
-
-    user_private_key=0x56289e99c94b6912bfc12adc093c9b51124f0dc54ac7a766b2bc5ccf558d8027
-    user_address_bytes=8db97C7cEcE249c2b98bDC0226Cc4C2A57BF52FC
-    user_address=0x$user_address_bytes # Address corresponding to the user_private_key
-
-    export PATH="$PATH:$HOME/.foundry/bin"
-
-    subnet_a_rpc_url="http://127.0.0.1:9650/ext/bc/$subnet_a_blockchain_id/rpc"
-    subnet_a_ws_url="ws://127.0.0.1:9650/ext/bc/$subnet_a_blockchain_id/ws"
-    subnet_b_rpc_url="http://127.0.0.1:9650/ext/bc/$subnet_b_blockchain_id/rpc"
-    subnet_b_ws_url="ws://127.0.0.1:9650/ext/bc/$subnet_b_blockchain_id/ws"
-    subnet_c_rpc_url="http://127.0.0.1:9650/ext/bc/$subnet_c_blockchain_id/rpc"
-    subnet_c_ws_url="ws://127.0.0.1:9650/ext/bc/$subnet_c_blockchain_id/ws"
-    c_chain_rpc_url="http://127.0.0.1:9650/ext/bc/C/rpc"
-    c_chain_ws_url="ws://127.0.0.1:9650/ext/bc/C/ws"
-
-    # Deploy TeleporterMessenger contract to each chain.
-    cd contracts
-    forge build
-    cd ..
-    go run utils/contract-deployment/contractDeploymentTools.go constructKeylessTx contracts/out/TeleporterMessenger.sol/TeleporterMessenger.json
-    teleporter_deployer_address=$(cat UniversalTeleporterDeployerAddress.txt)
-    teleporter_deploy_tx=$(cat UniversalTeleporterDeployerTransaction.txt)
-    teleporter_contract_address=$(cat UniversalTeleporterMessengerContractAddress.txt)
-    echo $teleporter_deployer_address $teleporter_contract_address
-    echo "Finished reading universal deploy address and transaction"
-
-    cast send --private-key $user_private_key --value 10ether $teleporter_deployer_address --rpc-url $subnet_a_rpc_url
-    cast send --private-key $user_private_key --value 10ether $teleporter_deployer_address --rpc-url $subnet_b_rpc_url
-    cast send --private-key $user_private_key --value 10ether $teleporter_deployer_address --rpc-url $subnet_c_rpc_url
-    cast send --private-key $user_private_key --value 10ether $teleporter_deployer_address --rpc-url $c_chain_rpc_url
-    echo "Sent ether to teleporter deployer on each subnet."
-
-    # Verify that the transaction status was successful for the deployments
-    status=$(cast publish --rpc-url $subnet_a_rpc_url $teleporter_deploy_tx |  getJsonVal "['status']")
-    if [[ $status != "0x1" ]]; then
-        echo "Error deploying Teleporter Messenger on subnet A."
-        exit 1
-    fi
-    echo "Deployed TeleporterMessenger to Subnet A."
-    status=$(cast publish --rpc-url $subnet_b_rpc_url $teleporter_deploy_tx |  getJsonVal "['status']")
-    if [[ $status != "0x1" ]]; then
-        echo "Error deploying Teleporter Messenger on subnet B."
-        exit 1
-    fi
-    echo "Deployed TeleporterMessenger to Subnet B."
-    status=$(cast publish --rpc-url $subnet_c_rpc_url $teleporter_deploy_tx |  getJsonVal "['status']")
-    if [[ $status != "0x1" ]]; then
-        echo "Error deploying Teleporter Messenger on subnet C."
-        exit 1
-    fi
-    echo "Deployed TeleporterMessenger to Subnet C."
-    status=$(cast publish --rpc-url $c_chain_rpc_url $teleporter_deploy_tx |  getJsonVal "['status']")
-    if [[ $status != "0x1" ]]; then
-        echo "Error deploying Teleporter Messenger on C-chain."
-        exit 1
-    fi
-    echo "Deployed TeleporterMessenger to C-chain."
-
-    # Initialize the blockchain ID of the Teleporter contract on each chain.
-    cast send --private-key $user_private_key $teleporter_contract_address "initializeBlockchainID()(bytes32)" --rpc-url $subnet_a_rpc_url
-    cast send --private-key $user_private_key $teleporter_contract_address "initializeBlockchainID()(bytes32)" --rpc-url $subnet_b_rpc_url
-    cast send --private-key $user_private_key $teleporter_contract_address "initializeBlockchainID()(bytes32)" --rpc-url $subnet_c_rpc_url
-    cast send --private-key $user_private_key $teleporter_contract_address "initializeBlockchainID()(bytes32)" --rpc-url $c_chain_rpc_url
-    echo "Initialized blockchain ID of TeleporterMessenger contracts."
-
-    # Deploy TeleporterRegistry to each chain.
-    cd contracts
-    registry_deploy_result_a=$(forge create --private-key $user_private_key \
-        --rpc-url $subnet_a_rpc_url src/Teleporter/upgrades/TeleporterRegistry.sol:TeleporterRegistry --constructor-args "[(1,$teleporter_contract_address)]")
-    subnet_a_teleporter_registry_address=$(parseContractAddress "$registry_deploy_result_a")
-    echo "TeleporterRegistry contract deployed to subnet A at $subnet_a_teleporter_registry_address."
-
-    registry_deploy_result_b=$(forge create --private-key $user_private_key \
-        --rpc-url $subnet_b_rpc_url src/Teleporter/upgrades/TeleporterRegistry.sol:TeleporterRegistry --constructor-args "[(1,$teleporter_contract_address)]")
-    subnet_b_teleporter_registry_address=$(parseContractAddress "$registry_deploy_result_b")
-    echo "TeleporterRegistry contract deployed to subnet B at $subnet_b_teleporter_registry_address."
-
-    registry_deploy_result_c=$(forge create --private-key $user_private_key \
-        --rpc-url $subnet_c_rpc_url src/Teleporter/upgrades/TeleporterRegistry.sol:TeleporterRegistry --constructor-args "[(1,$teleporter_contract_address)]")
-    subnet_c_teleporter_registry_address=$(parseContractAddress "$registry_deploy_result_c")
-    echo "TeleporterRegistry contract deployed to subnet C at $subnet_c_teleporter_registry_address."
-
-    registry_deploy_result_c_chain=$(forge create --private-key $user_private_key \
-        --rpc-url $c_chain_rpc_url src/Teleporter/upgrades/TeleporterRegistry.sol:TeleporterRegistry --constructor-args "[(1,$teleporter_contract_address)]")
-    c_chain_teleporter_registry_address=$(parseContractAddress "$registry_deploy_result_c_chain")
-    echo "TeleporterRegistry contract deployed to the C-Chain at $c_chain_teleporter_registry_address."
-    cd ..
-
-    subnet_a_blockchain_id_hex=$(getBlockchainIDHex $subnet_a_blockchain_id)
-    subnet_b_blockchain_id_hex=$(getBlockchainIDHex $subnet_b_blockchain_id)
-    subnet_c_blockchain_id_hex=$(getBlockchainIDHex $subnet_c_blockchain_id)
-    subnet_a_subnet_id_hex=$(getBlockchainIDHex $subnet_a_subnet_id)
-    subnet_b_subnet_id_hex=$(getBlockchainIDHex $subnet_b_subnet_id)
-    subnet_c_subnet_id_hex=$(getBlockchainIDHex $subnet_c_subnet_id)
-    c_chain_blockchain_id_hex=$(getBlockchainIDHex $c_chain_blockchain_id)
-    c_chain_subnet_id_hex=$(getBlockchainIDHex $c_chain_subnet_id)
-    warp_messenger_precompile_addr=0x0200000000000000000000000000000000000005
-
-    # Write all vars to file so that they can be imported from another container
-    set > $dir_prefix/vars.sh
-
-    # Indicate for future runs that we started up successfully
-    touch $dir_prefix/NETWORK_RUNNING
-else
-    echo "Resuming network from previous run"
-    source $dir_prefix/vars.sh || true
-    avalanche network start --skip-update-check
-    restart="restart"
-=======
 rm -f $dir_prefix/vars.sh
 echo "Avalanche cli version: $(avalanche --version --skip-update-check)"
 
@@ -288,7 +129,6 @@
 if [[ $status != "0x1" ]]; then
     echo "Error deploying Teleporter Messenger on C-chain."
     exit 1
->>>>>>> c4f70126
 fi
 echo "Deployed TeleporterMessenger to C-chain."
 
