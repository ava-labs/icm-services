// (c) 2024, Ava Labs, Inc. All rights reserved.
// See the file LICENSE for licensing terms.

// SPDX-License-Identifier: Ecosystem

pragma solidity 0.8.25;

import {
    IStakingManager,
    InitialStakerInfo,
    StakingManagerSettings
} from "./interfaces/IStakingManager.sol";
import {
    WarpMessage,
    IWarpMessenger
} from "@avalabs/subnet-evm-contracts@1.2.0/contracts/interfaces/IWarpMessenger.sol";
import {ReentrancyGuardUpgradeable} from
    "@openzeppelin/contracts-upgradeable@5.0.2/utils/ReentrancyGuardUpgradeable.sol";
import {StakingMessages} from "./StakingMessages.sol";
import {IRewardCalculator} from "./interfaces/IRewardCalculator.sol";
import {ContextUpgradeable} from
    "@openzeppelin/contracts-upgradeable@5.0.2/utils/ContextUpgradeable.sol";
import {Initializable} from
    "@openzeppelin/contracts-upgradeable@5.0.2/proxy/utils/Initializable.sol";

abstract contract StakingManager is
    Initializable,
    ContextUpgradeable,
    ReentrancyGuardUpgradeable,
    IStakingManager
{
    enum ValidatorStatus {
        Unknown,
        PendingAdded,
        Active,
        PendingRemoved,
        Completed,
        Invalidated
    }

    struct Validator {
        ValidatorStatus status;
        bytes32 nodeID;
        uint64 weight;
        uint64 startedAt;
        uint64 endedAt;
        uint64 uptimeSeconds;
        address owner;
        bool rewarded;
        uint64 messageNonce;
    }

    struct ValidatorChurnPeriod {
        uint256 startedAt;
        uint64 initialStake;
        uint64 churnAmount;
    }

    // solhint-disable private-vars-leading-underscore
    /// @custom:storage-location erc7201:avalanche-icm.storage.StakingManager
    struct StakingManagerStorage {
        bytes32 _pChainBlockchainID;
        bytes32 _subnetID;
        uint256 _minimumStakeAmount;
        uint256 _maximumStakeAmount;
        uint64 _minimumStakeDuration;
        IRewardCalculator _rewardCalculator;
        uint8 _maximumHourlyChurn;
        ValidatorChurnPeriod _churnTracker;
        // Maps the validationID to the registration message such that the message can be re-sent if needed.
        mapping(bytes32 => bytes) _pendingRegisterValidationMessages;
        // Maps the validationID to the validator information.
        mapping(bytes32 => Validator) _validationPeriods;
        // Maps the nodeID to the validationID for active validation periods.
        mapping(bytes32 => bytes32) _activeValidators;
    }
    // solhint-enable private-vars-leading-underscore

    // keccak256(abi.encode(uint256(keccak256("avalanche-icm.storage.StakingManager")) - 1)) & ~bytes32(uint256(0xff));
    // TODO: Unit test for storage slot
    bytes32 private constant _STAKING_MANAGER_STORAGE_LOCATION =
        0xafe6c4731b852fc2be89a0896ae43d22d8b24989064d841b2a1586b4d39ab600;

    // solhint-disable ordering
    function _getStakingManagerStorage() private pure returns (StakingManagerStorage storage $) {
        // solhint-disable-next-line no-inline-assembly
        assembly {
            $.slot := _STAKING_MANAGER_STORAGE_LOCATION
        }
    }

<<<<<<< HEAD
    function initialize(StakingManagerSettings calldata settings) public {
=======
    struct StakingManagerSettings {
        bytes32 pChainBlockchainID;
        bytes32 subnetID;
        uint256 minimumStakeAmount;
        uint256 maximumStakeAmount;
        uint64 minimumStakeDuration;
        uint8 maximumHourlyChurn;
        IRewardCalculator rewardCalculator;
    }

    /**
     * @notice Warp precompile used for sending and receiving Warp messages.
     */
    IWarpMessenger public constant WARP_MESSENGER =
        IWarpMessenger(0x0200000000000000000000000000000000000005);

    function initialize(StakingManagerSettings calldata settings) public initializer {
        __StakingManager_init(settings);
    }

    // solhint-disable-next-line func-name-mixedcase
    function __StakingManager_init(StakingManagerSettings calldata settings)
        internal
        onlyInitializing
    {
        __ReentrancyGuard_init();
        __Context_init();
        __StakingManager_init_unchained(settings);
    }

    // solhint-disable-next-line func-name-mixedcase
    function __StakingManager_init_unchained(StakingManagerSettings calldata settings)
        internal
        onlyInitializing
    {
>>>>>>> 1d430fe3
        StakingManagerStorage storage $ = _getStakingManagerStorage();
        $._pChainBlockchainID = settings.pChainBlockchainID;
        $._subnetID = settings.subnetID;
        $._minimumStakeAmount = settings.minimumStakeAmount;
        $._maximumStakeAmount = settings.maximumStakeAmount;
        $._minimumStakeDuration = settings.minimumStakeDuration;
        $._maximumHourlyChurn = settings.maximumHourlyChurn;
        $._rewardCalculator = settings.rewardCalculator;
    }

    /**
     * @notice Begins the validator registration process. Locks the provided native asset in the contract as the stake.
     * @param nodeID The node ID of the validator being registered.
     * @param registrationExpiry The time at which the reigistration is no longer valid on the P-Chain.
     * @param signature The raw bytes of the Ed25519 signature over the concatenated bytes of
     * [subnetID]+[nodeID]+[blsPublicKey]+[weight]+[balance]+[expiry]. This signature must correspond to the Ed25519
     * public key that is used for the nodeID. This approach prevents NodeIDs from being unwillingly added to Subnets.
     * balance is the minimum initial $nAVAX balance that must be attached to the validator serialized as a uint64.
     * The signature field will be validated by the P-Chain. Implementations may choose to validate that the signature
     * field is well-formed but it is not required.
     */
    function _initializeValidatorRegistration(
        bytes32 nodeID,
        uint256 value,
        uint64 registrationExpiry,
        bytes memory signature
    ) internal nonReentrant returns (bytes32) {
        StakingManagerStorage storage $ = _getStakingManagerStorage();

        // Ensure the registration expiry is in a valid range.
        require(
            registrationExpiry > block.timestamp && block.timestamp + 2 days > registrationExpiry,
            "StakingManager: Invalid registration expiry"
        );

        // Ensure the nodeID is not the zero address, and is not already an active validator.
        require(nodeID != bytes32(0), "StakingManager: Invalid node ID");
        require($._activeValidators[nodeID] == bytes32(0), "StakingManager: Node ID already active");

        // Ensure the signature is the proper length. The EVM does not provide an Ed25519 precompile to
        // validate the signature, but the P-Chain will validate the signature. If the signature is invalid,
        // the P-Chain will reject the registration, and the stake can be returned to the staker after the registration
        // expiry has passed.
        require(signature.length == 64, "StakingManager: Invalid signature length");

        // Lock the stake in the contract.
        uint256 lockedValue = _lock(value);

        // Ensure the stake churn doesn't exceed the maximum churn rate.
        uint64 weight = valueToWeight(lockedValue);
        _checkAndUpdateChurnTracker(weight);

        // Ensure the weight is within the valid range.
        require(
            weight >= $._minimumStakeAmount && weight <= $._maximumStakeAmount,
            "StakingManager: Invalid stake amount"
        );

        (bytes32 validationID, bytes memory registerSubnetValidatorMessage) = StakingMessages
            .packRegisterSubnetValidatorMessage(
            StakingMessages.ValidationInfo({
                subnetID: $._subnetID,
                nodeID: nodeID,
                weight: weight,
                registrationExpiry: registrationExpiry,
                signature: signature
            })
        );
        $._pendingRegisterValidationMessages[validationID] = registerSubnetValidatorMessage;

        // Submit the message to the Warp precompile.
        bytes32 messageID = WARP_MESSENGER.sendWarpMessage(registerSubnetValidatorMessage);

        $._validationPeriods[validationID] = Validator({
            status: ValidatorStatus.PendingAdded,
            nodeID: nodeID,
            weight: weight,
            startedAt: 0, // The validation period only starts once the registration is acknowledged.
            endedAt: 0,
            uptimeSeconds: 0,
            owner: _msgSender(),
            rewarded: false,
            messageNonce: 0
        });
        emit ValidationPeriodCreated(validationID, nodeID, messageID, weight, registrationExpiry);

        return validationID;
    }

    /**
     * @notice Resubmits a validator registration message to be sent to P-Chain to the Warp precompile.
     * Only necessary if the original message can't be delivered due to validator churn.
     */
    function resendRegisterValidatorMessage(bytes32 validationID) external {
        StakingManagerStorage storage $ = _getStakingManagerStorage();
        require(
            $._pendingRegisterValidationMessages[validationID].length > 0
                && $._validationPeriods[validationID].status == ValidatorStatus.PendingAdded,
            "StakingManager: Invalid validation ID"
        );

        // Submit the message to the Warp precompile.
        WARP_MESSENGER.sendWarpMessage($._pendingRegisterValidationMessages[validationID]);
    }

    /**
     * @notice Completes the validator registration process by returning an acknowledgement of the registration of a
     * validationID from the P-Chain.
     * @param messageIndex The index of the Warp message to be received providing the acknowledgement.
     */
    function completeValidatorRegistration(uint32 messageIndex) external {
        StakingManagerStorage storage $ = _getStakingManagerStorage();
        (WarpMessage memory warpMessage, bool valid) =
            WARP_MESSENGER.getVerifiedWarpMessage(messageIndex);
        require(valid, "StakingManager: Invalid warp message");

        require(
            warpMessage.sourceChainID == $._pChainBlockchainID,
            "StakingManager: Invalid source chain ID"
        );
        require(
            warpMessage.originSenderAddress == address(0),
            "StakingManager: Invalid origin sender address"
        );

        (bytes32 validationID, bool validRegistration) =
            StakingMessages.unpackSubnetValidatorRegistrationMessage(warpMessage.payload);
        require(validRegistration, "StakingManager: Registration not valid");
        require(
            $._pendingRegisterValidationMessages[validationID].length > 0
                && $._validationPeriods[validationID].status == ValidatorStatus.PendingAdded,
            "StakingManager: Invalid validation ID"
        );

        delete $._pendingRegisterValidationMessages[validationID];
        $._validationPeriods[validationID].status = ValidatorStatus.Active;
        $._validationPeriods[validationID].startedAt = uint64(block.timestamp);
        $._activeValidators[$._validationPeriods[validationID].nodeID] = validationID;
        emit ValidationPeriodRegistered(
            validationID, $._validationPeriods[validationID].weight, block.timestamp
        );
    }

    /**
     * @notice Begins the process of ending an active validation period. The validation period must have been previously
     * started by a successful call to {completeValidatorRegistration} with the given validationID.
     * Any rewards for this validation period will stop accruing when this function is called.
     * @param validationID The ID of the validation being ended.
     */
    function initializeEndValidation(
        bytes32 validationID,
        bool includeUptimeProof,
        uint32 messageIndex
    ) external {
        StakingManagerStorage storage $ = _getStakingManagerStorage();

        // Ensure the validation period is active.
        Validator memory validator = $._validationPeriods[validationID];
        require(validator.status == ValidatorStatus.Active, "StakingManager: Validator not active");
        require(_msgSender() == validator.owner, "StakingManager: Sender not validator owner");

        // Check that removing this validator would not exceed the maximum churn rate.
        _checkAndUpdateChurnTracker(validator.weight);

        // Update the validator status to pending removal.
        // They are not removed from the active validators mapping until the P-Chain acknowledges the removal.
        validator.status = ValidatorStatus.PendingRemoved;

        // Set the end time of the validation period, since it is no longer known to be an active validator
        // on the P-Chain.
        validator.endedAt = uint64(block.timestamp);

        uint64 uptimeSeconds;
        if (includeUptimeProof) {
            (WarpMessage memory warpMessage, bool valid) =
                WARP_MESSENGER.getVerifiedWarpMessage(messageIndex);
            require(valid, "StakingManager: Invalid warp message");

            require(
                warpMessage.sourceChainID == WARP_MESSENGER.getBlockchainID(),
                "StakingManager: Invalid source chain ID"
            );
            require(
                warpMessage.originSenderAddress == address(0),
                "StakingManager: Invalid origin sender address"
            );

            (bytes32 uptimeValidationID, uint64 uptime) =
                StakingMessages.unpackValidationUptimeMessage(warpMessage.payload);
            require(
                validationID == uptimeValidationID, "StakingManager: Invalid uptime validation ID"
            );
            uptimeSeconds = uptime;
        }
        validator.uptimeSeconds = uptimeSeconds;

        // Save the validator updates.
        // TODO: Optimize storage writes here (probably don't need to write the whole value).
        $._validationPeriods[validationID] = validator;

        // Submit the message to the Warp precompile.
        bytes memory setValidatorWeightPayload = StakingMessages.packSetSubnetValidatorWeightMessage(
            validationID, validator.messageNonce, 0
        );
        bytes32 messageID = WARP_MESSENGER.sendWarpMessage(setValidatorWeightPayload);

        // Emit the event to signal the start of the validator removal process.
        emit ValidatorRemovalInitialized(
            validationID, messageID, validator.weight, block.timestamp, uptimeSeconds
        );
    }

    /**
     * @notice Resubmits a validator end message to be sent to P-Chain to the Warp precompile.
     * Only necessary if the original message can't be delivered due to validator churn.
     */
    // solhint-disable-next-line no-empty-blocks
    function resendEndValidatorMessage(bytes32 validationID) external {
        StakingManagerStorage storage $ = _getStakingManagerStorage();
        Validator memory validator = $._validationPeriods[validationID];

        require(
            validator.status == ValidatorStatus.PendingRemoved,
            "StakingManager: Validator not pending removal"
        );

        bytes memory setValidatorWeightPayload = StakingMessages.packSetSubnetValidatorWeightMessage(
            validationID, validator.messageNonce, 0
        );
        WARP_MESSENGER.sendWarpMessage(setValidatorWeightPayload);
    }

    /**
     * @notice Completes the process of ending a validation period by receiving an acknowledgement from the P-Chain
     * that the validation ID is not active and will never be active in the future. Returns the the stake associated
     * with the validation. Note that this function can be used for successful validation periods that have been explicitly
     * ended by calling {initializeEndValidation} or for validation periods that never began on the P-Chain due to the
     * {registrationExpiry} being reached.
     * @param setWeightMessageType Whether or not the message type is a SetValidatorWeight message, or a
     * SubnetValidatorRegistration message (with valid set to false). Both message types are valid for ending
     * a validation period.
     */
    function completeEndValidation(uint32 messageIndex, bool setWeightMessageType) external {
        StakingManagerStorage storage $ = _getStakingManagerStorage();

        // Get the Warp message.
        (WarpMessage memory warpMessage, bool valid) =
            WARP_MESSENGER.getVerifiedWarpMessage(messageIndex);
        require(valid, "StakingManager: Invalid warp message");

        bytes32 validationID;
        if (setWeightMessageType) {
            uint64 weight;
            (validationID,, weight) =
                StakingMessages.unpackSetSubnetValidatorWeightMessage(warpMessage.payload);
            require(weight == 0, "StakingManager: Weight must be 0");
        } else {
            bool validRegistration;
            (validationID, validRegistration) =
                StakingMessages.unpackSubnetValidatorRegistrationMessage(warpMessage.payload);
            require(!validRegistration, "StakingManager: Registration still valid");
        }

        // Note: The validation status is not necessarily PendingRemoved here. It could be PendingAdded if the
        // registration was never successfully registered on the P-Chain, or it could be Active if the validator
        // removed themselves directly on the P-Chain without going through the contract.
        Validator memory validator = $._validationPeriods[validationID];
        require(_msgSender() == validator.owner, "StakingManager: Sender not validator owner");

        ValidatorStatus endStatus;
        if (
            validator.status == ValidatorStatus.PendingRemoved
                || validator.status == ValidatorStatus.Active
        ) {
            // Remove the validator from the active validators mapping.
            delete $._activeValidators[validator.nodeID];
            endStatus = ValidatorStatus.Completed;
        } else {
            endStatus = ValidatorStatus.Invalidated;
        }

        $._validationPeriods[validationID] = validator;

        // Unlock the stake.

        // Calculate the reward for the validator.

        // Emit event.
    }

    /**
     * @notice Helper function to check if the stake amount to be added or removed would exceed the maximum stake churn
     * rate for the past hour. If the churn rate is exceeded, the function will revert. If the churn rate is not exceeded,
     * the function will update the churn tracker with the new amount.
     */
    function _checkAndUpdateChurnTracker(uint64 amount) private {
        StakingManagerStorage storage $ = _getStakingManagerStorage();
        ValidatorChurnPeriod memory churnTracker = $._churnTracker;
        uint256 currentTime = block.timestamp;
        if (currentTime - churnTracker.startedAt >= 1 hours) {
            churnTracker.churnAmount = amount;
            churnTracker.startedAt = currentTime;
        } else {
            churnTracker.churnAmount += amount;
        }

        uint8 churnPercentage = uint8((churnTracker.churnAmount * 100) / churnTracker.initialStake);
        require(
            churnPercentage <= $._maximumHourlyChurn,
            "StakingManager: Maximum hourly churn rate exceeded"
        );
        $._churnTracker = churnTracker;
    }

    function valueToWeight(uint256 value) public pure returns (uint64) {
        return uint64(value / 1e12);
    }

    function weightToValue(uint64 weight) public pure returns (uint256) {
        return uint256(weight) * 1e12;
    }

    function _lock(uint256 value) internal virtual returns (uint256);
    function _unlock(uint256 value, address to) internal virtual;
}<|MERGE_RESOLUTION|>--- conflicted
+++ resolved
@@ -89,19 +89,6 @@
         }
     }
 
-<<<<<<< HEAD
-    function initialize(StakingManagerSettings calldata settings) public {
-=======
-    struct StakingManagerSettings {
-        bytes32 pChainBlockchainID;
-        bytes32 subnetID;
-        uint256 minimumStakeAmount;
-        uint256 maximumStakeAmount;
-        uint64 minimumStakeDuration;
-        uint8 maximumHourlyChurn;
-        IRewardCalculator rewardCalculator;
-    }
-
     /**
      * @notice Warp precompile used for sending and receiving Warp messages.
      */
@@ -127,7 +114,6 @@
         internal
         onlyInitializing
     {
->>>>>>> 1d430fe3
         StakingManagerStorage storage $ = _getStakingManagerStorage();
         $._pChainBlockchainID = settings.pChainBlockchainID;
         $._subnetID = settings.subnetID;
