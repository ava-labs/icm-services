--- conflicted
+++ resolved
@@ -404,15 +404,11 @@
      */
     function _checkAndUpdateChurnTracker(uint64 amount) private {
         StakingManagerStorage storage $ = _getStakingManagerStorage();
-<<<<<<< HEAD
-        ValidatorChurnPeriod memory churnTracker = $._churnTracker;
-=======
         if ($._maximumHourlyChurn == 0) {
             return;
         }
 
-        ValidatorChurnPeriod storage churnTracker = $._churnTracker;
->>>>>>> 9338b32f
+        ValidatorChurnPeriod memory churnTracker = $._churnTracker;
         uint256 currentTime = block.timestamp;
         if (currentTime - churnTracker.startedAt >= 1 hours) {
             churnTracker.churnAmount = amount;
