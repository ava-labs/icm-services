// (c) 2024, Ava Labs, Inc. All rights reserved.
// See the file LICENSE for licensing terms.

// SPDX-License-Identifier: Ecosystem

pragma solidity 0.8.25;

import {
    IValidatorManager,
    ValidatorManagerSettings,
    ValidatorChurnPeriod,
    ValidatorStatus,
<<<<<<< HEAD
    Validator
=======
    Validator,
    ValidatorChurnPeriod,
    ValidatorRegistrationInput
>>>>>>> bb8b32ce
} from "./interfaces/IValidatorManager.sol";
import {
    WarpMessage,
    IWarpMessenger
} from "@avalabs/subnet-evm-contracts@1.2.0/contracts/interfaces/IWarpMessenger.sol";
import {ReentrancyGuardUpgradeable} from
    "@openzeppelin/contracts-upgradeable@5.0.2/utils/ReentrancyGuardUpgradeable.sol";
import {ValidatorMessages} from "./ValidatorMessages.sol";
import {ContextUpgradeable} from
    "@openzeppelin/contracts-upgradeable@5.0.2/utils/ContextUpgradeable.sol";
import {Initializable} from
    "@openzeppelin/contracts-upgradeable@5.0.2/proxy/utils/Initializable.sol";

abstract contract ValidatorManager is
    Initializable,
    ContextUpgradeable,
    ReentrancyGuardUpgradeable,
    IValidatorManager
{
    // solhint-disable private-vars-leading-underscore
    /// @custom:storage-location erc7201:avalanche-icm.storage.ValidatorManager
    struct ValidatorManagerStorage {
        /// @notice The blockchainID of the P-Chain.
        bytes32 _pChainBlockchainID;
        /// @notice The subnetID associated with this validator manager.
        bytes32 _subnetID;
        /// @notice The number of seconds after which to reset the churn tracker.
        uint64 _churnPeriodSeconds;
        /// @notice The maximum churn rate allowed per churn period.
        uint8 _maximumChurnPercentage;
        /// @notice The churn tracker used to track the amount of stake added or removed in the churn period.
        ValidatorChurnPeriod _churnTracker;
        /// @notice Maps the validationID to the registration message such that the message can be re-sent if needed.
        mapping(bytes32 => bytes) _pendingRegisterValidationMessages;
        /// @notice Maps the validationID to the validator information.
        mapping(bytes32 => Validator) _validationPeriods;
        /// @notice Maps the nodeID to the validationID for active validation periods.
        mapping(bytes32 => bytes32) _activeValidators;
    }
    // solhint-enable private-vars-leading-underscore

    // keccak256(abi.encode(uint256(keccak256("avalanche-icm.storage.ValidatorManager")) - 1)) & ~bytes32(uint256(0xff));
    // TODO: Unit test for storage slot and update slot
    bytes32 private constant _VALIDATOR_MANAGER_STORAGE_LOCATION =
        0xe92546d698950ddd38910d2e15ed1d923cd0a7b3dde9e2a6a3f380565559cb00;

    // solhint-disable ordering
    function _getValidatorManagerStorage()
        private
        pure
        returns (ValidatorManagerStorage storage $)
    {
        // solhint-disable-next-line no-inline-assembly
        assembly {
            $.slot := _VALIDATOR_MANAGER_STORAGE_LOCATION
        }
    }

    /**
     * @notice Warp precompile used for sending and receiving Warp messages.
     */
    IWarpMessenger public constant WARP_MESSENGER =
        IWarpMessenger(0x0200000000000000000000000000000000000005);

    // solhint-disable-next-line func-name-mixedcase
    function __ValidatorManager_init(ValidatorManagerSettings calldata settings)
        internal
        onlyInitializing
    {
        __ReentrancyGuard_init();
        __Context_init();
        __ValidatorManager_init_unchained(settings);
    }

    // solhint-disable-next-line func-name-mixedcase
    function __ValidatorManager_init_unchained(ValidatorManagerSettings calldata settings)
        internal
        onlyInitializing
    {
        ValidatorManagerStorage storage $ = _getValidatorManagerStorage();
        $._pChainBlockchainID = settings.pChainBlockchainID;
        $._subnetID = settings.subnetID;

        require(
            settings.maximumChurnPercentage <= 20,
            "ValidatorManager: maximum churn percentage too high"
        );
        require(
            settings.maximumChurnPercentage > 0,
            "ValidatorManager: maximum churn percentage cannot be zero"
        );
        $._maximumChurnPercentage = settings.maximumChurnPercentage;
        $._churnPeriodSeconds = settings.churnPeriodSeconds;

        // TODO Remove - this is a hack to get a starting total weight before
        // adding an initial validator set is implemented.
        $._churnTracker.totalWeight = 1e10;
    }

    /**
     * @notice Begins the validator registration process, and sets the initial weight for the validator.
     * @param input The inputs for a validator registration.
     * @param weight The weight of the validator being registered.
     */
    function _initializeValidatorRegistration(
        ValidatorRegistrationInput calldata input,
        uint64 weight
    ) internal virtual returns (bytes32) {
        ValidatorManagerStorage storage $ = _getValidatorManagerStorage();

        require(
<<<<<<< HEAD
            registrationExpiry > block.timestamp,
            "ValidatorManager: registration expiry not in future"
        );
        require(
            block.timestamp + 2 days > registrationExpiry,
            "ValidatorManager: registration expiry too far in future"
=======
            input.registrationExpiry > block.timestamp
                && block.timestamp + 2 days > input.registrationExpiry,
            "ValidatorManager: invalid registration expiry"
>>>>>>> bb8b32ce
        );

        // Ensure the nodeID is not the zero address, and is not already an active validator.
        require(input.nodeID != bytes32(0), "ValidatorManager: invalid node ID");
        require(
            $._activeValidators[input.nodeID] == bytes32(0),
            "ValidatorManager: node ID already active"
        );
        require(input.blsPublicKey.length == 48, "ValidatorManager: invalid blsPublicKey length");

        // Check that adding this validator would not exceed the maximum churn rate.
        _checkAndUpdateChurnTrackerAddition(weight);

        (bytes32 validationID, bytes memory registerSubnetValidatorMessage) = ValidatorMessages
            .packRegisterSubnetValidatorMessage(
            ValidatorMessages.ValidationPeriod({
                subnetID: $._subnetID,
                nodeID: input.nodeID,
                weight: weight,
                blsPublicKey: input.blsPublicKey,
                registrationExpiry: input.registrationExpiry
            })
        );
        $._pendingRegisterValidationMessages[validationID] = registerSubnetValidatorMessage;

        // Submit the message to the Warp precompile.
        bytes32 messageID = WARP_MESSENGER.sendWarpMessage(registerSubnetValidatorMessage);
        $._validationPeriods[validationID] = Validator({
            status: ValidatorStatus.PendingAdded,
            nodeID: input.nodeID,
            owner: _msgSender(),
            startingWeight: weight,
            messageNonce: 0,
            weight: weight,
            startedAt: 0, // The validation period only starts once the registration is acknowledged.
            endedAt: 0
        });

        emit ValidationPeriodCreated(
            validationID, input.nodeID, messageID, weight, input.registrationExpiry
        );

        return validationID;
    }

    /**
     * @notice Resubmits a validator registration message to be sent to P-Chain to the Warp precompile.
     * Only necessary if the original message can't be delivered due to validator churn.
     */
    function resendRegisterValidatorMessage(bytes32 validationID) external {
        ValidatorManagerStorage storage $ = _getValidatorManagerStorage();
        require(
            $._pendingRegisterValidationMessages[validationID].length > 0
                && $._validationPeriods[validationID].status == ValidatorStatus.PendingAdded,
            "ValidatorManager: invalid validation ID"
        );

        // Submit the message to the Warp precompile.
        WARP_MESSENGER.sendWarpMessage($._pendingRegisterValidationMessages[validationID]);
    }

    /**
     * @notice Completes the validator registration process by returning an acknowledgement of the registration of a
     * validationID from the P-Chain.
     * @param messageIndex The index of the Warp message to be received providing the acknowledgement.
     */
    function completeValidatorRegistration(uint32 messageIndex) external {
        ValidatorManagerStorage storage $ = _getValidatorManagerStorage();
        WarpMessage memory warpMessage = _getPChainWarpMessage(messageIndex);
        (bytes32 validationID, bool validRegistration) =
            ValidatorMessages.unpackSubnetValidatorRegistrationMessage(warpMessage.payload);

        require(validRegistration, "ValidatorManager: Registration not valid");
        require(
            $._pendingRegisterValidationMessages[validationID].length > 0
                && $._validationPeriods[validationID].status == ValidatorStatus.PendingAdded,
            "ValidatorManager: invalid validation ID"
        );

        delete $._pendingRegisterValidationMessages[validationID];
        $._validationPeriods[validationID].status = ValidatorStatus.Active;
        $._validationPeriods[validationID].startedAt = uint64(block.timestamp);
        $._activeValidators[$._validationPeriods[validationID].nodeID] = validationID;
        emit ValidationPeriodRegistered(
            validationID, $._validationPeriods[validationID].weight, block.timestamp
        );
    }

    function activeValidators(bytes32 nodeID) public view returns (bytes32) {
        ValidatorManagerStorage storage $ = _getValidatorManagerStorage();
        return $._activeValidators[nodeID];
    }

    function getValidator(bytes32 validationID) public view returns (Validator memory) {
        ValidatorManagerStorage storage $ = _getValidatorManagerStorage();
        return $._validationPeriods[validationID];
    }

    /**
     * @notice Begins the process of ending an active validation period. The validation period must have been previously
     * started by a successful call to {completeValidatorRegistration} with the given validationID.
     * Any rewards for this validation period will stop accruing when this function is called.
     * @param validationID The ID of the validation being ended.
     */
    function _initializeEndValidation(bytes32 validationID) internal virtual {
        ValidatorManagerStorage storage $ = _getValidatorManagerStorage();

        // Ensure the validation period is active.
        Validator memory validator = $._validationPeriods[validationID];
        require(
            validator.status == ValidatorStatus.Active, "ValidatorManager: validator not active"
        );
        require(_msgSender() == validator.owner, "ValidatorManager: sender not validator owner");

        // Check that removing this delegator would not exceed the maximum churn rate.
        _checkAndUpdateChurnTrackerRemoval(validator.weight);

        // Update the validator status to pending removal.
        // They are not removed from the active validators mapping until the P-Chain acknowledges the removal.
        validator.status = ValidatorStatus.PendingRemoved;

        // Set the end time of the validation period, since it is no longer known to be an active validator
        // on the P-Chain.
        validator.endedAt = uint64(block.timestamp);

        // Save the validator updates.
        // TODO: Optimize storage writes here (probably don't need to write the whole value).
        $._validationPeriods[validationID] = validator;

        // Submit the message to the Warp precompile.
        bytes memory setValidatorWeightPayload = ValidatorMessages
            .packSetSubnetValidatorWeightMessage(validationID, _incrementAndGetNonce(validationID), 0);

        bytes32 messageID = WARP_MESSENGER.sendWarpMessage(setValidatorWeightPayload);

        // Emit the event to signal the start of the validator removal process.
        emit ValidatorRemovalInitialized(validationID, messageID, validator.weight, block.timestamp);
    }

    /**
     * @notice Resubmits a validator end message to be sent to P-Chain to the Warp precompile.
     * Only necessary if the original message can't be delivered due to validator churn.
     */
    // solhint-disable-next-line
    function resendEndValidatorMessage(bytes32 validationID) external {
        ValidatorManagerStorage storage $ = _getValidatorManagerStorage();
        Validator memory validator = $._validationPeriods[validationID];

        require(
            validator.status == ValidatorStatus.PendingRemoved,
            "ValidatorManager: Validator not pending removal"
        );

        WARP_MESSENGER.sendWarpMessage(
            ValidatorMessages.packSetSubnetValidatorWeightMessage(
                validationID, validator.messageNonce, 0
            )
        );
    }

    /**
     * @notice Completes the process of ending a validation period by receiving an acknowledgement from the P-Chain
     * that the validation ID is not active and will never be active in the future.
     *  Note that this function can be used for successful validation periods that have been explicitly
     * ended by calling {initializeEndValidation} or for validation periods that never began on the P-Chain due to the
     * {registrationExpiry} being reached.
     * @return The Validator instance representing the completed validation period
     */
    function _completeEndValidation(uint32 messageIndex) internal returns (Validator memory) {
        ValidatorManagerStorage storage $ = _getValidatorManagerStorage();

        // Get the Warp message.
        WarpMessage memory warpMessage = _getPChainWarpMessage(messageIndex);

        (bytes32 validationID, bool validRegistration) =
            ValidatorMessages.unpackSubnetValidatorRegistrationMessage(warpMessage.payload);
        require(!validRegistration, "ValidatorManager: registration still valid");

        Validator memory validator = $._validationPeriods[validationID];
        ValidatorStatus endStatus;

        // The validation status is PendingRemoved if validator removal was initiated with a call to {initiateEndValidation}.
        // The validation status is PendingAdded if the validator was never registered on the P-Chain.
        require(
            validator.status == ValidatorStatus.PendingRemoved
                || validator.status == ValidatorStatus.PendingAdded,
            "ValidatorManager: invalid validator status"
        );

        if (validator.status == ValidatorStatus.PendingRemoved) {
            endStatus = ValidatorStatus.Completed;
        } else {
            endStatus = ValidatorStatus.Invalidated;
        }
        // Remove the validator from the active validators mapping.
        delete $._activeValidators[validator.nodeID];

        // Update the validator status.
        validator.status = endStatus;
        $._validationPeriods[validationID] = validator;

        // TODO: Unlock the stake.

        // Emit event.
        emit ValidationPeriodEnded(validationID, validator.status);

        return validator;
    }

    /**
     * @notice Returns the validator's weight. This weight is not guaranteed to be known by the P-Chain
     * @return The weight of the validator. If the validation ID does not exist, the weight will be 0.
     */
    function getWeight(bytes32 validationID) external view returns (uint64) {
        return getValidator(validationID).weight;
    }

    function _incrementAndGetNonce(bytes32 validationID) internal returns (uint64) {
        ValidatorManagerStorage storage $ = _getValidatorManagerStorage();
        $._validationPeriods[validationID].messageNonce++;
        return $._validationPeriods[validationID].messageNonce;
    }

    function _getPChainWarpMessage(uint32 messageIndex)
        internal
        view
        returns (WarpMessage memory)
    {
        ValidatorManagerStorage storage $ = _getValidatorManagerStorage();
        (WarpMessage memory warpMessage, bool valid) =
            WARP_MESSENGER.getVerifiedWarpMessage(messageIndex);
        require(valid, "ValidatorManager: Invinvalidalid warp message");
        require(
            warpMessage.sourceChainID == $._pChainBlockchainID,
            "ValidatorManager: invalid source chain ID"
        );
        require(
            warpMessage.originSenderAddress == address(0),
            "ValidatorManager: invalid origin sender address"
        );
        return warpMessage;
    }

    function _setValidatorWeight(bytes32 validationID, uint64 weight) internal {
        ValidatorManagerStorage storage $ = _getValidatorManagerStorage();
        $._validationPeriods[validationID].weight = weight;
    }

    /**
     * @dev Helper function to check if the stake amount to be added exceeds churn thresholds.
     */
    function _checkAndUpdateChurnTrackerAddition(uint64 weight) internal {
        _checkAndUpdateChurnTracker(weight, true);
    }

    /**
     * @dev Helper function to check if the stake amount to be removed exceeds churn thresholds.
     */
    function _checkAndUpdateChurnTrackerRemoval(uint64 weight) internal {
        _checkAndUpdateChurnTracker(weight, false);
    }

    /**
     * @dev Helper function to check if the stake weight to be added or removed would exceed the maximum stake churn
     * rate for the past churn period. If the churn rate is exceeded, the function will revert. If the churn rate is
     * not exceeded, the function will update the churn tracker with the new weight.
     */
    function _checkAndUpdateChurnTracker(uint64 weight, bool addition) private {
        ValidatorManagerStorage storage $ = _getValidatorManagerStorage();

        if ($._maximumChurnPercentage == 0) {
            return;
        }

        uint256 currentTime = block.timestamp;
        ValidatorChurnPeriod memory churnTracker = $._churnTracker;

        if (
            churnTracker.startedAt == 0
                || currentTime >= churnTracker.startedAt + $._churnPeriodSeconds
        ) {
            churnTracker.churnAmount = weight;
            churnTracker.startedAt = currentTime;
            churnTracker.initialWeight = churnTracker.totalWeight;
        } else {
            // Churn is always additive whether the weight is being added or removed.
            churnTracker.churnAmount += weight;
        }

        require(
            // Rearranged equation of maximumChurnPercentage >= currentChurnPercentage to avoid integer division truncation.
            $._maximumChurnPercentage * churnTracker.initialWeight >= churnTracker.churnAmount * 100,
            "ValidatorManager: maximum churn rate exceeded"
        );

        if (addition) {
            churnTracker.totalWeight += weight;
        } else {
            churnTracker.totalWeight -= weight;
        }

        $._churnTracker = churnTracker;
    }
}<|MERGE_RESOLUTION|>--- conflicted
+++ resolved
@@ -10,13 +10,9 @@
     ValidatorManagerSettings,
     ValidatorChurnPeriod,
     ValidatorStatus,
-<<<<<<< HEAD
-    Validator
-=======
     Validator,
     ValidatorChurnPeriod,
     ValidatorRegistrationInput
->>>>>>> bb8b32ce
 } from "./interfaces/IValidatorManager.sol";
 import {
     WarpMessage,
@@ -128,18 +124,12 @@
         ValidatorManagerStorage storage $ = _getValidatorManagerStorage();
 
         require(
-<<<<<<< HEAD
-            registrationExpiry > block.timestamp,
+            input.registrationExpiry > block.timestamp,
             "ValidatorManager: registration expiry not in future"
         );
         require(
-            block.timestamp + 2 days > registrationExpiry,
+            block.timestamp + 2 days > input.registrationExpiry,
             "ValidatorManager: registration expiry too far in future"
-=======
-            input.registrationExpiry > block.timestamp
-                && block.timestamp + 2 days > input.registrationExpiry,
-            "ValidatorManager: invalid registration expiry"
->>>>>>> bb8b32ce
         );
 
         // Ensure the nodeID is not the zero address, and is not already an active validator.
