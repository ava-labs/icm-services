// (c) 2024, Ava Labs, Inc. All rights reserved.
// See the file LICENSE for licensing terms.

// SPDX-License-Identifier: Ecosystem

pragma solidity 0.8.25;

import {
    IValidatorManager,
    ValidatorManagerSettings,
    ValidatorStatus,
    Validator,
    ValidatorChurnPeriod,
    ValidatorRegistrationInput
} from "./interfaces/IValidatorManager.sol";
import {
    WarpMessage,
    IWarpMessenger
} from "@avalabs/subnet-evm-contracts@1.2.0/contracts/interfaces/IWarpMessenger.sol";
import {ReentrancyGuardUpgradeable} from
    "@openzeppelin/contracts-upgradeable@5.0.2/utils/ReentrancyGuardUpgradeable.sol";
import {ValidatorMessages} from "./ValidatorMessages.sol";
import {ContextUpgradeable} from
    "@openzeppelin/contracts-upgradeable@5.0.2/utils/ContextUpgradeable.sol";
import {Initializable} from
    "@openzeppelin/contracts-upgradeable@5.0.2/proxy/utils/Initializable.sol";

abstract contract ValidatorManager is
    Initializable,
    ContextUpgradeable,
    ReentrancyGuardUpgradeable,
    IValidatorManager
{
    // solhint-disable private-vars-leading-underscore
    /// @custom:storage-location erc7201:avalanche-icm.storage.ValidatorManager
    struct ValidatorManagerStorage {
        /// @notice The blockchainID of the P-Chain.
        bytes32 _pChainBlockchainID;
        /// @notice The subnetID associated with this validator manager.
        bytes32 _subnetID;
        /// @notice The maximum churn rate allowed per hour.
        uint8 _maximumHourlyChurn;
        /// @notice The churn tracker used to track the amount of stake added or removed in the past hour.
        ValidatorChurnPeriod _churnTracker;
        /// @notice Maps the validationID to the registration message such that the message can be re-sent if needed.
        mapping(bytes32 => bytes) _pendingRegisterValidationMessages;
        /// @notice Maps the validationID to the validator information.
        mapping(bytes32 => Validator) _validationPeriods;
        /// @notice Maps the nodeID to the validationID for active validation periods.
        mapping(bytes32 => bytes32) _activeValidators;
    }
    // solhint-enable private-vars-leading-underscore

    // keccak256(abi.encode(uint256(keccak256("avalanche-icm.storage.ValidatorManager")) - 1)) & ~bytes32(uint256(0xff));
    // TODO: Unit test for storage slot and update slot
    bytes32 private constant _VALIDATOR_MANAGER_STORAGE_LOCATION =
        0xe92546d698950ddd38910d2e15ed1d923cd0a7b3dde9e2a6a3f380565559cb00;

    // solhint-disable ordering
    function _getValidatorManagerStorage()
        private
        pure
        returns (ValidatorManagerStorage storage $)
    {
        // solhint-disable-next-line no-inline-assembly
        assembly {
            $.slot := _VALIDATOR_MANAGER_STORAGE_LOCATION
        }
    }

    /**
     * @notice Warp precompile used for sending and receiving Warp messages.
     */
    IWarpMessenger public constant WARP_MESSENGER =
        IWarpMessenger(0x0200000000000000000000000000000000000005);

    // solhint-disable-next-line func-name-mixedcase
    function __ValidatorManager_init(ValidatorManagerSettings calldata settings)
        internal
        onlyInitializing
    {
        __ReentrancyGuard_init();
        __Context_init();
        __ValidatorManager_init_unchained(settings);
    }

    // solhint-disable-next-line func-name-mixedcase
    function __ValidatorManager_init_unchained(ValidatorManagerSettings calldata settings)
        internal
        onlyInitializing
    {
        ValidatorManagerStorage storage $ = _getValidatorManagerStorage();
        $._pChainBlockchainID = settings.pChainBlockchainID;
        $._subnetID = settings.subnetID;
        $._maximumHourlyChurn = settings.maximumHourlyChurn;
    }

    /**
     * @notice Begins the validator registration process, and sets the initial weight for the validator.
     * @param input The inputs for a validator registration.
     * @param weight The weight of the validator being registered.
     */
    function _initializeValidatorRegistration(
        ValidatorRegistrationInput calldata input,
        uint64 weight
    ) internal virtual returns (bytes32) {
        ValidatorManagerStorage storage $ = _getValidatorManagerStorage();

        // Ensure the registration expiry is in a valid range.
        require(
            input.registrationExpiry > block.timestamp
                && block.timestamp + 2 days > input.registrationExpiry,
            "ValidatorManager: invalid registration expiry"
        );

        // Ensure the nodeID is not the zero address, and is not already an active validator.
        require(input.nodeID != bytes32(0), "ValidatorManager: invalid node ID");
        require(
            $._activeValidators[input.nodeID] == bytes32(0),
            "ValidatorManager: node ID already active"
        );
        require(input.blsPublicKey.length == 48, "ValidatorManager: invalid blsPublicKey length");

        _checkAndUpdateChurnTracker(weight);

        (bytes32 validationID, bytes memory registerSubnetValidatorMessage) = ValidatorMessages
            .packRegisterSubnetValidatorMessage(
            ValidatorMessages.ValidationPeriod({
                subnetID: $._subnetID,
                nodeID: input.nodeID,
                weight: weight,
                blsPublicKey: input.blsPublicKey,
                registrationExpiry: input.registrationExpiry
            })
        );
        $._pendingRegisterValidationMessages[validationID] = registerSubnetValidatorMessage;

        // Submit the message to the Warp precompile.
        bytes32 messageID = WARP_MESSENGER.sendWarpMessage(registerSubnetValidatorMessage);
        $._validationPeriods[validationID] = Validator({
            status: ValidatorStatus.PendingAdded,
            nodeID: input.nodeID,
            owner: _msgSender(),
            startingWeight: weight,
            messageNonce: 0,
            weight: weight,
            startedAt: 0, // The validation period only starts once the registration is acknowledged.
            endedAt: 0
        });
<<<<<<< HEAD
        // Increment the nonce for the next usage.
        _getAndIncrementNonce(validationID);
        emit ValidationPeriodCreated(
            validationID, input.nodeID, messageID, weight, input.registrationExpiry
        );
=======

        emit ValidationPeriodCreated(validationID, nodeID, messageID, weight, registrationExpiry);
>>>>>>> 006de7e3

        return validationID;
    }

    /**
     * @notice Resubmits a validator registration message to be sent to P-Chain to the Warp precompile.
     * Only necessary if the original message can't be delivered due to validator churn.
     */
    function resendRegisterValidatorMessage(bytes32 validationID) external {
        ValidatorManagerStorage storage $ = _getValidatorManagerStorage();
        require(
            $._pendingRegisterValidationMessages[validationID].length > 0
                && $._validationPeriods[validationID].status == ValidatorStatus.PendingAdded,
            "ValidatorManager: invalid validation ID"
        );

        // Submit the message to the Warp precompile.
        WARP_MESSENGER.sendWarpMessage($._pendingRegisterValidationMessages[validationID]);
    }

    /**
     * @notice Completes the validator registration process by returning an acknowledgement of the registration of a
     * validationID from the P-Chain.
     * @param messageIndex The index of the Warp message to be received providing the acknowledgement.
     */
    function completeValidatorRegistration(uint32 messageIndex) external {
        ValidatorManagerStorage storage $ = _getValidatorManagerStorage();
        WarpMessage memory warpMessage = _getPChainWarpMessage(messageIndex);
        (bytes32 validationID, bool validRegistration) =
            ValidatorMessages.unpackSubnetValidatorRegistrationMessage(warpMessage.payload);

        require(validRegistration, "ValidatorManager: Registration not valid");
        require(
            $._pendingRegisterValidationMessages[validationID].length > 0
                && $._validationPeriods[validationID].status == ValidatorStatus.PendingAdded,
            "ValidatorManager: invalid validation ID"
        );

        delete $._pendingRegisterValidationMessages[validationID];
        $._validationPeriods[validationID].status = ValidatorStatus.Active;
        $._validationPeriods[validationID].startedAt = uint64(block.timestamp);
        $._activeValidators[$._validationPeriods[validationID].nodeID] = validationID;
        emit ValidationPeriodRegistered(
            validationID, $._validationPeriods[validationID].weight, block.timestamp
        );
    }

    function activeValidators(bytes32 nodeID) public view returns (bytes32) {
        ValidatorManagerStorage storage $ = _getValidatorManagerStorage();
        return $._activeValidators[nodeID];
    }

    /**
     * @notice Begins the process of ending an active validation period. The validation period must have been previously
     * started by a successful call to {completeValidatorRegistration} with the given validationID.
     * Any rewards for this validation period will stop accruing when this function is called.
     * @param validationID The ID of the validation being ended.
     */
    function _initializeEndValidation(bytes32 validationID) internal virtual {
        ValidatorManagerStorage storage $ = _getValidatorManagerStorage();

        // Ensure the validation period is active.
        Validator memory validator = $._validationPeriods[validationID];
        require(
            validator.status == ValidatorStatus.Active, "ValidatorManager: validator not active"
        );
        require(_msgSender() == validator.owner, "ValidatorManager: sender not validator owner");

        // Check that removing this validator would not exceed the maximum churn rate.
        _checkAndUpdateChurnTracker(validator.weight);

        // Update the validator status to pending removal.
        // They are not removed from the active validators mapping until the P-Chain acknowledges the removal.
        validator.status = ValidatorStatus.PendingRemoved;

        // Set the end time of the validation period, since it is no longer known to be an active validator
        // on the P-Chain.
        validator.endedAt = uint64(block.timestamp);

        // Save the validator updates.
        // TODO: Optimize storage writes here (probably don't need to write the whole value).
        $._validationPeriods[validationID] = validator;

        // Submit the message to the Warp precompile.
        bytes memory setValidatorWeightPayload = ValidatorMessages
            .packSetSubnetValidatorWeightMessage(validationID, _incrementAndGetNonce(validationID), 0);

        bytes32 messageID = WARP_MESSENGER.sendWarpMessage(setValidatorWeightPayload);

        // Emit the event to signal the start of the validator removal process.
        emit ValidatorRemovalInitialized(validationID, messageID, validator.weight, block.timestamp);
    }

    /**
     * @notice Resubmits a validator end message to be sent to P-Chain to the Warp precompile.
     * Only necessary if the original message can't be delivered due to validator churn.
     */
    // solhint-disable-next-line
    function resendEndValidatorMessage(bytes32 validationID) external {
        ValidatorManagerStorage storage $ = _getValidatorManagerStorage();
        Validator memory validator = $._validationPeriods[validationID];

        require(
            validator.status == ValidatorStatus.PendingRemoved,
            "ValidatorManager: Validator not pending removal"
        );

        WARP_MESSENGER.sendWarpMessage(
            ValidatorMessages.packSetSubnetValidatorWeightMessage(
                validationID, validator.messageNonce, 0
            )
        );
    }

    /**
     * @notice Completes the process of ending a validation period by receiving an acknowledgement from the P-Chain
     * that the validation ID is not active and will never be active in the future.
     *  Note that this function can be used for successful validation periods that have been explicitly
     * ended by calling {initializeEndValidation} or for validation periods that never began on the P-Chain due to the
     * {registrationExpiry} being reached.
     * @return The Validator instance representing the completed validation period
     */
    function _completeEndValidation(uint32 messageIndex) internal returns (Validator memory) {
        ValidatorManagerStorage storage $ = _getValidatorManagerStorage();

        // Get the Warp message.
        WarpMessage memory warpMessage = _getPChainWarpMessage(messageIndex);

        (bytes32 validationID, bool validRegistration) =
            ValidatorMessages.unpackSubnetValidatorRegistrationMessage(warpMessage.payload);
        require(!validRegistration, "ValidatorManager: registration still valid");

        Validator memory validator = $._validationPeriods[validationID];
        ValidatorStatus endStatus;

        // The validation status is PendingRemoved if validator removal was initiated with a call to {initiateEndValidation}.
        // The validation status is PendingAdded if the validator was never registered on the P-Chain.
        require(
            validator.status == ValidatorStatus.PendingRemoved
                || validator.status == ValidatorStatus.PendingAdded,
            "ValidatorManager: invalid validator status"
        );

        if (validator.status == ValidatorStatus.PendingRemoved) {
            endStatus = ValidatorStatus.Completed;
        } else {
            endStatus = ValidatorStatus.Invalidated;
        }
        // Remove the validator from the active validators mapping.
        delete $._activeValidators[validator.nodeID];

        // Update the validator status.
        validator.status = endStatus;
        $._validationPeriods[validationID] = validator;

        // TODO: Unlock the stake.

        // Emit event.
        emit ValidationPeriodEnded(validationID, validator.status);

        return validator;
    }

    /**
     * @notice Returns the validator's weight. This weight is not guaranteed to be known by the P-Chain
     * @return The weight of the validator. If the validation ID does not exist, the weight will be 0.
     */
    function getWeight(bytes32 validationID) external view returns (uint64) {
        return _getValidator(validationID).weight;
    }

    /**
     * @notice Helper function to check if the stake amount to be added or removed would exceed the maximum stake churn
     * rate for the past hour. If the churn rate is exceeded, the function will revert. If the churn rate is not exceeded,
     * the function will update the churn tracker with the new amount.
     */
    // TODO: right now implementation has reference to stake, evaluate for PoA.
    function _checkAndUpdateChurnTracker(uint64 amount) internal {
        ValidatorManagerStorage storage $ = _getValidatorManagerStorage();
        if ($._maximumHourlyChurn == 0) {
            return;
        }

        ValidatorChurnPeriod memory churnTracker = $._churnTracker;
        uint256 currentTime = block.timestamp;
        if (currentTime - churnTracker.startedAt >= 1 hours) {
            churnTracker.churnAmount = amount;
            churnTracker.startedAt = currentTime;
        } else {
            churnTracker.churnAmount += amount;
        }

        uint8 churnPercentage = uint8((churnTracker.churnAmount * 100) / churnTracker.initialStake);
        require(
            churnPercentage <= $._maximumHourlyChurn,
            "ValidatorManager: maximum hourly churn rate exceeded"
        );
        $._churnTracker = churnTracker;
    }

    function _incrementAndGetNonce(bytes32 validationID) internal returns (uint64) {
        ValidatorManagerStorage storage $ = _getValidatorManagerStorage();
        $._validationPeriods[validationID].messageNonce++;
        return $._validationPeriods[validationID].messageNonce;
    }

    function _getPChainWarpMessage(uint32 messageIndex)
        internal
        view
        returns (WarpMessage memory)
    {
        ValidatorManagerStorage storage $ = _getValidatorManagerStorage();
        (WarpMessage memory warpMessage, bool valid) =
            WARP_MESSENGER.getVerifiedWarpMessage(messageIndex);
        require(valid, "ValidatorManager: Invinvalidalid warp message");
        require(
            warpMessage.sourceChainID == $._pChainBlockchainID,
            "ValidatorManager: invalid source chain ID"
        );
        require(
            warpMessage.originSenderAddress == address(0),
            "ValidatorManager: invalid origin sender address"
        );
        return warpMessage;
    }

    function _getValidator(bytes32 validationID) internal view returns (Validator memory) {
        ValidatorManagerStorage storage $ = _getValidatorManagerStorage();
        return $._validationPeriods[validationID];
    }

    function _setValidatorWeight(bytes32 validationID, uint64 weight) internal {
        ValidatorManagerStorage storage $ = _getValidatorManagerStorage();
        $._validationPeriods[validationID].weight = weight;
    }
}<|MERGE_RESOLUTION|>--- conflicted
+++ resolved
@@ -142,21 +142,15 @@
             nodeID: input.nodeID,
             owner: _msgSender(),
             startingWeight: weight,
-            messageNonce: 0,
+            messageNonce: _incrementAndGetNonce(validationID),
             weight: weight,
             startedAt: 0, // The validation period only starts once the registration is acknowledged.
             endedAt: 0
         });
-<<<<<<< HEAD
-        // Increment the nonce for the next usage.
-        _getAndIncrementNonce(validationID);
+
         emit ValidationPeriodCreated(
             validationID, input.nodeID, messageID, weight, input.registrationExpiry
         );
-=======
-
-        emit ValidationPeriodCreated(validationID, nodeID, messageID, weight, registrationExpiry);
->>>>>>> 006de7e3
 
         return validationID;
     }
