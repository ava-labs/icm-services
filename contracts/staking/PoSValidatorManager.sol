// (c) 2024, Ava Labs, Inc. All rights reserved.
// See the file LICENSE for licensing terms.

// SPDX-License-Identifier: Ecosystem

pragma solidity 0.8.25;

import {
    IPoSValidatorManager, Delegator, DelegatorStatus
} from "./interfaces/IPoSValidatorManager.sol";
import {
    PoSValidatorManagerSettings,
    PoSValidatorRequirements
} from "./interfaces/IPoSValidatorManager.sol";
import {Validator} from "./interfaces/IValidatorManager.sol";
import {ValidatorManager} from "./ValidatorManager.sol";
import {
    Validator,
    ValidatorStatus,
    ValidatorRegistrationInput
} from "./interfaces/IValidatorManager.sol";
import {WarpMessage} from
    "@avalabs/subnet-evm-contracts@1.2.0/contracts/interfaces/IWarpMessenger.sol";
import {ValidatorMessages} from "./ValidatorMessages.sol";
import {IRewardCalculator} from "./interfaces/IRewardCalculator.sol";

abstract contract PoSValidatorManager is IPoSValidatorManager, ValidatorManager {
    // solhint-disable private-vars-leading-underscore
    /// @custom:storage-location erc7201:avalanche-icm.storage.PoSValidatorManager
    struct PoSValidatorManagerStorage {
        /// @notice The minimum amount of stake required to be a validator.
        uint256 _minimumStakeAmount;
        /// @notice The maximum amount of stake allowed to be a validator.
        uint256 _maximumStakeAmount;
        /// @notice The minimum amount of time a validator must be staked for.
        uint64 _minimumStakeDuration;
        /// @notice The minimum delegation fee percentage, in basis points, required to delegate to a validator.
        uint256 _minimumDelegationFeeBips;
        /**
         * @notice A multiplier applied to validator's initial stake amount to determine
         * the maximum amount of stake a validator can have with delegations.
         *
         * Note: Setting this value to 1 would disable delegations to validators, since
         * the maximum stake would be equal to the initial stake.
         */
        uint64 _maximumStakeMultiplier;
        /// @notice The reward calculator for this validator manager.
        IRewardCalculator _rewardCalculator;
        /// @notice Maps the validation ID to its requirements.
        mapping(bytes32 validationID => PoSValidatorRequirements) _validatorRequirements;
        /// @notice Maps the delegationID to the delegator information.
        mapping(bytes32 delegationID => Delegator) _delegatorStakes;
    }
    // solhint-enable private-vars-leading-underscore

    // keccak256(abi.encode(uint256(keccak256("avalanche-icm.storage.PoSValidatorManager")) - 1)) & ~bytes32(uint256(0xff));
    // TODO: Unit test for storage slot and update slot
    bytes32 private constant _POS_VALIDATOR_MANAGER_STORAGE_LOCATION =
        0x4317713f7ecbdddd4bc99e95d903adedaa883b2e7c2551610bd13e2c7e473d00;

    uint8 public constant MAXIMUM_STAKE_MULTIPLIER_LIMIT = 10;

    // TODO: revisit maximum, currently set to 100%
    uint16 public constant MAXIMUM_DELEGATION_FEE_BIPS = 10000;

    // solhint-disable ordering
    function _getPoSValidatorManagerStorage()
        private
        pure
        returns (PoSValidatorManagerStorage storage $)
    {
        // solhint-disable-next-line no-inline-assembly
        assembly {
            $.slot := _POS_VALIDATOR_MANAGER_STORAGE_LOCATION
        }
    }

    // solhint-disable-next-line func-name-mixedcase
    function __POS_Validator_Manager_init(PoSValidatorManagerSettings calldata settings)
        internal
        onlyInitializing
    {
        __ValidatorManager_init(settings.baseSettings);
        __POS_Validator_Manager_init_unchained({
            minimumStakeAmount: settings.minimumStakeAmount,
            maximumStakeAmount: settings.maximumStakeAmount,
            minimumStakeDuration: settings.minimumStakeDuration,
            minimumDelegationFeeBips: settings.minimumDelegationFeeBips,
            maximumStakeMultiplier: settings.maximumStakeMultiplier,
            rewardCalculator: settings.rewardCalculator
        });
    }

    // solhint-disable-next-line func-name-mixedcase
    function __POS_Validator_Manager_init_unchained(
        uint256 minimumStakeAmount,
        uint256 maximumStakeAmount,
        uint64 minimumStakeDuration,
        uint256 minimumDelegationFeeBips,
        uint8 maximumStakeMultiplier,
        IRewardCalculator rewardCalculator
    ) internal onlyInitializing {
        PoSValidatorManagerStorage storage $ = _getPoSValidatorManagerStorage();
        require(minimumDelegationFeeBips > 0, "PoSValidatorManager: zero delegation fee");
        require(
            minimumStakeAmount <= maximumStakeAmount,
            "PoSValidatorManager: invalid stake amount range"
        );
        require(
            maximumStakeMultiplier <= MAXIMUM_STAKE_MULTIPLIER_LIMIT && maximumStakeMultiplier > 0,
            "PoSValidatorManager: invalid maximum stake multiplier"
        );

        $._minimumStakeAmount = minimumStakeAmount;
        $._maximumStakeAmount = maximumStakeAmount;
        $._minimumStakeDuration = minimumStakeDuration;
        $._minimumDelegationFeeBips = minimumDelegationFeeBips;
        $._maximumStakeMultiplier = maximumStakeMultiplier;
        $._rewardCalculator = rewardCalculator;
    }

    function initializeEndValidation(
        bytes32 validationID,
        bool includeUptimeProof,
        uint32 messageIndex
    ) external {
        PoSValidatorManagerStorage storage $ = _getPoSValidatorManagerStorage();
        // Check that minimum stake duration has passed
        Validator memory validator = _getValidator(validationID);
        require(
            block.timestamp
                >= validator.startedAt + $._validatorRequirements[validationID].minStakeDuration,
            "PoSValidatorManager: minimum stake duration not met"
        );

        if (includeUptimeProof) {
            _getUptime(validationID, messageIndex);
        }
        // TODO: Calculate the reward for the validator, but do not unlock it

        _initializeEndValidation(validationID);
    }

    function completeEndValidation(uint32 messageIndex) external {
        Validator memory validator = _completeEndValidation(messageIndex);
        _unlock(validator.startingWeight, validator.owner);
    }

    function _getUptime(bytes32 validationID, uint32 messageIndex) internal view returns (uint64) {
        (WarpMessage memory warpMessage, bool valid) =
            WARP_MESSENGER.getVerifiedWarpMessage(messageIndex);
        require(valid, "PoSValidatorManager: invalid warp message");

        require(
            warpMessage.sourceChainID == WARP_MESSENGER.getBlockchainID(),
            "PoSValidatorManager: invalid source chain ID"
        );
        require(
            warpMessage.originSenderAddress == address(0),
            "PoSValidatorManager: invalid origin sender address"
        );

        (bytes32 uptimeValidationID, uint64 uptime) =
            ValidatorMessages.unpackValidationUptimeMessage(warpMessage.payload);
        require(
            validationID == uptimeValidationID, "PoSValidatorManager: invalid uptime validation ID"
        );

        return uptime;
    }

    function _initializeValidatorRegistration(
        ValidatorRegistrationInput calldata registrationInput,
        PoSValidatorRequirements calldata requirements,
        uint256 stakeAmount
    ) internal virtual returns (bytes32) {
        PoSValidatorManagerStorage storage $ = _getPoSValidatorManagerStorage();
        // Validate and save the validator requirements
        require(
            requirements.minStakeDuration >= $._minimumStakeDuration,
            "PoSValidatorManager: invalid min stake duration"
        );
        require(
            requirements.delegationFeeBips >= $._minimumDelegationFeeBips
                && requirements.delegationFeeBips <= MAXIMUM_DELEGATION_FEE_BIPS,
            "PoSValidatorManager: invalid delegation fee"
        );
        require(
            stakeAmount >= $._minimumStakeAmount && stakeAmount <= $._maximumStakeAmount,
            "PoSValidatorManager: invalid stake amount"
        );

        // Lock the stake in the contract.
        uint256 lockedValue = _lock(stakeAmount);
        uint64 weight = valueToWeight(lockedValue);
        bytes32 validationID = _initializeValidatorRegistration(registrationInput, weight);

        $._validatorRequirements[validationID] = requirements;
        return validationID;
    }

    function valueToWeight(uint256 value) public pure returns (uint64) {
        return uint64(value / 1e12);
    }

    function weightToValue(uint64 weight) public pure returns (uint256) {
        return uint256(weight) * 1e12;
    }

    function _lock(uint256 value) internal virtual returns (uint256);
    function _unlock(uint256 value, address to) internal virtual;

    function _initializeDelegatorRegistration(
        bytes32 validationID,
        address delegatorAddress,
        uint256 delegationAmount
    ) internal nonReentrant returns (bytes32) {
        PoSValidatorManagerStorage storage $ = _getPoSValidatorManagerStorage();
        uint64 weight = valueToWeight(_lock(delegationAmount));

        // Ensure the validation period is active
        Validator memory validator = _getValidator(validationID);
        require(
            validator.status == ValidatorStatus.Active, "PoSValidatorManager: validator not active"
        );
        // Update the validator weight
        uint64 newValidatorWeight = validator.weight + weight;
        require(
            newValidatorWeight <= validator.startingWeight * $._maximumStakeMultiplier,
            "PoSValidatorManager: maximum validator weight reached"
        );
        _setValidatorWeight(validationID, newValidatorWeight);

        // Construct the delegation ID. This is guaranteed to be unique since it is
        // constructed using a new nonce.
<<<<<<< HEAD
        uint64 nonce = _getAndIncrementNonce(validationID);
        bytes32 delegationID = keccak256(abi.encodePacked(validationID, nonce));
=======
        uint64 nonce = _incrementAndGetNonce(validationID);
        bytes32 delegationID = keccak256(abi.encodePacked(validationID, delegatorAddress, nonce));
>>>>>>> 006de7e3

        _checkAndUpdateChurnTracker(weight);

        // Submit the message to the Warp precompile.
        bytes32 messageID = WARP_MESSENGER.sendWarpMessage(
            ValidatorMessages.packSetSubnetValidatorWeightMessage(
                validationID, nonce, newValidatorWeight
            )
        );

        // Store the delegation information. Set the delegator status to pending added,
        // so that it can be properly started in the complete step, even if the delivered
        // nonce is greater than the nonce used to initialize registration.
        $._delegatorStakes[delegationID] = Delegator({
            status: DelegatorStatus.PendingAdded,
            owner: delegatorAddress,
            validationID: validationID,
            weight: weight,
            startedAt: 0,
            endedAt: 0,
            startingNonce: nonce,
            endingNonce: 0
        });

        emit DelegatorAdded({
            delegationID: delegationID,
            validationID: validationID,
            delegatorAddress: delegatorAddress,
            nonce: nonce,
            validatorWeight: newValidatorWeight,
            delegatorWeight: weight,
            setWeightMessageID: messageID
        });
        return delegationID;
    }

    function completeDelegatorRegistration(uint32 messageIndex, bytes32 delegationID) external {
        PoSValidatorManagerStorage storage $ = _getPoSValidatorManagerStorage();

        // Unpack the Warp message
        WarpMessage memory warpMessage = _getPChainWarpMessage(messageIndex);
        (bytes32 validationID, uint64 nonce,) =
            ValidatorMessages.unpackSubnetValidatorWeightUpdateMessage(warpMessage.payload);

        Validator memory validator = _getValidator(validationID);

        // The received nonce should be no greater than the highest sent nonce. This should never
        // happen since the staking manager is the only entity that can trigger a weight update
        // on the P-Chain.
        require(validator.messageNonce >= nonce, "PoSValidatorManager: invalid nonce");

        // The nonce should also be greater than or equal to the delegationID's starting nonce. This allows
        // a weight update using a higher nonce (which implicitly includes the delegation's weight update)
        // to be used to complete registration for an earlier delegation. This is necessary because the P-Chain
        // is only willing to sign the latest weight update.
        require(
            $._delegatorStakes[delegationID].startingNonce <= nonce,
            "PoSValidatorManager: nonce does not match"
        );

        // Ensure the delegator is pending added. Since anybody can call this function once
        // delegator registration has been initialized, we need to make sure that this function is only
        // callable after that has been done.
        require(
            $._delegatorStakes[delegationID].status == DelegatorStatus.PendingAdded,
            "PoSValidatorManager: delegationID not pending added"
        );
        // Update the delegation status
        $._delegatorStakes[delegationID].status = DelegatorStatus.Active;
        $._delegatorStakes[delegationID].startedAt = uint64(block.timestamp);
        emit DelegatorRegistered({
            delegationID: delegationID,
            validationID: validationID,
            nonce: nonce,
            startTime: block.timestamp
        });
    }

    function initializeEndDelegation(
        bytes32 delegationID,
        bool includeUptimeProof,
        uint32 messageIndex
    ) external {
        PoSValidatorManagerStorage storage $ = _getPoSValidatorManagerStorage();
        bytes32 validationID = $._delegatorStakes[delegationID].validationID;

        uint64 uptime;
        if (includeUptimeProof) {
            uptime = _getUptime(validationID, messageIndex);
        }

        // TODO: Calculate the delegator's reward, but do not unlock it

        // Ensure the delegator is active
        Delegator memory delegator = $._delegatorStakes[delegationID];
        require(
            delegator.status == DelegatorStatus.Active, "PoSValidatorManager: delegation not active"
        );
        // Only the delegation owner can end the delegation.
        require(
            delegator.owner == _msgSender(), "PoSValidatorManager: delegation not owned by sender"
        );
        uint64 nonce = _incrementAndGetNonce(validationID);

        // Set the delegator status to pending removed, so that it can be properly removed in
        // the complete step, even if the delivered nonce is greater than the nonce used to
        // initialize the removal.
        delegator.status = DelegatorStatus.PendingRemoved;
        delegator.endedAt = uint64(block.timestamp);
        delegator.endingNonce = nonce;

        $._delegatorStakes[delegationID] = delegator;

        Validator memory validator = _getValidator(validationID);
        require(validator.weight > delegator.weight, "PoSValidatorManager: Invalid weight");
        uint64 newValidatorWeight = validator.weight - delegator.weight;
        _setValidatorWeight(validationID, newValidatorWeight);

        // Submit the message to the Warp precompile.
        bytes32 messageID = WARP_MESSENGER.sendWarpMessage(
            ValidatorMessages.packSetSubnetValidatorWeightMessage(
                validationID, nonce, newValidatorWeight
            )
        );

        emit DelegatorRemovalInitialized({
            delegationID: delegationID,
            validationID: validationID,
            nonce: nonce,
            validatorWeight: newValidatorWeight,
            endTime: block.timestamp,
            setWeightMessageID: messageID
        });
    }

    /**
     * @dev Resending the latest validator weight with the latest nonce is safe because all weight changes are
     * cumulative, so the latest weight change will always include the weight change for any added delegators.
     */
    function resendUpdateDelegation(bytes32 delegationID) external {
        PoSValidatorManagerStorage storage $ = _getPoSValidatorManagerStorage();
        Delegator memory delegator = $._delegatorStakes[delegationID];
        require(
            delegator.status == DelegatorStatus.PendingAdded
                || delegator.status == DelegatorStatus.PendingRemoved,
            "PoSValidatorManager: delegation status not pending"
        );

        Validator memory validator = _getValidator(delegator.validationID);
        require(
            validator.messageNonce != 0,
            "PoSValidatorManager: could not find validator for delegation ID"
        );

        // Submit the message to the Warp precompile.
        WARP_MESSENGER.sendWarpMessage(
            ValidatorMessages.packSetSubnetValidatorWeightMessage(
                delegator.validationID, validator.messageNonce, validator.weight
            )
        );
    }

    function completeEndDelegation(uint32 messageIndex, bytes32 delegationID) external {
        PoSValidatorManagerStorage storage $ = _getPoSValidatorManagerStorage();

        // Unpack the Warp message
        WarpMessage memory warpMessage = _getPChainWarpMessage(messageIndex);
        (bytes32 validationID, uint64 nonce,) =
            ValidatorMessages.unpackSubnetValidatorWeightUpdateMessage(warpMessage.payload);

        Validator memory validator = _getValidator(validationID);
        // The received nonce should be no greater than the highest sent nonce. This should never
        // happen since the staking manager is the only entity that can trigger a weight update
        // on the P-Chain.
        require(validator.messageNonce >= nonce, "PoSValidatorManager: invalid nonce");

        // The nonce should also be greater than or equal to the delegationID's ending nonce. This allows
        // a weight update using a higher nonce (which implicitly includes the delegation's weight update)
        // to be used to complete delisting for an earlier delegation. This is necessary because the P-Chain
        // is only willing to sign the latest weight update.
        require(
            $._delegatorStakes[delegationID].endingNonce <= nonce,
            "PoSValidatorManager: nonce does not match"
        );

        // Ensure the delegator is pending removed. Since anybody can call this function once
        // end delegation has been initialized, we need to make sure that this function is only
        // callable after that has been done.
        require(
            $._delegatorStakes[delegationID].status == DelegatorStatus.PendingRemoved,
            "PoSValidatorManager: delegation not pending added"
        );

        // Update the delegator status
        $._delegatorStakes[delegationID].status = DelegatorStatus.Completed;

        Delegator memory delegator = $._delegatorStakes[delegationID];
        _unlock(delegator.weight, delegator.owner);
        // TODO: issue rewards

        emit DelegationEnded(delegationID, validationID, nonce);
    }
}<|MERGE_RESOLUTION|>--- conflicted
+++ resolved
@@ -233,13 +233,8 @@
 
         // Construct the delegation ID. This is guaranteed to be unique since it is
         // constructed using a new nonce.
-<<<<<<< HEAD
-        uint64 nonce = _getAndIncrementNonce(validationID);
+        uint64 nonce = _incrementAndGetNonce(validationID);
         bytes32 delegationID = keccak256(abi.encodePacked(validationID, nonce));
-=======
-        uint64 nonce = _incrementAndGetNonce(validationID);
-        bytes32 delegationID = keccak256(abi.encodePacked(validationID, delegatorAddress, nonce));
->>>>>>> 006de7e3
 
         _checkAndUpdateChurnTracker(weight);
 
