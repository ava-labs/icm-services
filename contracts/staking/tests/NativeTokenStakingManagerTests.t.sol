--- conflicted
+++ resolved
@@ -38,20 +38,15 @@
                 minimumStakeAmount: DEFAULT_MINIMUM_STAKE_AMOUNT,
                 maximumStakeAmount: DEFAULT_MAXIMUM_STAKE_AMOUNT,
                 minimumStakeDuration: DEFAULT_MINIMUM_STAKE_DURATION,
-<<<<<<< HEAD
+                minimumDelegationFeeBips: DEFAULT_MINIMUM_DELEGATION_FEE_BIPS,
+                maximumStakeMultiplier: DEFAULT_MAXIMUM_STAKE_MULTIPLIER,
                 rewardCalculator: IRewardCalculator(new ExampleRewardCalculator(DEFAULT_REWARD_RATE))
-=======
-                minimumDelegationFeeBips: DEFAULT_MINIMUM_DELEGATION_FEE_BIPS,
-                maximumStakeMultiplier: DEFAULT_MAXIMUM_STAKE_MULTIPLIER,
-                rewardCalculator: IRewardCalculator(address(0))
->>>>>>> 91bef5dc
             })
         );
         validatorManager = app;
         posValidatorManager = app;
     }
 
-<<<<<<< HEAD
     function testCompleteEndValidation() public override {
         // TODO: get native token staking rewards working, then remove this
         // method and let the implementation in PosValidatorManagerTests do the
@@ -62,7 +57,8 @@
         // TODO: get native token staking rewards working, then remove this
         // method and let the implementation in PosValidatorManagerTests do the
         // test, and remove the `virtual` modifier from that implementation.
-=======
+    }
+    
     function testZeroMinimumDelegationFee() public {
         app = new NativeTokenStakingManager(ICMInitializable.Allowed);
         vm.expectRevert(_formatErrorMessage("zero delegation fee"));
@@ -168,7 +164,6 @@
                 rewardCalculator: IRewardCalculator(address(0))
             })
         );
->>>>>>> 91bef5dc
     }
 
     // Helpers
