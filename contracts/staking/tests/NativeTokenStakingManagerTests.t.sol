// (c) 2024, Ava Labs, Inc. All rights reserved.
// See the file LICENSE for licensing terms.

// SPDX-License-Identifier: Ecosystem

pragma solidity 0.8.25;

import {PoSValidatorManagerTest} from "./PoSValidatorManagerTests.t.sol";
import {NativeTokenStakingManager} from "../NativeTokenStakingManager.sol";
import {
    ValidatorManagerSettings,
    ValidatorRegistrationInput
} from "../interfaces/IValidatorManager.sol";
import {
    PoSValidatorManagerSettings,
    PoSValidatorRequirements
} from "../interfaces/IPoSValidatorManager.sol";
import {IRewardCalculator} from "../interfaces/IRewardCalculator.sol";
import {ICMInitializable} from "../../utilities/ICMInitializable.sol";

// TODO: Remove this once all unit tests implemented
// solhint-disable no-empty-blocks
contract NativeTokenStakingManagerTest is PoSValidatorManagerTest {
    NativeTokenStakingManager public app;

    function setUp() public virtual {
        // Construct the object under test
        app = new NativeTokenStakingManager(ICMInitializable.Allowed);
        app.initialize(
            PoSValidatorManagerSettings({
                baseSettings: ValidatorManagerSettings({
                    pChainBlockchainID: P_CHAIN_BLOCKCHAIN_ID,
                    subnetID: DEFAULT_SUBNET_ID,
                    churnPeriodSeconds: DEFAULT_CHURN_PERIOD,
                    maximumChurnPercentage: DEFAULT_MAXIMUM_CHURN_PERCENTAGE
                }),
                minimumStakeAmount: DEFAULT_MINIMUM_STAKE_AMOUNT,
                maximumStakeAmount: DEFAULT_MAXIMUM_STAKE_AMOUNT,
                minimumStakeDuration: DEFAULT_MINIMUM_STAKE_DURATION,
                minimumDelegationFeeBips: DEFAULT_MINIMUM_DELEGATION_FEE_BIPS,
                maximumStakeMultiplier: DEFAULT_MAXIMUM_STAKE_MULTIPLIER,
                rewardCalculator: IRewardCalculator(address(0))
            })
        );
        validatorManager = app;
        posValidatorManager = app;
        _mockGetBlockchainID();
        _mockInitializeValidatorSet();
        app.initializeValidatorSet(_defaultSubnetConversionData(), 0);
    }

    function testZeroMinimumDelegationFee() public {
        app = new NativeTokenStakingManager(ICMInitializable.Allowed);
        vm.expectRevert(_formatErrorMessage("zero delegation fee"));
        app.initialize(
            PoSValidatorManagerSettings({
                baseSettings: ValidatorManagerSettings({
                    pChainBlockchainID: P_CHAIN_BLOCKCHAIN_ID,
                    subnetID: DEFAULT_SUBNET_ID,
                    churnPeriodSeconds: DEFAULT_CHURN_PERIOD,
                    maximumChurnPercentage: DEFAULT_MAXIMUM_CHURN_PERCENTAGE
                }),
                minimumStakeAmount: DEFAULT_MINIMUM_STAKE_AMOUNT,
                maximumStakeAmount: DEFAULT_MAXIMUM_STAKE_AMOUNT,
                minimumStakeDuration: DEFAULT_MINIMUM_STAKE_DURATION,
                minimumDelegationFeeBips: 0,
                maximumStakeMultiplier: DEFAULT_MAXIMUM_STAKE_MULTIPLIER,
                rewardCalculator: IRewardCalculator(address(0))
            })
        );
    }

    function testMaxMinimumDelegationFee() public {
        app = new NativeTokenStakingManager(ICMInitializable.Allowed);
        uint16 minimumDelegationFeeBips = app.MAXIMUM_DELEGATION_FEE_BIPS() + 1;
        vm.expectRevert(_formatErrorMessage("invalid delegation fee"));
        app.initialize(
            PoSValidatorManagerSettings({
                baseSettings: ValidatorManagerSettings({
                    pChainBlockchainID: P_CHAIN_BLOCKCHAIN_ID,
                    subnetID: DEFAULT_SUBNET_ID,
                    churnPeriodSeconds: DEFAULT_CHURN_PERIOD,
                    maximumChurnPercentage: DEFAULT_MAXIMUM_CHURN_PERCENTAGE
                }),
                minimumStakeAmount: DEFAULT_MINIMUM_STAKE_AMOUNT,
                maximumStakeAmount: DEFAULT_MAXIMUM_STAKE_AMOUNT,
                minimumStakeDuration: DEFAULT_MINIMUM_STAKE_DURATION,
                minimumDelegationFeeBips: minimumDelegationFeeBips,
                maximumStakeMultiplier: DEFAULT_MAXIMUM_STAKE_MULTIPLIER,
                rewardCalculator: IRewardCalculator(address(0))
            })
        );
    }

    function testInvalidStakeAmountRange() public {
        app = new NativeTokenStakingManager(ICMInitializable.Allowed);
        vm.expectRevert(_formatErrorMessage("invalid stake amount range"));
        app.initialize(
            PoSValidatorManagerSettings({
                baseSettings: ValidatorManagerSettings({
                    pChainBlockchainID: P_CHAIN_BLOCKCHAIN_ID,
                    subnetID: DEFAULT_SUBNET_ID,
                    churnPeriodSeconds: DEFAULT_CHURN_PERIOD,
                    maximumChurnPercentage: DEFAULT_MAXIMUM_CHURN_PERCENTAGE
                }),
                minimumStakeAmount: DEFAULT_MAXIMUM_STAKE_AMOUNT,
                maximumStakeAmount: DEFAULT_MINIMUM_STAKE_AMOUNT,
                minimumStakeDuration: DEFAULT_MINIMUM_STAKE_DURATION,
                minimumDelegationFeeBips: DEFAULT_MINIMUM_DELEGATION_FEE_BIPS,
                maximumStakeMultiplier: DEFAULT_MAXIMUM_STAKE_MULTIPLIER,
                rewardCalculator: IRewardCalculator(address(0))
            })
        );
    }

    function testZeroMaxStakeMultiplier() public {
        app = new NativeTokenStakingManager(ICMInitializable.Allowed);
        vm.expectRevert(_formatErrorMessage("zero maximum stake multiplier"));
        app.initialize(
            PoSValidatorManagerSettings({
                baseSettings: ValidatorManagerSettings({
                    pChainBlockchainID: P_CHAIN_BLOCKCHAIN_ID,
                    subnetID: DEFAULT_SUBNET_ID,
                    churnPeriodSeconds: DEFAULT_CHURN_PERIOD,
                    maximumChurnPercentage: DEFAULT_MAXIMUM_CHURN_PERCENTAGE
                }),
                minimumStakeAmount: DEFAULT_MINIMUM_STAKE_AMOUNT,
                maximumStakeAmount: DEFAULT_MAXIMUM_STAKE_AMOUNT,
                minimumStakeDuration: DEFAULT_MINIMUM_STAKE_DURATION,
                minimumDelegationFeeBips: DEFAULT_MINIMUM_DELEGATION_FEE_BIPS,
                maximumStakeMultiplier: 0,
                rewardCalculator: IRewardCalculator(address(0))
            })
        );
    }

    function testMaxStakeMultiplierOverLimit() public {
        app = new NativeTokenStakingManager(ICMInitializable.Allowed);
        uint8 maximumStakeMultiplier = app.MAXIMUM_STAKE_MULTIPLIER_LIMIT() + 1;
        vm.expectRevert(_formatErrorMessage("invalid maximum stake multiplier"));
        app.initialize(
            PoSValidatorManagerSettings({
                baseSettings: ValidatorManagerSettings({
                    pChainBlockchainID: P_CHAIN_BLOCKCHAIN_ID,
                    subnetID: DEFAULT_SUBNET_ID,
                    churnPeriodSeconds: DEFAULT_CHURN_PERIOD,
                    maximumChurnPercentage: DEFAULT_MAXIMUM_CHURN_PERCENTAGE
                }),
                minimumStakeAmount: DEFAULT_MINIMUM_STAKE_AMOUNT,
                maximumStakeAmount: DEFAULT_MAXIMUM_STAKE_AMOUNT,
                minimumStakeDuration: DEFAULT_MINIMUM_STAKE_DURATION,
                minimumDelegationFeeBips: DEFAULT_MINIMUM_DELEGATION_FEE_BIPS,
                maximumStakeMultiplier: maximumStakeMultiplier,
                rewardCalculator: IRewardCalculator(address(0))
            })
        );
    }

    // Helpers
    function _initializeValidatorRegistration(
        ValidatorRegistrationInput memory registrationInput,
        uint16 delegationFeeBips,
        uint64 minStakeDuration,
        uint256 stakeAmount
    ) internal virtual override returns (bytes32) {
        return app.initializeValidatorRegistration{value: stakeAmount}(
            registrationInput, delegationFeeBips, minStakeDuration
        );
    }

    function _initializeValidatorRegistration(
        ValidatorRegistrationInput memory input,
        uint64 weight
    ) internal virtual override returns (bytes32) {
<<<<<<< HEAD
        return app.initializeValidatorRegistration{value: app.weightToValue(weight)}(
            input, DEFAULT_MINIMUM_DELEGATION_FEE_BIPS, DEFAULT_MINIMUM_STAKE_DURATION
=======
        return app.initializeValidatorRegistration{value: _weightToValue(weight)}(
            input,
            PoSValidatorRequirements({
                minStakeDuration: DEFAULT_MINIMUM_STAKE_DURATION,
                delegationFeeBips: DEFAULT_MINIMUM_DELEGATION_FEE_BIPS
            })
>>>>>>> 91bef5dc
        );
    }

    function _initializeDelegatorRegistration(
        bytes32 validationID,
        address delegatorAddress,
        uint64 weight
    ) internal virtual override returns (bytes32) {
        uint256 value = _weightToValue(weight);
        vm.prank(delegatorAddress);
        vm.deal(delegatorAddress, value);
        return app.initializeDelegatorRegistration{value: value}(validationID);
    }

    function _beforeSend(uint256 amount, address spender) internal override {
        // Native tokens no need pre approve
    }

    function _expectStakeUnlock(address account, uint256 amount) internal override {
        // empty calldata implies the receive function will be called
        vm.expectCall(account, amount, "");
    }

    function _getStakeAssetBalance(address account) internal view override returns (uint256) {
        return account.balance;
    }
}
// TODO: Remove this once all unit tests implemented
// solhint-enable no-empty-blocks<|MERGE_RESOLUTION|>--- conflicted
+++ resolved
@@ -172,17 +172,8 @@
         ValidatorRegistrationInput memory input,
         uint64 weight
     ) internal virtual override returns (bytes32) {
-<<<<<<< HEAD
-        return app.initializeValidatorRegistration{value: app.weightToValue(weight)}(
+        return app.initializeValidatorRegistration{value: _weightToValue(weight)}(
             input, DEFAULT_MINIMUM_DELEGATION_FEE_BIPS, DEFAULT_MINIMUM_STAKE_DURATION
-=======
-        return app.initializeValidatorRegistration{value: _weightToValue(weight)}(
-            input,
-            PoSValidatorRequirements({
-                minStakeDuration: DEFAULT_MINIMUM_STAKE_DURATION,
-                delegationFeeBips: DEFAULT_MINIMUM_DELEGATION_FEE_BIPS
-            })
->>>>>>> 91bef5dc
         );
     }
 
