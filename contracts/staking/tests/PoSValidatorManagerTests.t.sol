--- conflicted
+++ resolved
@@ -76,14 +76,10 @@
         });
         vm.expectRevert(_formatErrorMessage("invalid delegation fee"));
         _initializeValidatorRegistration(
-<<<<<<< HEAD
             registrationInput,
             DEFAULT_MINIMUM_DELEGATION_FEE_BIPS - 1,
             DEFAULT_MINIMUM_STAKE_DURATION,
-            DEFAULT_MINIMUM_STAKE
-=======
-            registrationInput, requirements, DEFAULT_MINIMUM_STAKE_AMOUNT
->>>>>>> 91bef5dc
+            DEFAULT_MINIMUM_STAKE_AMOUNT
         );
     }
 
@@ -96,14 +92,10 @@
         uint16 delegationFeeBips = posValidatorManager.MAXIMUM_DELEGATION_FEE_BIPS() + 1;
         vm.expectRevert(_formatErrorMessage("invalid delegation fee"));
         _initializeValidatorRegistration(
-<<<<<<< HEAD
             registrationInput,
             delegationFeeBips,
             DEFAULT_MINIMUM_STAKE_DURATION,
-            DEFAULT_MINIMUM_STAKE
-=======
-            registrationInput, requirements, DEFAULT_MINIMUM_STAKE_AMOUNT
->>>>>>> 91bef5dc
+            DEFAULT_MINIMUM_STAKE_AMOUNT
         );
     }
 
@@ -115,14 +107,10 @@
         });
         vm.expectRevert(_formatErrorMessage("invalid min stake duration"));
         _initializeValidatorRegistration(
-<<<<<<< HEAD
             registrationInput,
             DEFAULT_MINIMUM_DELEGATION_FEE_BIPS,
             DEFAULT_MINIMUM_STAKE_DURATION - 1,
-            DEFAULT_MINIMUM_STAKE
-=======
-            registrationInput, requirements, DEFAULT_MINIMUM_STAKE_AMOUNT
->>>>>>> 91bef5dc
+            DEFAULT_MINIMUM_STAKE_AMOUNT
         );
     }
 
@@ -132,18 +120,12 @@
             registrationExpiry: DEFAULT_EXPIRY,
             blsPublicKey: DEFAULT_BLS_PUBLIC_KEY
         });
-<<<<<<< HEAD
-        vm.expectRevert(_formatErrorMessage("invalid stake amount"));
+        vm.expectRevert(_formatErrorMessage("stake amount too low"));
         _initializeValidatorRegistration(
             registrationInput,
             DEFAULT_MINIMUM_DELEGATION_FEE_BIPS,
             DEFAULT_MINIMUM_STAKE_DURATION,
-            DEFAULT_MINIMUM_STAKE - 1
-=======
-        vm.expectRevert(_formatErrorMessage("stake amount too low"));
-        _initializeValidatorRegistration(
-            registrationInput, requirements, DEFAULT_MINIMUM_STAKE_AMOUNT - 1
->>>>>>> 91bef5dc
+            DEFAULT_MINIMUM_STAKE_AMOUNT - 1
         );
     }
 
@@ -153,15 +135,13 @@
             registrationExpiry: DEFAULT_EXPIRY,
             blsPublicKey: DEFAULT_BLS_PUBLIC_KEY
         });
-<<<<<<< HEAD
-        vm.expectRevert(_formatErrorMessage("invalid stake amount"));
-        _initializeValidatorRegistration(registrationInput, DEFAULT_MINIMUM_DELEGATION_FEE_BIPS, DEFAULT_MINIMUM_STAKE_DURATION, DEFAULT_MAXIMUM_STAKE + 1);
-=======
         vm.expectRevert(_formatErrorMessage("stake amount too high"));
         _initializeValidatorRegistration(
-            registrationInput, requirements, DEFAULT_MAXIMUM_STAKE_AMOUNT + 1
-        );
->>>>>>> 91bef5dc
+            registrationInput,
+            DEFAULT_MINIMUM_DELEGATION_FEE_BIPS,
+            DEFAULT_MINIMUM_STAKE_DURATION,
+            DEFAULT_MAXIMUM_STAKE_AMOUNT + 1
+        );
     }
 
     function testInvalidInitializeEndTime() public {
