--- conflicted
+++ resolved
@@ -27,12 +27,12 @@
     IRewardCalculator rewardCalculator;
 }
 
-<<<<<<< HEAD
 struct ValidatorChurnPeriod {
     uint256 startedAt;
     uint256 initialWeight;
     uint64 churnAmount;
-=======
+}
+
 struct Delegator {
     DelegatorStatus status;
     address owner;
@@ -42,7 +42,6 @@
     uint64 endedAt;
     uint64 startingNonce;
     uint64 endingNonce;
->>>>>>> 1e2489da
 }
 
 interface IPoSValidatorManager is IValidatorManager {
