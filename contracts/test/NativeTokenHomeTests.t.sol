// (c) 2024, Ava Labs, Inc. All rights reserved.
// See the file LICENSE for licensing terms.

// SPDX-License-Identifier: Ecosystem

pragma solidity 0.8.23;

import {TokenHomeTest} from "./TokenHomeTests.t.sol";
import {NativeTokenTransferrerTest} from "./NativeTokenTransferrerTests.t.sol";
import {NativeTokenHomeUpgradeable} from "../src/TokenHome/NativeTokenHomeUpgradeable.sol";
import {NativeTokenHome} from "../src/TokenHome/NativeTokenHome.sol";
import {IWrappedNativeToken} from "../src/interfaces/IWrappedNativeToken.sol";
import {INativeSendAndCallReceiver} from "../src/interfaces/INativeSendAndCallReceiver.sol";
import {WrappedNativeToken} from "../src/WrappedNativeToken.sol";
import {IERC20} from "@openzeppelin/contracts@5.0.2/token/ERC20/IERC20.sol";
import {SafeERC20} from "@openzeppelin/contracts@5.0.2/token/ERC20/utils/SafeERC20.sol";
import {Ownable} from "@openzeppelin/contracts@5.0.2/access/Ownable.sol";
import {Initializable as Initialization} from "../src/utils/Initializable.sol";
import {Initializable} from "@openzeppelin/contracts@5.0.2/proxy/utils/Initializable.sol";

contract NativeTokenHomeTest is NativeTokenTransferrerTest, TokenHomeTest {
    using SafeERC20 for IERC20;

    NativeTokenHomeUpgradeable public app;
    IWrappedNativeToken public wavax;

    receive() external payable {
        require(msg.sender == address(app), "NativeTokenHomeTest: invalid receive payable sender");
    }

    function setUp() public override {
        TokenHomeTest.setUp();

<<<<<<< HEAD
        WrappedNativeToken token = new WrappedNativeToken("AVAX");
        wavax = token;
        app = new NativeTokenHomeUpgradeable(Initialization.Allowed);
=======
        wavax = new WrappedNativeToken("AVAX");
        app = new NativeTokenHome();
>>>>>>> eb9c672f
        app.initialize(
            MOCK_TELEPORTER_REGISTRY_ADDRESS, MOCK_TELEPORTER_MESSENGER_ADDRESS, address(wavax)
        );
        tokenHome = app;
        nativeTokenTransferrer = app;
        tokenTransferrer = app;
        transferredToken = IERC20(wavax);
        tokenHomeDecimals = 18;
    }

    /**
     * Initialization unit tests
     */
    function testNonUpgradeableInitialization() public {
        app = new NativeTokenHome(MOCK_TELEPORTER_REGISTRY_ADDRESS, address(this), address(wavax));
        assertEq(app.getBlockchainID(), DEFAULT_TOKEN_HOME_BLOCKCHAIN_ID);
    }

    function testDisableInitialization() public {
        app = new NativeTokenHomeUpgradeable(Initialization.Disallowed);
        vm.expectRevert(abi.encodeWithSelector(Initializable.InvalidInitialization.selector));
        app.initialize(MOCK_TELEPORTER_REGISTRY_ADDRESS, address(this), address(wavax));
    }

    function testZeroTeleporterRegistryAddress() public {
        _invalidInitialization(
            address(0),
            address(this),
            address(wavax),
            "TeleporterUpgradeable: zero teleporter registry address"
        );
    }

    function testZeroTeleporterManagerAddress() public {
        _invalidInitialization(
            MOCK_TELEPORTER_REGISTRY_ADDRESS,
            address(0),
            address(wavax),
            abi.encodeWithSelector(Ownable.OwnableInvalidOwner.selector, address(0))
        );
    }

    function testZeroFeeTokenAddress() public {
        _invalidInitialization(
            MOCK_TELEPORTER_REGISTRY_ADDRESS,
            address(this),
            address(0),
            _formatErrorMessage("zero token address")
        );
    }

    function _checkExpectedWithdrawal(address recipient, uint256 amount) internal override {
        vm.expectEmit(true, true, true, true, address(tokenHome));
        emit TokensWithdrawn(recipient, amount);
        vm.expectCall(address(wavax), abi.encodeCall(IWrappedNativeToken.withdraw, (amount)));
        vm.expectEmit(true, true, true, true, address(wavax));
        emit Withdrawal(address(app), amount);
    }

    function _setUpExpectedSendAndCall(
        bytes32 sourceBlockchainID,
        OriginSenderInfo memory originInfo,
        address recipient,
        uint256 amount,
        bytes memory payload,
        uint256 gasLimit,
        bool targetHasCode,
        bool expectSuccess
    ) internal override {
        if (targetHasCode) {
            // Non-zero code length
            vm.etch(recipient, new bytes(1));

            bytes memory expectedCalldata = abi.encodeCall(
                INativeSendAndCallReceiver.receiveTokens,
                (
                    sourceBlockchainID,
                    originInfo.tokenTransferrerAddress,
                    originInfo.senderAddress,
                    payload
                )
            );
            if (expectSuccess) {
                vm.mockCall(recipient, amount, expectedCalldata, new bytes(0));
            } else {
                vm.mockCallRevert(recipient, amount, expectedCalldata, new bytes(0));
            }
            vm.expectCall(recipient, amount, uint64(gasLimit), expectedCalldata);
        } else {
            // No code at target
            vm.etch(recipient, new bytes(0));
        }

        if (targetHasCode && expectSuccess) {
            vm.expectEmit(true, true, true, true, address(app));
            emit CallSucceeded(DEFAULT_RECIPIENT_CONTRACT_ADDRESS, amount);
        } else {
            vm.expectEmit(true, true, true, true, address(app));
            emit CallFailed(DEFAULT_RECIPIENT_CONTRACT_ADDRESS, amount);
        }
    }

    function _setUpExpectedDeposit(uint256 amount, uint256 feeAmount) internal override {
        wavax.deposit{value: feeAmount}();
        // Transfer the fee to the token transferrer if it is greater than 0
        if (feeAmount > 0) {
            transferredToken.safeIncreaseAllowance(address(tokenTransferrer), feeAmount);
            vm.expectCall(
                address(transferredToken),
                abi.encodeCall(
                    IERC20.transferFrom, (address(this), address(tokenTransferrer), feeAmount)
                )
            );
        }

        vm.expectCall(address(transferredToken), abi.encodeCall(IWrappedNativeToken.deposit, ()));
        vm.expectEmit(true, true, true, true, address(transferredToken));
        emit Deposit(address(nativeTokenTransferrer), amount);
    }

    function _setUpExpectedZeroAmountRevert() internal override {
        vm.expectRevert("SafeWrappedNativeTokenDeposit: balance not increased");
    }

    function _addCollateral(
        bytes32 remoteBlockchainID,
        address remoteTokenTransferrerAddress,
        uint256 amount
    ) internal override {
        app.addCollateral{value: amount}(remoteBlockchainID, remoteTokenTransferrerAddress);
    }

    function _invalidInitialization(
        address teleporterRegistryAddress,
        address teleporterManagerAddress,
        address wrappedTokenAddress,
        bytes memory expectedErrorMessage
    ) private {
        app = new NativeTokenHomeUpgradeable(Initialization.Allowed);
        vm.expectRevert(expectedErrorMessage);
        app.initialize(teleporterRegistryAddress, teleporterManagerAddress, wrappedTokenAddress);
    }
}<|MERGE_RESOLUTION|>--- conflicted
+++ resolved
@@ -31,14 +31,8 @@
     function setUp() public override {
         TokenHomeTest.setUp();
 
-<<<<<<< HEAD
-        WrappedNativeToken token = new WrappedNativeToken("AVAX");
-        wavax = token;
+        wavax = new WrappedNativeToken("AVAX");
         app = new NativeTokenHomeUpgradeable(Initialization.Allowed);
-=======
-        wavax = new WrappedNativeToken("AVAX");
-        app = new NativeTokenHome();
->>>>>>> eb9c672f
         app.initialize(
             MOCK_TELEPORTER_REGISTRY_ADDRESS, MOCK_TELEPORTER_MESSENGER_ADDRESS, address(wavax)
         );
