--- conflicted
+++ resolved
@@ -35,15 +35,9 @@
             MOCK_TELEPORTER_REGISTRY_ADDRESS, MOCK_TELEPORTER_MESSENGER_ADDRESS, address(wavax)
         );
         tokenHome = app;
-<<<<<<< HEAD
-        nativeTokenBridge = app;
-        tokenBridge = app;
-        bridgedToken = IERC20(address(wavax));
-=======
         nativeTokenTransferrer = app;
         tokenTransferrer = app;
-        transferredToken = wavax;
->>>>>>> 9fcca1eb
+        transferredToken = IERC20(address(wavax));
         tokenHomeDecimals = 18;
     }
 
