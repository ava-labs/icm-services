--- conflicted
+++ resolved
@@ -45,13 +45,8 @@
     address public constant DEFAULT_FALLBACK_RECIPIENT_ADDRESS =
         0xe69Ea1BAF997002602c0A3D451b2b5c9B7F8E6A1;
     address public constant WARP_PRECOMPILE_ADDRESS = 0x0200000000000000000000000000000000000005;
-<<<<<<< HEAD
-=======
     address public constant NATIVE_MINTER_PRECOMPILE_ADDRESS =
         address(0x0200000000000000000000000000000000000001);
-    uint256 public constant DEFAULT_REQUIRED_GAS_LIMIT = 100_000;
->>>>>>> aa141678
-
     address public constant MOCK_TELEPORTER_MESSENGER_ADDRESS =
         0x644E5b7c5D4Bc8073732CEa72c66e0BB90dFC00f;
     address public constant MOCK_TELEPORTER_REGISTRY_ADDRESS =
@@ -107,7 +102,6 @@
         input.recipient = address(0);
         feeToken.approve(address(tokenBridge), _DEFAULT_TRANSFER_AMOUNT);
         vm.expectRevert(_formatErrorMessage("zero recipient address"));
-<<<<<<< HEAD
         _send(input, 0);
     }
 
@@ -141,29 +135,20 @@
     }
 
     function testSendWithFees() public {
-        uint256 amount = 2;
-        uint256 primaryFee = 1;
+        uint256 amount = 200_000;
+        uint256 primaryFee = 100;
         _sendSingleHopSendSuccess(amount, primaryFee);
-=======
-        _send(input, _DEFAULT_TRANSFER_AMOUNT);
-    }
-
-    function testSendWithFees() public {
-        uint256 amount = 200;
-        uint256 primaryFee = 100;
-        _sendSuccess(amount, primaryFee);
->>>>>>> aa141678
     }
 
     function testSendNoFees() public {
-        uint256 amount = 200;
+        uint256 amount = 200_000;
         uint256 primaryFee = 0;
         _sendSingleHopSendSuccess(amount, primaryFee);
     }
 
     function testSendAndCallWithFees() public {
-        uint256 amount = 10;
-        uint256 primaryFee = 1;
+        uint256 amount = 100_000;
+        uint256 primaryFee = 10;
         _sendSingleHopCallSuccess(amount, primaryFee);
     }
 
@@ -178,9 +163,7 @@
 
         vm.mockCall(
             MOCK_TELEPORTER_REGISTRY_ADDRESS,
-            abi.encodeWithSelector(
-                TeleporterRegistry.getVersionFromAddress.selector
-            ),
+            abi.encodeWithSelector(TeleporterRegistry.getVersionFromAddress.selector),
             abi.encode(1)
         );
 
@@ -213,21 +196,15 @@
         input.primaryFee = feeAmount;
 
         _setUpExpectedDeposit(amount);
-<<<<<<< HEAD
+
+        // Only tokens destinations scale tokens, so isReceive is always false here.
+        uint256 scaledBridgedAmount = _scaleTokens(bridgeAmount, false);
+
         _checkExpectedTeleporterCallsForSend(
-            _createSingleHopTeleporterMessageInput(input, bridgeAmount), feeAmount
+            _createSingleHopTeleporterMessageInput(input, scaledBridgedAmount), feeAmount
         );
         vm.expectEmit(true, true, true, true, address(tokenBridge));
-        emit TokensSent(_MOCK_MESSAGE_ID, address(this), input, bridgeAmount);
-=======
-
-        // Only tokens destinations scale tokens, so isReceive is always false here.
-        uint256 scaledBridgedAmount = _scaleTokens(bridgedAmount, false);
-
-        _checkExpectedTeleporterCalls(input, bridgedAmount);
-        vm.expectEmit(true, true, true, true, address(tokenBridge));
-        emit SendTokens(_MOCK_MESSAGE_ID, address(this), input, scaledBridgedAmount);
->>>>>>> aa141678
+        emit TokensSent(_MOCK_MESSAGE_ID, address(this), input, scaledBridgedAmount);
         _send(input, amount);
     }
 
@@ -236,12 +213,15 @@
         SendAndCallInput memory input = _createDefaultSendAndCallInput();
         input.primaryFee = feeAmount;
 
+        // Only tokens destinations scale tokens, so isReceive is always false here.
+        uint256 scaledBridgedAmount = _scaleTokens(bridgeAmount, false);
+
         _setUpExpectedDeposit(amount);
         _checkExpectedTeleporterCallsForSend(
-            _createSingleHopCallTeleporterMessageInput(input, bridgeAmount), feeAmount
+            _createSingleHopCallTeleporterMessageInput(input, scaledBridgedAmount), feeAmount
         );
         vm.expectEmit(true, true, true, true, address(tokenBridge));
-        emit TokensAndCallSent(_MOCK_MESSAGE_ID, address(this), input, bridgeAmount);
+        emit TokensAndCallSent(_MOCK_MESSAGE_ID, address(this), input, scaledBridgedAmount);
         _sendAndCall(input, amount);
     }
 
@@ -273,7 +253,11 @@
         );
     }
 
-<<<<<<< HEAD
+    // This function is overridden by NativeTokenDestinationTests
+    function _scaleTokens(uint256 amount, bool) internal virtual returns (uint256) {
+        return amount;
+    }
+
     function _createSingleHopTeleporterMessageInput(
         SendTokensInput memory input,
         uint256 bridgeAmount
@@ -307,20 +291,6 @@
                 )
         });
     }
-=======
-    // This function is overridden by NativeTokenDestinationTests
-    function _scaleTokens(
-        uint256 amount,
-        bool
-    ) internal virtual returns (uint256) {
-        return amount;
-    }
-
-    function _encodeMessage(
-        SendTokensInput memory input,
-        uint256 amount
-    ) internal virtual returns (bytes memory);
->>>>>>> aa141678
 
     function _createDefaultSendTokensInput()
         internal
@@ -339,7 +309,6 @@
         pure
         virtual
         returns (bytes memory);
-<<<<<<< HEAD
 
     function _encodeSingleHopSendMessage(
         uint256 amount,
@@ -432,6 +401,4 @@
             })
         );
     }
-=======
->>>>>>> aa141678
 }