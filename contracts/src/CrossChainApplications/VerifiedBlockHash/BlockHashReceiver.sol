// (c) 2023, Ava Labs, Inc. All rights reserved.
// See the file LICENSE for licensing terms.

// SPDX-License-Identifier: Ecosystem

pragma solidity 0.8.18;

<<<<<<< HEAD
import {ITeleporterReceiver} from "../../Teleporter/ITeleporterReceiver.sol";
import {TeleporterUpgradeable} from "../../Teleporter/upgrades/TeleporterUpgradeable.sol";
import {Ownable} from "@openzeppelin/contracts/access/Ownable.sol";
=======
import "../../Teleporter/ITeleporterMessenger.sol";
import "../../Teleporter/ITeleporterReceiver.sol";
import "../../Teleporter/upgrades/TeleporterOwnerUpgradeable.sol";
>>>>>>> cc8d14d2

/**
 * Contract for receiving latest block hashes from another chain.
 */
contract BlockHashReceiver is ITeleporterReceiver, TeleporterOwnerUpgradeable {
    // Source chain information
    bytes32 public immutable sourceChainID;
    address public immutable sourcePublisherContractAddress;

    // Latest received block information
    uint256 public latestBlockHeight;
    bytes32 public latestBlockHash;

    /**
     * @dev Emitted when a new block hash is received from a given origin chain ID.
     */
    event ReceiveBlockHash(
        bytes32 indexed originChainID,
        address indexed originSenderAddress,
        uint256 indexed blockHeight,
        bytes32 blockHash
    );

    constructor(
        address teleporterRegistryAddress,
        bytes32 publisherChainID,
        address publisherContractAddress
    ) TeleporterOwnerUpgradeable(teleporterRegistryAddress) {
        sourceChainID = publisherChainID;
        sourcePublisherContractAddress = publisherContractAddress;
    }

    /**
     * @dev See {ITeleporterReceiver-receiveTeleporterMessage}.
     *
     * Receives the latest block hash from another chain
     *
     * Requirements:
     *
     * - Sender must be the Teleporter contract.
     * - Origin sender address must be the source publisher contract address that initiated the BlockHashReceiver.
     */

    function receiveTeleporterMessage(
        bytes32 originChainID,
        address originSenderAddress,
        bytes calldata message
    ) external onlyAllowedTeleporter {
        require(
            originChainID == sourceChainID,
            "BlockHashReceiver: invalid source chain ID"
        );
        require(
            originSenderAddress == sourcePublisherContractAddress,
            "BlockHashReceiver: invalid source chain publisher"
        );

        (uint256 blockHeight, bytes32 blockHash) = abi.decode(
            message,
            (uint256, bytes32)
        );

        if (blockHeight > latestBlockHeight) {
            latestBlockHeight = blockHeight;
            latestBlockHash = blockHash;
            emit ReceiveBlockHash(
                originChainID,
                originSenderAddress,
                blockHeight,
                blockHash
            );
        }
    }

    /**
<<<<<<< HEAD
     * @dev See {TeleporterUpgradeable-updateMinTeleporterVersion}
     *
     * Updates the minimum Teleporter version allowed for receiving on this contract
     * to the latest version registered in the {TeleporterRegistry}.
     * Restricted to only owners of the contract.
     * Emits a {MinTeleporterVersionUpdated} event.
     */
    function updateMinTeleporterVersion() external override onlyOwner {
        uint256 oldMinTeleporterVersion = minTeleporterVersion;
        minTeleporterVersion = teleporterRegistry.getLatestVersion();
        emit MinTeleporterVersionUpdated(
            oldMinTeleporterVersion,
            minTeleporterVersion
        );
    }

    /**
     * @return Returns the latest block height and hash.
=======
     * @dev Returns the latest block information.
>>>>>>> cc8d14d2
     */
    function getLatestBlockInfo() public view returns (uint256, bytes32) {
        return (latestBlockHeight, latestBlockHash);
    }
}<|MERGE_RESOLUTION|>--- conflicted
+++ resolved
@@ -5,15 +5,8 @@
 
 pragma solidity 0.8.18;
 
-<<<<<<< HEAD
 import {ITeleporterReceiver} from "../../Teleporter/ITeleporterReceiver.sol";
-import {TeleporterUpgradeable} from "../../Teleporter/upgrades/TeleporterUpgradeable.sol";
-import {Ownable} from "@openzeppelin/contracts/access/Ownable.sol";
-=======
-import "../../Teleporter/ITeleporterMessenger.sol";
-import "../../Teleporter/ITeleporterReceiver.sol";
-import "../../Teleporter/upgrades/TeleporterOwnerUpgradeable.sol";
->>>>>>> cc8d14d2
+import {TeleporterOwnerUpgradeable} from "../../Teleporter/upgrades/TeleporterOwnerUpgradeable.sol";
 
 /**
  * Contract for receiving latest block hashes from another chain.
@@ -89,28 +82,8 @@
     }
 
     /**
-<<<<<<< HEAD
-     * @dev See {TeleporterUpgradeable-updateMinTeleporterVersion}
-     *
-     * Updates the minimum Teleporter version allowed for receiving on this contract
-     * to the latest version registered in the {TeleporterRegistry}.
-     * Restricted to only owners of the contract.
-     * Emits a {MinTeleporterVersionUpdated} event.
-     */
-    function updateMinTeleporterVersion() external override onlyOwner {
-        uint256 oldMinTeleporterVersion = minTeleporterVersion;
-        minTeleporterVersion = teleporterRegistry.getLatestVersion();
-        emit MinTeleporterVersionUpdated(
-            oldMinTeleporterVersion,
-            minTeleporterVersion
-        );
-    }
-
-    /**
+     * @dev Gets the latest received block height and hash.
      * @return Returns the latest block height and hash.
-=======
-     * @dev Returns the latest block information.
->>>>>>> cc8d14d2
      */
     function getLatestBlockInfo() public view returns (uint256, bytes32) {
         return (latestBlockHeight, latestBlockHash);
