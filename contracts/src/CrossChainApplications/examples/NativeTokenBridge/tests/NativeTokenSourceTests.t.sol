--- conflicted
+++ resolved
@@ -161,13 +161,8 @@
         );
     }
 
-<<<<<<< HEAD
-    function testZeroDestinationChainID() public {
+    function testZeroDestinationBlockchainID() public {
         vm.expectRevert(_formatTokenSourceErrorMessage("zero destination blockchain ID"));
-=======
-    function testZeroDestinationBlockchainID() public {
-        vm.expectRevert(_formatNativeTokenSourceErrorMessage("zero destination blockchain ID"));
->>>>>>> bedf79b2
 
         new NativeTokenSource(
             MOCK_TELEPORTER_REGISTRY_ADDRESS,
