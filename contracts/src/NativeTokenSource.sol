--- conflicted
+++ resolved
@@ -73,18 +73,14 @@
      * @dev See {INativeTokenBridge-sendAndCall}
      */
     function sendAndCall(SendAndCallInput calldata input) external payable {
-<<<<<<< HEAD
         _sendAndCall({
             sourceBlockchainID: blockchainID,
             originBridgeAddress: address(this),
-            originSenderAddress: msg.sender,
+            originSenderAddress: _msgSender(),
             input: input,
             amount: msg.value,
             isMultiHop: false
         });
-=======
-        _sendAndCall(blockchainID, _msgSender(), input, msg.value, false);
->>>>>>> 9bd77325
     }
 
     /**
