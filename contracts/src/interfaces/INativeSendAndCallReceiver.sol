--- conflicted
+++ resolved
@@ -18,17 +18,11 @@
      * @notice Called to receive the amount of the native token. Implementations
      * must properly handle the msg.value of the call in order to ensure it doesn't
      * become improperly made inaccessible.
-<<<<<<< HEAD
      * @param sourceBlockchainID Blockchain ID that the transfer originated from
-     * @param originSenderAddress Address of the sender that sent the transfer
+     * @param originBridgeAddress Address of the bridge that initiated the Teleporter message
+     * @param originSenderAddress Address of the sender that sent the transfer. This value
+     * should only be trusted if {originBridgeAddress} is verified and known.
      * @param payload Arbitrary data provided by the caller
-=======
-     * @param sourceBlockchainID blockchain ID that the transfer originated from
-     * @param originBridgeAddress address of the bridge that initiated the Teleporter message
-     * @param originSenderAddress address of the sender that sent the transfer. This value
-     * should only be trusted if {originBridgeAddress} is verified and known.
-     * @param payload arbitrary data provided by the caller
->>>>>>> 0cf8ceaf
      */
     function receiveTokens(
         bytes32 sourceBlockchainID,
