// (c) 2024, Ava Labs, Inc. All rights reserved.
// See the file LICENSE for licensing terms.

// SPDX-License-Identifier: Ecosystem

pragma solidity 0.8.18;

import {TeleporterTokenSource} from "./TeleporterTokenSource.sol";
import {IERC20Source} from "./interfaces/IERC20Source.sol";
import {IERC20SendAndCallReceiver} from "./interfaces/IERC20SendAndCallReceiver.sol";
import {SafeERC20TransferFrom} from "@teleporter/SafeERC20TransferFrom.sol";
import {IERC20} from "@openzeppelin/contracts@4.8.1/token/ERC20/ERC20.sol";
import {SafeERC20} from "@openzeppelin/contracts@4.8.1/token/ERC20/utils/SafeERC20.sol";
import {
    SendTokensInput,
    SendAndCallInput,
    SingleHopCallMessage
} from "./interfaces/ITeleporterTokenBridge.sol";
import {CallUtils} from "./utils/CallUtils.sol";

/**
 * THIS IS AN EXAMPLE CONTRACT THAT USES UN-AUDITED CODE.
 * DO NOT USE THIS CODE IN PRODUCTION.
 */

/**
 * @title ERC20Source
 * @notice This contract is an {IERC20Source} that sends ERC20 tokens to another chain's
 * {ITeleporterTokenBridge} instance, and gets represented by the tokens of that destination
 * token bridge instance.
 *
 * @custom:security-contact https://github.com/ava-labs/teleporter-token-bridge/blob/main/SECURITY.md
 */
contract ERC20Source is IERC20Source, TeleporterTokenSource {
    using SafeERC20 for IERC20;

    /// @notice The ERC20 token this source contract bridges to destination instances.
    IERC20 public immutable token;

    /**
     * @notice Initializes this source token bridge instance to send
     * tokens to the specified destination chain and token bridge instance.
     *
     * Teleporter fees are paid by the same token that is being bridged.
     */
    constructor(
        address teleporterRegistryAddress,
        address teleporterManager,
        address tokenAddress
    ) TeleporterTokenSource(teleporterRegistryAddress, teleporterManager, tokenAddress) {
        token = IERC20(tokenAddress);
    }

    /**
     * @dev See {IERC20Bridge-send}
     */
    function send(SendTokensInput calldata input, uint256 amount) external {
        _send(input, amount);
    }

    /**
     * @dev See {IERC20Bridge-sendAndCall}
     */
    function sendAndCall(SendAndCallInput calldata input, uint256 amount) external {
<<<<<<< HEAD
        _sendAndCall(blockchainID, _msgSender(), input, amount);
=======
        _sendAndCall({
            sourceBlockchainID: blockchainID,
            originBridgeAddress: address(this),
            originSenderAddress: _msgSender(),
            input: input,
            amount: amount,
            isMultiHop: false
        });
>>>>>>> 0cf8ceaf
    }

    /**
     * @dev See {INativeTokenSource-addCollateral}
     */
    function addCollateral(
        bytes32 destinationBlockchainID,
        address destinationBridgeAddress,
        uint256 amount
    ) external {
        _addCollateral(destinationBlockchainID, destinationBridgeAddress, amount);
    }

    /**
     * @dev See {TeleportTokenSource-_deposit}
     */
    function _deposit(uint256 amount) internal virtual override returns (uint256) {
        return SafeERC20TransferFrom.safeTransferFrom(token, amount);
    }

    /**
     * @dev See {TeleportTokenSource-_withdraw}
     */
    function _withdraw(address recipient, uint256 amount) internal virtual override {
        emit TokensWithdrawn(recipient, amount);
        token.safeTransfer(recipient, amount);
    }

    /**
     * @dev See {TeleporterTokenDestination-_handleSendAndCall}
     *
     * Approves the recipient contract to spend the amount of tokens from this contract,
     * and calls {IERC20SendAndCallReceiver-receiveTokens} on the recipient contract.
     * If the call fails or doesn't spend all of the tokens, the remaining amount is
     * sent to the fallback recipient.
     */
    function _handleSendAndCall(
        SingleHopCallMessage memory message,
        uint256 amount
    ) internal virtual override {
        // Approve the destination contract to spend the amount from the collateral.
        SafeERC20.safeIncreaseAllowance(token, message.recipientContract, amount);

        // Encode the call to {IERC20SendAndCallReceiver-receiveTokens}
        bytes memory payload = abi.encodeCall(
            IERC20SendAndCallReceiver.receiveTokens,
            (
                message.sourceBlockchainID,
                message.originBridgeAddress,
                message.originSenderAddress,
                address(token),
                amount,
                message.recipientPayload
            )
        );

        // Call the destination contract with the given payload and gas amount.
        bool success = CallUtils._callWithExactGas(
            message.recipientGasLimit, message.recipientContract, payload
        );

        uint256 remainingAllowance = token.allowance(address(this), message.recipientContract);

        // Reset the destination contract allowance to 0.
        // Use of {safeApprove} is okay to reset the allowance to 0.
        SafeERC20.safeApprove(token, message.recipientContract, 0);

        if (success) {
            emit CallSucceeded(message.recipientContract, amount);
        } else {
            emit CallFailed(message.recipientContract, amount);
        }

        // Transfer any remaining allowance to the fallback recipient. This will be the
        // full amount if the call failed.
        if (remainingAllowance > 0) {
            token.safeTransfer(message.fallbackRecipient, remainingAllowance);
        }
    }
}<|MERGE_RESOLUTION|>--- conflicted
+++ resolved
@@ -62,18 +62,13 @@
      * @dev See {IERC20Bridge-sendAndCall}
      */
     function sendAndCall(SendAndCallInput calldata input, uint256 amount) external {
-<<<<<<< HEAD
-        _sendAndCall(blockchainID, _msgSender(), input, amount);
-=======
         _sendAndCall({
             sourceBlockchainID: blockchainID,
             originBridgeAddress: address(this),
             originSenderAddress: _msgSender(),
             input: input,
-            amount: amount,
-            isMultiHop: false
+            amount: amount
         });
->>>>>>> 0cf8ceaf
     }
 
     /**
