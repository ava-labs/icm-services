// (c) 2023, Ava Labs, Inc. All rights reserved.
// See the file LICENSE for licensing terms.

// SPDX-License-Identifier: Ecosystem

pragma solidity 0.8.18;

import "@openzeppelin/contracts/token/ERC20/IERC20.sol";
import "@openzeppelin/contracts/token/ERC20/utils/SafeERC20.sol";
import "@subnet-evm-contracts/interfaces/IWarpMessenger.sol";
import "./ITeleporterMessenger.sol";
import "./ReceiptQueue.sol";
import "./SafeERC20TransferFrom.sol";
import "./ITeleporterReceiver.sol";
import "./ReentrancyGuards.sol";

/**
 * @dev Implementation of the {ITeleporterMessenger} interface.
 *
 * This implementation is used to send messages cross chain using the WarpMessenger precompile,
 * and to receive messages sent from other chains. Teleporter contracts should be deployed through Nick's method
 * of universal deployer, such that the same contract is deployed at the same address on all chains.
 */
contract TeleporterMessenger is ITeleporterMessenger, ReentrancyGuards {
    using SafeERC20 for IERC20;
    using ReceiptQueue for ReceiptQueue.TeleporterMessageReceiptQueue;

    struct SentMessageInfo {
        bytes32 messageHash;
        TeleporterFeeInfo feeInfo;
    }

    WarpMessenger public constant WARP_MESSENGER =
        WarpMessenger(0x0200000000000000000000000000000000000005);

    // Tracks the latest message ID used for a given destination subnet.
    // Key is the destination subnet ID, and the value is the last message ID used for that subnet.
    // Note that the first message ID used for each subnet will be 1 (not 0).
    mapping(bytes32 => uint256) public latestMessageIDs;

    // Tracks the outstanding receipts to send back to a given subnet in subsequent messages sent to it.
    // Key is the subnet ID of the other subnet, and the value is a queue of pending receipts for messages
    // we have received from that subnet.
    mapping(bytes32 => ReceiptQueue.TeleporterMessageReceiptQueue)
        public outstandingReceipts;

    // Tracks the message hash and fee information for each message sent that we have not yet received
    // a receipt for. The messages are tracked per subnet and keyed by message ID.
    // The first key is the subnet ID, the second key is the message ID, and the value is the info
    // for the uniquely identified message.
    mapping(bytes32 => mapping(uint256 => SentMessageInfo))
        public sentMessageInfo;

    // Tracks the relayer reward address for each message delivered from a given subnet.
    // Note that these values are also used to determine if a given message has been delivered or not.
    // The first key is the subnet ID, the second key is the message ID, and the value is the reward address
    // provided by the deliverer of the uniquely identified message.
    mapping(bytes32 => mapping(uint256 => address))
        public relayerRewardAddresses;

    // Tracks the hash of messages that have been received but whose execution has never succeeded.
    // Enables retrying of failed messages with higher gas limits. Message execution is guaranteed to
    // succeed at most once.  The first key is the subnet ID, the second key is the message ID, and
    // the value is the hash of the uniquely identified message whose execution failed.
    mapping(bytes32 => mapping(uint256 => bytes32))
        public receivedFailedMessageHashes;

    // Tracks the fee amounts for a given asset able to be redeemed by a given relayer.
    // The first key is the relayer address, the second key is the ERC20 token contract address,
    // and the value is the amount of the asset owed to the relayer.
    mapping(address => mapping(address => uint256)) public relayerRewardAmounts;

    // Teleporter delivers message by invoking functions of the form: funcName(bytes32 originChainID, address originSenderAddress, ...)
    // where "..." can represent arbitrary additional parameters. Accounting for the 4 byte function selector and two 32 byte parameters,
    // there is a minimum valid message length of 68 bytes.
    uint256 public constant REQUIRED_ORIGIN_CHAIN_ID_START_INDEX = 4;
    uint256 public constant MINIMUM_REQUIRED_CALL_DATA_LENGTH = 68;

    // The blockchain ID of the chain the contract is deployed on.
    // Set at most once by calling initializeBlockchainID().
    bytes32 public blockchainID = bytes32(0);

    // Errors
    error AlreadyInitialized();
    error InsufficientGas();
    error InvalidAdditionalFeeAmount();
    error InvalidDestinationAddress();
    error InvalidDestinationChainID();
    error InvalidFeeAssetContractAddress();
    error InvalidMessageHash();
    error InvalidOriginSenderAddress();
    error InvalidRelayerRewardAddress();
    error InvalidWarpMessage();
    error MessageAlreadyDelivered();
    error MessageNotFound();
    error MessageRetryExecutionFailed();
    error NoRelayerRewardToRedeem();
    error ReceiptNotFound();
    error UnauthorizedRelayer();
    error Uninitialized();

    /**
     * @dev Sets the value of `blockchainID` to the value determined by the warp messenger precompile.
     */
    function initializeBlockchainID() public {
        if (blockchainID != bytes32(0)) {
            revert AlreadyInitialized();
        }
        blockchainID = WARP_MESSENGER.getBlockchainID();
    }

    /**
     * @dev See {ITeleporterMessenger-sendCrossChainMessage}
     *
     * When executed, it will kick off an asynchronous event to have the validators of the chain create an
     * aggregate BLS signature of the message.
     *
     * Emits a {SendCrossChainMessage} event when message successfully gets sent.
     */
    function sendCrossChainMessage(
        TeleporterMessageInput calldata messageInput
    ) external senderNonReentrant returns (uint256 messageID) {
        // Get the outstanding receipts for messages that have been previously received
        // from the destination subnet but not yet acknowledged, and attach the receipts
        // to the Teleporter message to be sent.
        return
            _sendTeleporterMessage({
                destinationChainID: messageInput.destinationChainID,
                destinationAddress: messageInput.destinationAddress,
                feeInfo: messageInput.feeInfo,
                requiredGasLimit: messageInput.requiredGasLimit,
                allowedRelayerAddresses: messageInput.allowedRelayerAddresses,
                message: messageInput.message,
                receipts: outstandingReceipts[messageInput.destinationChainID]
                    .getOutstandingReceiptsToSend()
            });
    }

    /**
     * @dev See {ITeleporterMessenger-retrySendCrossChainMessage}
     *
     * Emits {SendCrossChainMessage} event.
     * Requirements:
     *
     * - `message` must have been previously sent to the given destination chain ID.
     * - `message` encoding mush match previously sent message.
     */
    function retrySendCrossChainMessage(
        bytes32 destinationChainID,
        TeleporterMessage calldata message
    ) external senderNonReentrant {
        // Get the previously sent message hash.
        SentMessageInfo memory existingMessageInfo = sentMessageInfo[
            destinationChainID
        ][message.messageID];
        if (existingMessageInfo.messageHash == bytes32(0)) {
            // If the message hash is zero, the message was never sent.
            revert MessageNotFound();
        }

        // Check that the hash of the provided message matches the one that was originally submitted.
        bytes memory messageBytes = abi.encode(message);
        if (keccak256(messageBytes) != existingMessageInfo.messageHash) {
            revert InvalidMessageHash();
        }

        // Emit and make state variable changes before external calls when possible,
        // though this function is protected by sender reentrancy guard.
        emit SendCrossChainMessage(
            destinationChainID,
            message.messageID,
            message,
            existingMessageInfo.feeInfo
        );

        // Resubmit the message to the warp message precompile now that we know the exact message was
        // already submitted in the past.
        WARP_MESSENGER.sendWarpMessage(
            destinationChainID,
            address(this),
            messageBytes
        );
    }

    /**
     * @dev See {ITeleporterMessenger-addFeeAmount}
     *
     * Emits {AddFeeAmount} event.
     * Requirements:
     *
     * - `additionalFeeAmount` must be non-zero.
     * - message must exist and not have been delivered yet.
     * - `feeContractAddress` must match the fee asset contract address used in the original call to sendCrossChainMessage.
     */
    function addFeeAmount(
        bytes32 destinationChainID,
        uint256 messageID,
        address feeContractAddress,
        uint256 additionalFeeAmount
    ) external senderNonReentrant {
        // The additional fee amount must be non-zero.
        if (additionalFeeAmount == 0) {
            revert InvalidAdditionalFeeAmount();
        }

        // Do not allow adding a fee asset with contract address zero.
        if (feeContractAddress == address(0)) {
            revert InvalidFeeAssetContractAddress();
        }

        // If we have received the delivery receipt for this message, its hash and fee information
        // will be cleared from state. At this point, you can not add to its fee. This is also the
        // case if the given message never existed.
        if (
            sentMessageInfo[destinationChainID][messageID].messageHash ==
            bytes32(0)
        ) {
            revert MessageAlreadyDelivered();
        }

        // Check that the fee contract address matches the one that was originally used. Only a single
        // fee asset can be used to incentivize the delivery of a given message.
        // We require users to explicitly pass the same fee asset contract address here rather than just using
        // the previously submitted asset type as a defensive measure to avoid having users accidentally confuse
        // which asset they are paying.
        if (
            sentMessageInfo[destinationChainID][messageID]
                .feeInfo
                .contractAddress != feeContractAddress
        ) {
            revert InvalidFeeAssetContractAddress();
        }

        // Transfer the additional fee amount to this Teleporter instance.
        uint256 adjustedAmount = SafeERC20TransferFrom.safeTransferFrom(
            IERC20(feeContractAddress),
            additionalFeeAmount
        );

        // Store the updated fee amount, and emit it as an event.
        sentMessageInfo[destinationChainID][messageID]
            .feeInfo
            .amount += adjustedAmount;

        emit AddFeeAmount(
            destinationChainID,
            messageID,
            sentMessageInfo[destinationChainID][messageID].feeInfo
        );
    }

    /**
     * @dev See {ITeleporterMessenger-receiveCrossChainMessage}
     *
     * Emits {ReceiveCrossChainMessage} event.
     * Re-entrancy is explicitly disallowed between receiving functions. One message is not able to receive another message.
     * Requirements:
     *
     * - `relayerRewardAddress` must not be the zero address.
     * - `messageIndex` must specify a valid warp message in the transaction's storage slots.
     * - Valid warp message provided in storage slots, and sender address matches the address of this contract.
     * - Warp message `destinationChainID` must match the `blockchainID` of this contract.
     * - Warp message `destinationAddress` must match the address of this contract.
     * - Teleporter message was not previously delivered.
     * - Transaction was sent by an allowed relayer for corresponding teleporter message.
     */
    function receiveCrossChainMessage(
        uint32 messageIndex,
        address relayerRewardAddress
    ) external receiverNonReentrant {
        // The relayer reward address is not allowed to be the zero address because it is how the
        // contract tracks whether or not a message has been delivered.
        if (relayerRewardAddress == address(0)) {
            revert InvalidRelayerRewardAddress();
        }

        // Verify and parse the cross chain message included in the transaction access list
        // using the warp message precompile.
        (WarpMessage memory warpMessage, bool success) = WARP_MESSENGER
            .getVerifiedWarpMessage(messageIndex);

        if (!success) {
            revert InvalidWarpMessage();
        }

        // Only allow for messages to be received from the same address as this teleporter contract.
        // The contract should be deployed using the universal deployer pattern, such that it knows messages
        // received from the same address on other chains were constructed using the same bytecode of this contract.
        // This allows for trusting the message format and uniqueness as specified by sendCrossChainMessage.
        if (warpMessage.originSenderAddress != address(this)) {
            revert InvalidOriginSenderAddress();
        }

        // Require that the message was intended for this blockchain and teleporter contract.
        if (blockchainID == bytes32(0)) {
            revert Uninitialized();
        }
        if (warpMessage.destinationChainID != blockchainID) {
            revert InvalidDestinationChainID();
        }

        if (warpMessage.destinationAddress != address(this)) {
            revert InvalidDestinationAddress();
        }

        // Parse the payload of the message.
        TeleporterMessage memory teleporterMessage = abi.decode(
            warpMessage.payload,
            (TeleporterMessage)
        );

        // Check the message has not been delivered before by checking that there is no relayer reward
        // address stored for it already.
        if (
            relayerRewardAddresses[warpMessage.sourceChainID][
                teleporterMessage.messageID
            ] != address(0)
        ) {
            revert MessageAlreadyDelivered();
        }

        // Check that the caller is allowed to deliver this message.
        if (
            !_checkIsAllowedRelayer(
                msg.sender,
                teleporterMessage.allowedRelayerAddresses
            )
        ) {
            revert UnauthorizedRelayer();
        }

        // Store the relayer reward address provided, effectively marking the message as received.
        relayerRewardAddresses[warpMessage.sourceChainID][
            teleporterMessage.messageID
        ] = relayerRewardAddress;

        // Execute the message.
        if (teleporterMessage.message.length > 0) {
            _handleInitialMessageExecution(
                warpMessage.sourceChainID,
                teleporterMessage
            );
        }

        // Process the receipts that were included in the teleporter message by paying the
        // fee for the messages are reward to the given relayers.
        uint256 length = teleporterMessage.receipts.length;
        for (uint256 i = 0; i < length; ++i) {
            TeleporterMessageReceipt memory receipt = teleporterMessage
                .receipts[i];
            _markReceipt(
                warpMessage.sourceChainID,
                receipt.receivedMessageID,
                receipt.relayerRewardAddress
            );
        }

        // Store the receipt of this message delivery. When a subsquent message is sent back
        // to the origin of this message, we will clean up the receipt state.
        // If the receipts queue contract for this chain doesn't exist yet, create it now.
        ReceiptQueue.TeleporterMessageReceiptQueue
            storage receiptsQueue = outstandingReceipts[
                warpMessage.sourceChainID
            ];

        receiptsQueue.enqueue(
            TeleporterMessageReceipt({
                receivedMessageID: teleporterMessage.messageID,
                relayerRewardAddress: relayerRewardAddress
            })
        );

        emit ReceiveCrossChainMessage(
            warpMessage.sourceChainID,
            teleporterMessage.messageID,
<<<<<<< HEAD
            teleporterMessage,
            msg.sender,
            relayerRewardAddress
=======
            msg.sender,
            relayerRewardAddress,
            teleporterMessage
>>>>>>> 3f11cf0d
        );
    }

    /**
     * @dev See {ITeleporterMessenger-retryMessageExecution}
     *
     * Reverts if the message execution fails again on specified message.
     * Requirements:
     *
     * - `message` must have previously failed to execute, and matches the hash of the failed message.
     */
    function retryMessageExecution(
        bytes32 originChainID,
        TeleporterMessage calldata message
    ) external receiverNonReentrant {
        // Check that the hash of the payload provided matches the hash of the payload that preivously failed to execute.
        bytes32 failedMessageHash = receivedFailedMessageHashes[originChainID][
            message.messageID
        ];
        if (failedMessageHash == bytes32(0)) {
            revert MessageNotFound();
        }

        if (keccak256(abi.encode(message)) != failedMessageHash) {
            revert InvalidMessageHash();
        }

        // Check that the target address has fully initialized contract code prior to calling it.
        // If the target address does not have code, the execution automatically fails because
        // we disallow calling EOA addresses.
        if (message.destinationAddress.code.length == 0) {
            revert InvalidDestinationAddress();
        }

        // Clear the failed message hash from state prior to retrying its execution to redundantly prevent
        // reentrance attacks (on top of the nonReentrant guard).
        emit MessageExecutionRetried(originChainID, message.messageID);
        delete receivedFailedMessageHashes[originChainID][message.messageID];

        // Reattempt the message execution with all of the gas left available for execution of this transaction.
        // We use all of the gas left because this message has already been successfully delivered, and it is the
        // responsibility of the caller to provide as much gas is needed. Compared to the initial delivery, where
        // the relayer should still receive their reward even if the message exeuction takes more gas than expected.
        // We require that the call be successful because if not the retry is considered to have failed and we
        // should revert this transaction so the message can be retried again if desired.
        // solhint-disable-next-line avoid-low-level-calls
        (bool success, ) = message.destinationAddress.call(
            abi.encodeCall(
                ITeleporterReceiver.receiveTeleporterMessage,
                (originChainID, message.senderAddress, message.message)
            )
        );
        if (!success) {
            revert MessageRetryExecutionFailed();
        }
    }

    /**
     * @dev See {ITeleporterMessenger-retryReceipts}
     *
     * There is no explicit limit to the number of receipts able to be retried in a single message because
     * this method is intended to be used by relayers themselves to ensure their receipts get returned.
     * There is no fee associated with the empty message, and the same relayer is expected to relay it
     * themselves in order to claim their rewards, so it is their responsibility to ensure that the necessary
     * gas is provided for however many receipts are being retried.
     *
     * When receipts are retried, they are not removed from their corresponding receipt queue because there
     * is no efficient way to remove a specific receipt from an arbitrary position in the queue, and it is
     * harmless for receipts to be sent multiple times within the protocol.
     *
     * Emits {SendCrossChainMessage} event.
     * Requirements:
     * - `messageIDs` must all be valid and have existing receipts.
     */
    function retryReceipts(
        bytes32 originChainID,
        uint256[] calldata messageIDs,
        TeleporterFeeInfo calldata feeInfo,
        address[] calldata allowedRelayerAddresses
    ) external senderNonReentrant returns (uint256 messageID) {
        // Iterate through the specified message IDs and create teleporter receipts to send back.
        TeleporterMessageReceipt[]
            memory receiptsToSend = new TeleporterMessageReceipt[](
                messageIDs.length
            );
        for (uint256 i = 0; i < messageIDs.length; i++) {
            uint256 receivedMessageID = messageIDs[i];
            // Check the relayer reward address for this message.
            address relayerRewardAddress = relayerRewardAddresses[
                originChainID
            ][receivedMessageID];
            if (relayerRewardAddress == address(0)) {
                revert ReceiptNotFound();
            }

            receiptsToSend[i] = TeleporterMessageReceipt({
                receivedMessageID: receivedMessageID,
                relayerRewardAddress: relayerRewardAddress
            });
        }

        messageID = _sendTeleporterMessage({
            destinationChainID: originChainID,
            destinationAddress: address(0),
            feeInfo: feeInfo,
            requiredGasLimit: uint256(0),
            allowedRelayerAddresses: allowedRelayerAddresses,
            message: new bytes(0),
            receipts: receiptsToSend
        });
        return messageID;
    }

    /**
     * @dev See {ITeleporterMessenger-redeemRelayerRewards}
     *
     * Requirements:
     *
     * - `rewardAmount` must be non-zero.
     */
    function redeemRelayerRewards(address feeAsset) external {
        uint256 rewardAmount = relayerRewardAmounts[msg.sender][feeAsset];
        if (rewardAmount == 0) {
            revert NoRelayerRewardToRedeem();
        }

        // Zero the reward balance before calling the external ERC20 to transfer the
        // reward to prevent any possible re-entrancy.
        delete relayerRewardAmounts[msg.sender][feeAsset];

        emit RelayerRewardsRedeemed(msg.sender, feeAsset, rewardAmount);

        // We don't need to handle "fee on transfer" tokens in a special case here because
        // the amount credited to the caller does not affect this contracts accounting. The
        // reward is considered paid in full in all cases.
        IERC20(feeAsset).safeTransfer(msg.sender, rewardAmount);
    }

    /**
     * See {ITeleporterMessenger-getMessageHash}
     */
    function getMessageHash(
        bytes32 destinationChainID,
        uint256 messageID
    ) external view returns (bytes32 messageHash) {
        return sentMessageInfo[destinationChainID][messageID].messageHash;
    }

    /**
     * @dev See {ITeleporterMessenger-messageReceived}
     */
    function messageReceived(
        bytes32 originChainID,
        uint256 messageID
    ) external view returns (bool delivered) {
        return relayerRewardAddresses[originChainID][messageID] != address(0);
    }

    /**
     * @dev See {ITeleporterMessenger-getRelayerRewardAddress}
     */
    function getRelayerRewardAddress(
        bytes32 originChainID,
        uint256 messageID
    ) external view returns (address relayerRewardAddress) {
        return relayerRewardAddresses[originChainID][messageID];
    }

    /**
     * @dev See {ITeleporterMessenger-checkRelayerRewardAmount}
     */
    function checkRelayerRewardAmount(
        address relayer,
        address feeAsset
    ) external view returns (uint256) {
        return relayerRewardAmounts[relayer][feeAsset];
    }

    /**
     * @dev See {ITeleporterMessenger-getFeeInfo}
     */
    function getFeeInfo(
        bytes32 destinationChainID,
        uint256 messageID
    ) external view returns (address feeAsset, uint256 feeAmount) {
        TeleporterFeeInfo memory feeInfo = sentMessageInfo[destinationChainID][
            messageID
        ].feeInfo;
        return (feeInfo.contractAddress, feeInfo.amount);
    }

    /**
     * @dev Returns the next message ID to be used to send a message to the given chain ID.
     */
    function getNextMessageID(
        bytes32 chainID
    ) external view returns (uint256 messageID) {
        return _getNextMessageID(chainID);
    }

    /**
     * @dev See {ITeleporterMessenger-getReceiptQueueSize}
     */
    function getReceiptQueueSize(
        bytes32 chainID
    ) external view returns (uint256) {
        return outstandingReceipts[chainID].size();
    }

    /**
     * @dev See {ITeleporterMessenger-getReceiptAtIndex}
     */
    function getReceiptAtIndex(
        bytes32 chainID,
        uint256 index
    ) external view returns (TeleporterMessageReceipt memory) {
        return outstandingReceipts[chainID].getReceiptAtIndex(index);
    }

    /**
     * @dev Checks whether `delivererAddress` is allowed to deliver the message.
     */
    function checkIsAllowedRelayer(
        address delivererAddress,
        address[] calldata allowedRelayers
    ) external pure returns (bool) {
        return _checkIsAllowedRelayer(delivererAddress, allowedRelayers);
    }

    /**
     * @dev Helper function for sending a teleporter message cross chain.
     * Constructs the teleporter message and sends it through the warp messenger precompile,
     * and performs fee transfer if necessary.
     *
     * Emits a {SendCrossChainMessage} event.
     */
    function _sendTeleporterMessage(
        bytes32 destinationChainID,
        address destinationAddress,
        TeleporterFeeInfo calldata feeInfo,
        uint256 requiredGasLimit,
        address[] calldata allowedRelayerAddresses,
        bytes memory message,
        TeleporterMessageReceipt[] memory receipts
    ) private returns (uint256 messageID) {
        // Get the message ID to use for this message.
        messageID = _getNextMessageID(destinationChainID);

        // Construct and serialize the message.
        TeleporterMessage memory teleporterMessage = TeleporterMessage({
            messageID: messageID,
            senderAddress: msg.sender,
            destinationAddress: destinationAddress,
            requiredGasLimit: requiredGasLimit,
            allowedRelayerAddresses: allowedRelayerAddresses,
            receipts: receipts,
            message: message
        });
        bytes memory teleporterMessageBytes = abi.encode(teleporterMessage);

        // Set the message ID value as being used.
        latestMessageIDs[destinationChainID] = messageID;

        // If the fee amount is non-zero, transfer the asset into control of this TeleporterMessenger contract instance.
        // We allow the fee to be 0 because its possible for someone to run their own relayer and deliver their own messages,
        // which does not require further incentivization. They still must pay the transaction fee to submit the message, so
        // this is not a DOS vector in terms of being able to submit zero-fee messages.
        uint256 adjustedFeeAmount = 0;
        if (feeInfo.amount > 0) {
            // If the fee amount is non-zero, check that the contract address is not address(0)
            if (feeInfo.contractAddress == address(0)) {
                revert InvalidFeeAssetContractAddress();
            }

            adjustedFeeAmount = SafeERC20TransferFrom.safeTransferFrom(
                IERC20(feeInfo.contractAddress),
                feeInfo.amount
            );
        }

        // Store the fee asset and amount to be paid to the relayer of this message upon receiving the receipt.
        // Also store the message hash so that it can be retried until we get receipt of its delivery.
        TeleporterFeeInfo memory adjustedFeeInfo = TeleporterFeeInfo({
            contractAddress: feeInfo.contractAddress,
            amount: adjustedFeeAmount
        });
        sentMessageInfo[destinationChainID][messageID] = SentMessageInfo({
            messageHash: keccak256(teleporterMessageBytes),
            feeInfo: adjustedFeeInfo
        });

        emit SendCrossChainMessage(
            destinationChainID,
            messageID,
            teleporterMessage,
            adjustedFeeInfo
        );

        // Submit the message to the AWM precompile.
        // The Teleporter contract only allows for sending messages to other instances of the same
        // contract at the same address on other EVM chains, which is why we set the destination adress
        // as the address of this contract.
        WARP_MESSENGER.sendWarpMessage(
            destinationChainID,
            address(this),
            teleporterMessageBytes
        );

        return messageID;
    }

    /**
     * @dev Marks the receipt of a message from the given destination chain ID with the given message ID.
     *
     * It is possible that the receipt was already received for this message, in which case we return early.
     * If existing message is found and not yet delivered, we delete it from state and increment the fee/reward
     */
    function _markReceipt(
        bytes32 destinationChainID,
        uint256 messageID,
        address relayerRewardAddress
    ) private {
        // Get the information about the sent message we are now marking as received.
        SentMessageInfo memory messageInfo = sentMessageInfo[
            destinationChainID
        ][messageID];

        // If the message hash does not exist, it could be the case that the receipt was already
        // received for this message (it's possible for receipts to be sent more than once)
        // or that the other chain sent an invalid receipt. We return early since this is an expected
        // case where there is no fee to be paid for the given message.
        if (messageInfo.messageHash == bytes32(0)) {
            return;
        }

        // Delete the message information from state now that we know it has been delivered.
        delete sentMessageInfo[destinationChainID][messageID];

        // Increment the fee/reward amount owed to the relayer for having delivered
        // the message identified in this receipt.
        relayerRewardAmounts[relayerRewardAddress][
            messageInfo.feeInfo.contractAddress
        ] += messageInfo.feeInfo.amount;
    }

    /**
     * @dev Attempts to execute the newly delivered message.
     *
     * Only revert in the event that the message deliverer (relayer) did not provide enough gas to handle the execution
     * (including possibly storing a failed message in state). All execution specific errors (i.e. invalid call data, etc)
     * that are not in the relayers control are caught and handled properly.
     *
     * Emits a {FailedMessageExecution} event if the call on destination address fails with formatted call data.
     * Requirements:
     *
     * - There is enough gas left to cover `message.requiredGasLimit`.
     */
    function _handleInitialMessageExecution(
        bytes32 originChainID,
        TeleporterMessage memory message
    ) private {
        // Check that the message delivery was provided the required gas amount as specified by the sender.
        // If the required gas amount is provided, the message will be considered delivered whether or not
        // its execution succeeds, such that the relayer can claim their fee reward. However, if the message
        // execution fails, the message hash will be stored in state such that anyone can try to provide more
        // gas to successfully execute the message.
        if (gasleft() < message.requiredGasLimit) {
            revert InsufficientGas();
        }

        // The destination address must have fully initialized contract code in order for the message
        // to call it. If the destination address does not have code, we store the message as a failed
        // execution so that it can be retried in the future should a contract be later deployed to
        // the address.
        if (message.destinationAddress.code.length == 0) {
            _storeFailedMessageExecution(originChainID, message);
            return;
        }

        // Call the destination address of the message with the formatted call data.
        // We only provide the required gas limit to the sub-call because we know that
        // we have sufficient gas left to cover that amount, and do not want to allow the
        // end application to consume arbitrary gas.
        // solhint-disable-next-line avoid-low-level-calls
        (bool success, ) = message.destinationAddress.call{
            gas: message.requiredGasLimit
        }(
            abi.encodeCall(
                ITeleporterReceiver.receiveTeleporterMessage,
                (originChainID, message.senderAddress, message.message)
            )
        );

        // If the execution failed, we will store a hash of the message in state such that it's
        // execution can be retried again in the future with a higher gas limit (paid by whoever
        // retries).Either way, the message will now be considered "delivered" since the relayer
        // provided enough gas to meet the required gas limit.
        if (!success) {
            _storeFailedMessageExecution(originChainID, message);
        }
    }

    /**
     * @dev Stores the hash of a message that has been successfully delivered but fails to execute properly
     * such that the message execution can be retried by anyone in the future.
     */
    function _storeFailedMessageExecution(
        bytes32 originChainID,
        TeleporterMessage memory message
    ) private {
        receivedFailedMessageHashes[originChainID][
            message.messageID
        ] = keccak256(abi.encode(message));

        // Emit a failed execution event for anyone monitoring unsuccessful messages to retry.
        emit FailedMessageExecution(originChainID, message.messageID, message);
    }

    /**
     * @dev Returns the next message ID to be used to send a message to the given chain ID.
     */
    function _getNextMessageID(
        bytes32 chainID
    ) private view returns (uint256 messageID) {
        return latestMessageIDs[chainID] + 1;
    }

    /**
     * @dev Checks whether `delivererAddress` is allowed to deliver the message.
     */
    function _checkIsAllowedRelayer(
        address delivererAddress,
        address[] memory allowedRelayers
    ) private pure returns (bool) {
        // An empty allowed relayers list means anyone is allowed to deliver the message.
        if (allowedRelayers.length == 0) {
            return true;
        }

        // Otherwise, the deliverer address must be included in allowedRelayers.
        for (uint256 i = 0; i < allowedRelayers.length; ++i) {
            if (allowedRelayers[i] == delivererAddress) {
                return true;
            }
        }
        return false;
    }
}<|MERGE_RESOLUTION|>--- conflicted
+++ resolved
@@ -373,15 +373,9 @@
         emit ReceiveCrossChainMessage(
             warpMessage.sourceChainID,
             teleporterMessage.messageID,
-<<<<<<< HEAD
-            teleporterMessage,
-            msg.sender,
-            relayerRewardAddress
-=======
             msg.sender,
             relayerRewardAddress,
             teleporterMessage
->>>>>>> 3f11cf0d
         );
     }
 
