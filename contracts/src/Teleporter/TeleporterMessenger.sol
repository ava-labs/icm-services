// (c) 2023, Ava Labs, Inc. All rights reserved.
// See the file LICENSE for licensing terms.

// SPDX-License-Identifier: Ecosystem

pragma solidity 0.8.18;

import "@openzeppelin/contracts/token/ERC20/IERC20.sol";
import "@openzeppelin/contracts/token/ERC20/utils/SafeERC20.sol";
import "@subnet-evm-contracts/interfaces/IWarpMessenger.sol";
import "./ITeleporterMessenger.sol";
import "./ReceiptQueue.sol";
import "./SafeERC20TransferFrom.sol";
import "./ITeleporterReceiver.sol";
import "./ReentrancyGuards.sol";

/**
 * @dev Implementation of the {ITeleporterMessenger} interface.
 *
 * This implementation is used to send messages cross-chain using the WarpMessenger precompile,
 * and to receive messages sent from other chains. Teleporter contracts should be deployed through Nick's method
 * of universal deployer, such that the same contract is deployed at the same address on all chains.
 */
contract TeleporterMessenger is ITeleporterMessenger, ReentrancyGuards {
    using SafeERC20 for IERC20;
    using ReceiptQueue for ReceiptQueue.TeleporterMessageReceiptQueue;

    struct SentMessageInfo {
        bytes32 messageHash;
        TeleporterFeeInfo feeInfo;
    }

    WarpMessenger public constant WARP_MESSENGER =
        WarpMessenger(0x0200000000000000000000000000000000000005);

    // Tracks the latest message ID used for a given destination chain.
    // Key is the destination chain ID, and the value is the last message ID used for that chain.
    // Note that the first message ID used for each chain will be 1 (not 0).
    mapping(bytes32 => uint256) public latestMessageIDs;

    // Tracks the outstanding receipts to send back to a given chain in subsequent messages sent to it.
    // Key is the other chain ID, and the value is a queue of pending receipts for messages
    // we have received from that chain.
    mapping(bytes32 => ReceiptQueue.TeleporterMessageReceiptQueue)
        public outstandingReceipts;

    // Tracks the message hash and fee information for each message sent that we have not yet received
    // a receipt for. The messages are tracked per chain and keyed by message ID.
    // The first key is the chain ID, the second key is the message ID, and the value is the info
    // for the uniquely identified message.
    mapping(bytes32 => mapping(uint256 => SentMessageInfo))
        public sentMessageInfo;

    // Tracks the relayer reward address for each message delivered from a given chain.
    // Note that these values are also used to determine if a given message has been delivered or not.
    // The first key is the chain ID, the second key is the message ID, and the value is the reward address
    // provided by the deliverer of the uniquely identified message.
    mapping(bytes32 => mapping(uint256 => address))
        public relayerRewardAddresses;

    // Tracks the hash of messages that have been received but whose execution has never succeeded.
    // Enables retrying of failed messages with higher gas limits. Message execution is guaranteed to
    // succeed at most once.  The first key is the chain ID, the second key is the message ID, and
    // the value is the hash of the uniquely identified message whose execution failed.
    mapping(bytes32 => mapping(uint256 => bytes32))
        public receivedFailedMessageHashes;

    // Tracks the fee amounts for a given asset able to be redeemed by a given relayer.
    // The first key is the relayer address, the second key is the ERC20 token contract address,
    // and the value is the amount of the asset owed to the relayer.
    mapping(address => mapping(address => uint256)) public relayerRewardAmounts;

<<<<<<< HEAD
    // The blockchain ID of the chain the contract is deployed on. Determined by the Warp Messenger precompile.
    bytes32 public immutable blockchainID;

    /**
     * @dev Sets the value of `blockchainID` to the value determined by the Warp Messenger precompile.
     */
    constructor() {
        blockchainID = WARP_MESSENGER.getBlockchainID();
    }
=======
    // Teleporter delivers message by invoking functions of the form: funcName(bytes32 originChainID, address originSenderAddress, ...)
    // where "..." can represent arbitrary additional parameters. Accounting for the 4 byte function selector and two 32 byte parameters,
    // there is a minimum valid message length of 68 bytes.
    uint256 public constant REQUIRED_ORIGIN_CHAIN_ID_START_INDEX = 4;
    uint256 public constant MINIMUM_REQUIRED_CALL_DATA_LENGTH = 68;

    // The blockchain ID of the chain the contract is deployed on. Initialized lazily when receiveCrossChainMessage() is called,
    // if the value has not already been set.
    bytes32 public blockchainID;
>>>>>>> c28310ac

    /**
     * @dev See {ITeleporterMessenger-sendCrossChainMessage}
     *
     * When executed, a relayer may kick off an asynchronous event to have the validators of the
     * chain create an aggregate BLS signature of the message.
     *
     * Emits a {SendCrossChainMessage} event when message successfully gets sent.
     */
    function sendCrossChainMessage(
        TeleporterMessageInput calldata messageInput
    ) external senderNonReentrant returns (uint256 messageID) {
        // Get the outstanding receipts for messages that have been previously received
        // from the destination chain but not yet acknowledged, and attach the receipts
        // to the Teleporter message to be sent.
        return
            _sendTeleporterMessage({
                destinationChainID: messageInput.destinationChainID,
                destinationAddress: messageInput.destinationAddress,
                feeInfo: messageInput.feeInfo,
                requiredGasLimit: messageInput.requiredGasLimit,
                allowedRelayerAddresses: messageInput.allowedRelayerAddresses,
                message: messageInput.message,
                receipts: outstandingReceipts[messageInput.destinationChainID]
                    .getOutstandingReceiptsToSend()
            });
    }

    /**
     * @dev See {ITeleporterMessenger-retrySendCrossChainMessage}
     *
     * Emits a {SendCrossChainMessage} event.
     * Requirements:
     *
     * - `message` must have been previously sent to the given `destinationChainID`.
     * - `message` encoding mush match previously sent message.
     */
    function retrySendCrossChainMessage(
        bytes32 destinationChainID,
        TeleporterMessage calldata message
    ) external senderNonReentrant {
        // Get the previously sent message hash.
        SentMessageInfo memory existingMessageInfo = sentMessageInfo[
            destinationChainID
        ][message.messageID];
        // If the message hash is zero, the message was never sent.
        require(
            existingMessageInfo.messageHash != bytes32(0),
            "TeleporterMessenger: message not found"
        );

        // Check that the hash of the provided message matches the one that was originally submitted.
        bytes memory messageBytes = abi.encode(message);
        require(
            keccak256(messageBytes) == existingMessageInfo.messageHash,
            "TeleporterMessenger: invalid message hash"
        );

        // Emit and make state variable changes before external calls when possible,
        // though this function is protected by sender reentrancy guard.
        emit SendCrossChainMessage(
            destinationChainID,
            message.messageID,
            message,
            existingMessageInfo.feeInfo
        );

        // Resubmit the message to the warp message precompile now that we know the exact message was
        // already submitted in the past.
        WARP_MESSENGER.sendWarpMessage(
            destinationChainID,
            address(this),
            messageBytes
        );
    }

    /**
     * @dev See {ITeleporterMessenger-addFeeAmount}
     *
     * Emits a {AddFeeAmount} event.
     * Requirements:
     *
     * - `additionalFeeAmount` must be non-zero.
     * - `message` must exist and not have been delivered yet.
     * - `feeContractAddress` must match the fee asset contract address used in the original call to `sendCrossChainMessage`.
     */
    function addFeeAmount(
        bytes32 destinationChainID,
        uint256 messageID,
        address feeContractAddress,
        uint256 additionalFeeAmount
    ) external senderNonReentrant {
        // The additional fee amount must be non-zero.
        require(
            additionalFeeAmount > 0,
            "TeleporterMessenger: zero additional fee amount"
        );

        // Do not allow adding a fee asset with contract address zero.
        require(
            feeContractAddress != address(0),
            "TeleporterMessenger: zero fee asset contract address"
        );

        // If we have received the delivery receipt for this message, its hash and fee information
        // will be cleared from state. At this point, you can not add to its fee. This is also the
        // case if the given message never existed.
        require(
            sentMessageInfo[destinationChainID][messageID].messageHash !=
                bytes32(0),
            "TeleporterMessenger: message not found"
        );

        // Check that the fee contract address matches the one that was originally used. Only a single
        // fee asset can be used to incentivize the delivery of a given message.
        // We require users to explicitly pass the same fee asset contract address here rather than just using
        // the previously submitted asset type as a defensive measure to avoid having users accidentally confuse
        // which asset they are paying.
        require(
            sentMessageInfo[destinationChainID][messageID]
                .feeInfo
                .contractAddress == feeContractAddress,
            "TeleporterMessenger: invalid fee asset contract address"
        );

        // Transfer the additional fee amount to this Teleporter instance.
        uint256 adjustedAmount = SafeERC20TransferFrom.safeTransferFrom(
            IERC20(feeContractAddress),
            additionalFeeAmount
        );

        // Store the updated fee amount, and emit it as an event.
        sentMessageInfo[destinationChainID][messageID]
            .feeInfo
            .amount += adjustedAmount;

        emit AddFeeAmount(
            destinationChainID,
            messageID,
            sentMessageInfo[destinationChainID][messageID].feeInfo
        );
    }

    /**
     * @dev See {ITeleporterMessenger-receiveCrossChainMessage}
     *
     * Emits a {ReceiveCrossChainMessage} event.
     * Re-entrancy is explicitly disallowed between receiving functions. One message is not able to receive another message.
     * Requirements:
     *
     * - `relayerRewardAddress` must not be the zero address.
     * - `messageIndex` must specify a valid warp message in the transaction's storage slots.
     * - Valid warp message provided in storage slots, and sender address matches the address of this contract.
     * - Warp message `destinationChainID` must match the `blockchainID` of this contract.
     * - Warp message `destinationAddress` must match the address of this contract.
     * - Teleporter message was not previously delivered.
     * - Transaction was sent by an allowed relayer for corresponding teleporter message.
     */
    function receiveCrossChainMessage(
        uint32 messageIndex,
        address relayerRewardAddress
    ) external receiverNonReentrant {
        // The relayer reward address is not allowed to be the zero address because it is how the
        // contract tracks whether or not a message has been delivered.
        require(
            relayerRewardAddress != address(0),
            "TeleporterMessenger: zero relayer reward address"
        );

        // Verify and parse the cross chain message included in the transaction access list
        // using the warp message precompile.
        (WarpMessage memory warpMessage, bool success) = WARP_MESSENGER
            .getVerifiedWarpMessage(messageIndex);
        require(success, "TeleporterMessenger: invalid warp message");

        // Only allow for messages to be received from the same address as this teleporter contract.
        // The contract should be deployed using the universal deployer pattern, such that it knows messages
        // received from the same address on other chains were constructed using the same bytecode of this contract.
        // This allows for trusting the message format and uniqueness as specified by sendCrossChainMessage.
        require(
            warpMessage.originSenderAddress == address(this),
            "TeleporterMessenger: invalid origin sender address"
        );

        // If the blockchain ID has yet to be initialized, do so now.
        if (blockchainID == bytes32(0)) {
            blockchainID = WARP_MESSENGER.getBlockchainID();
        }

        // Require that the message was intended for this blockchain and teleporter contract.
        require(
            warpMessage.destinationChainID == blockchainID,
            "TeleporterMessenger: invalid destination chain ID"
        );
        require(
            warpMessage.destinationAddress == address(this),
            "TeleporterMessenger: invalid destination address"
        );

        // Parse the payload of the message.
        TeleporterMessage memory teleporterMessage = abi.decode(
            warpMessage.payload,
            (TeleporterMessage)
        );

        // Check the message has not been delivered before by checking that there is no relayer reward
        // address stored for it already.
        require(
            relayerRewardAddresses[warpMessage.sourceChainID][
                teleporterMessage.messageID
            ] == address(0),
            "TeleporterMessenger: message already delivered"
        );

        // Check that the caller is allowed to deliver this message.
        require(
            _checkIsAllowedRelayer(
                msg.sender,
                teleporterMessage.allowedRelayerAddresses
            ),
            "TeleporterMessenger: unauthorized relayer"
        );

        // Store the relayer reward address provided, effectively marking the message as received.
        relayerRewardAddresses[warpMessage.sourceChainID][
            teleporterMessage.messageID
        ] = relayerRewardAddress;

        // Execute the message.
        if (teleporterMessage.message.length > 0) {
            _handleInitialMessageExecution(
                warpMessage.sourceChainID,
                teleporterMessage
            );
        }

        // Process the receipts that were included in the teleporter message by paying the
        // fee for the messages are reward to the given relayers.
        uint256 length = teleporterMessage.receipts.length;
        for (uint256 i = 0; i < length; ++i) {
            TeleporterMessageReceipt memory receipt = teleporterMessage
                .receipts[i];
            _markReceipt(
                warpMessage.sourceChainID,
                receipt.receivedMessageID,
                receipt.relayerRewardAddress
            );
        }

        // Store the receipt of this message delivery. When a subsquent message is sent back
        // to the origin of this message, we will clean up the receipt state.
        // If the receipts queue contract for this chain doesn't exist yet, create it now.
        ReceiptQueue.TeleporterMessageReceiptQueue
            storage receiptsQueue = outstandingReceipts[
                warpMessage.sourceChainID
            ];

        receiptsQueue.enqueue(
            TeleporterMessageReceipt({
                receivedMessageID: teleporterMessage.messageID,
                relayerRewardAddress: relayerRewardAddress
            })
        );

        emit ReceiveCrossChainMessage(
            warpMessage.sourceChainID,
            teleporterMessage.messageID,
            msg.sender,
            relayerRewardAddress,
            teleporterMessage
        );
    }

    /**
     * @dev See {ITeleporterMessenger-retryMessageExecution}
     *
<<<<<<< HEAD
     * Reverts if the message execution fails again on a specified message.
=======
     * Reverts if the message execution fails again on specified message.
     * Emits a {MessageExecuted} event if the retry is successful.
>>>>>>> c28310ac
     * Requirements:
     *
     * - `message` must have previously failed to execute, and matches the hash of the failed message.
     */
    function retryMessageExecution(
        bytes32 originChainID,
        TeleporterMessage calldata message
    ) external receiverNonReentrant {
        // Check that the hash of the payload provided matches the hash of the payload that preivously failed to execute.
        bytes32 failedMessageHash = receivedFailedMessageHashes[originChainID][
            message.messageID
        ];
        require(
            failedMessageHash != bytes32(0),
            "TeleporterMessenger: message not found"
        );
        require(
            keccak256(abi.encode(message)) == failedMessageHash,
            "TeleporterMessenger: invalid message hash"
        );

        // Check that the target address has fully initialized contract code prior to calling it.
        // If the target address does not have code, the execution automatically fails because
        // we disallow calling EOA addresses.
        require(
            message.destinationAddress.code.length > 0,
            "TeleporterMessenger: destination address has no code"
        );

        // Clear the failed message hash from state prior to retrying its execution to redundantly prevent
        // reentrance attacks (on top of the nonReentrant guard).
        emit MessageExecuted(originChainID, message.messageID);
        delete receivedFailedMessageHashes[originChainID][message.messageID];

        // Reattempt the message execution with all of the gas left available for execution of this transaction.
        // We use all of the gas left because this message has already been successfully delivered, and it is the
        // responsibility of the caller to provide as much gas is needed. Compared to the initial delivery, where
        // the relayer should still receive their reward even if the message exeuction takes more gas than expected.
        // We require that the call be successful because if not the retry is considered to have failed and we
        // should revert this transaction so the message can be retried again if desired.
        // solhint-disable-next-line avoid-low-level-calls
        (bool success, ) = message.destinationAddress.call(
            abi.encodeCall(
                ITeleporterReceiver.receiveTeleporterMessage,
                (originChainID, message.senderAddress, message.message)
            )
        );
        require(success, "TeleporterMessenger: retry execution failed");
    }

    /**
     * @dev See {ITeleporterMessenger-retryReceipts}
     *
     * There is no explicit limit to the number of receipts able to be retried in a single message because
     * this method is intended to be used by relayers themselves to ensure their receipts get returned.
     * There is no fee associated with the empty message, and the same relayer is expected to relay it
     * themselves in order to claim their rewards, so it is their responsibility to ensure that the necessary
     * gas is provided for however many receipts are being retried.
     *
     * When receipts are retried, they are not removed from their corresponding receipt queue because there
     * is no efficient way to remove a specific receipt from an arbitrary position in the queue, and it is
     * harmless for receipts to be sent multiple times within the protocol.
     *
     * Emits {SendCrossChainMessage} event.
     * Requirements:
     * - `messageIDs` must all be valid and have existing receipts.
     */
    function retryReceipts(
        bytes32 originChainID,
        uint256[] calldata messageIDs,
        TeleporterFeeInfo calldata feeInfo,
        address[] calldata allowedRelayerAddresses
    ) external senderNonReentrant returns (uint256 messageID) {
        // Iterate through the specified message IDs and create teleporter receipts to send back.
        TeleporterMessageReceipt[]
            memory receiptsToSend = new TeleporterMessageReceipt[](
                messageIDs.length
            );
        for (uint256 i = 0; i < messageIDs.length; i++) {
            uint256 receivedMessageID = messageIDs[i];
            // Check the relayer reward address for this message.
            address relayerRewardAddress = relayerRewardAddresses[
                originChainID
            ][receivedMessageID];
            require(
                relayerRewardAddress != address(0),
                "TeleporterMessenger: receipt not found"
            );

            receiptsToSend[i] = TeleporterMessageReceipt({
                receivedMessageID: receivedMessageID,
                relayerRewardAddress: relayerRewardAddress
            });
        }

        messageID = _sendTeleporterMessage({
            destinationChainID: originChainID,
            destinationAddress: address(0),
            feeInfo: feeInfo,
            requiredGasLimit: uint256(0),
            allowedRelayerAddresses: allowedRelayerAddresses,
            message: new bytes(0),
            receipts: receiptsToSend
        });
        return messageID;
    }

    /**
     * @dev See {ITeleporterMessenger-redeemRelayerRewards}
     *
     * Requirements:
     *
     * - `rewardAmount` must be non-zero.
     */
    function redeemRelayerRewards(address feeAsset) external {
        uint256 rewardAmount = relayerRewardAmounts[msg.sender][feeAsset];
        require(rewardAmount > 0, "TeleporterMessenger: no reward to redeem");

        // Zero the reward balance before calling the external ERC20 to transfer the
        // reward to prevent any possible re-entrancy.
        delete relayerRewardAmounts[msg.sender][feeAsset];

        emit RelayerRewardsRedeemed(msg.sender, feeAsset, rewardAmount);

        // We don't need to handle "fee on transfer" tokens in a special case here because
        // the amount credited to the caller does not affect this contracts accounting. The
        // reward is considered paid in full in all cases.
        IERC20(feeAsset).safeTransfer(msg.sender, rewardAmount);
    }

    /**
     * See {ITeleporterMessenger-getMessageHash}
     */
    function getMessageHash(
        bytes32 destinationChainID,
        uint256 messageID
    ) external view returns (bytes32 messageHash) {
        return sentMessageInfo[destinationChainID][messageID].messageHash;
    }

    /**
     * @dev See {ITeleporterMessenger-messageReceived}
     */
    function messageReceived(
        bytes32 originChainID,
        uint256 messageID
    ) external view returns (bool delivered) {
        return relayerRewardAddresses[originChainID][messageID] != address(0);
    }

    /**
     * @dev See {ITeleporterMessenger-getRelayerRewardAddress}
     */
    function getRelayerRewardAddress(
        bytes32 originChainID,
        uint256 messageID
    ) external view returns (address relayerRewardAddress) {
        return relayerRewardAddresses[originChainID][messageID];
    }

    /**
     * @dev See {ITeleporterMessenger-checkRelayerRewardAmount}
     */
    function checkRelayerRewardAmount(
        address relayer,
        address feeAsset
    ) external view returns (uint256) {
        return relayerRewardAmounts[relayer][feeAsset];
    }

    /**
     * @dev See {ITeleporterMessenger-getFeeInfo}
     */
    function getFeeInfo(
        bytes32 destinationChainID,
        uint256 messageID
    ) external view returns (address feeAsset, uint256 feeAmount) {
        TeleporterFeeInfo memory feeInfo = sentMessageInfo[destinationChainID][
            messageID
        ].feeInfo;
        return (feeInfo.contractAddress, feeInfo.amount);
    }

    /**
     * @dev Returns the next message ID to be used to send a message to the given chain ID.
     */
    function getNextMessageID(
        bytes32 chainID
    ) external view returns (uint256 messageID) {
        return _getNextMessageID(chainID);
    }

    /**
     * @dev See {ITeleporterMessenger-getReceiptQueueSize}
     */
    function getReceiptQueueSize(
        bytes32 chainID
    ) external view returns (uint256) {
        return outstandingReceipts[chainID].size();
    }

    /**
     * @dev See {ITeleporterMessenger-getReceiptAtIndex}
     */
    function getReceiptAtIndex(
        bytes32 chainID,
        uint256 index
    ) external view returns (TeleporterMessageReceipt memory) {
        return outstandingReceipts[chainID].getReceiptAtIndex(index);
    }

    /**
     * @dev Checks whether `delivererAddress` is allowed to deliver the message.
     */
    function checkIsAllowedRelayer(
        address delivererAddress,
        address[] calldata allowedRelayers
    ) external pure returns (bool) {
        return _checkIsAllowedRelayer(delivererAddress, allowedRelayers);
    }

    /**
     * @dev Helper function for sending a teleporter message cross chain.
     * Constructs the Teleporter message and sends it through the Warp Messenger precompile,
     * and performs fee transfer if necessary.
     *
     * Emits a {SendCrossChainMessage} event.
     */
    function _sendTeleporterMessage(
        bytes32 destinationChainID,
        address destinationAddress,
        TeleporterFeeInfo calldata feeInfo,
        uint256 requiredGasLimit,
        address[] calldata allowedRelayerAddresses,
        bytes memory message,
        TeleporterMessageReceipt[] memory receipts
    ) private returns (uint256 messageID) {
        // Get the message ID to use for this message.
        messageID = _getNextMessageID(destinationChainID);

        // Construct and serialize the message.
        TeleporterMessage memory teleporterMessage = TeleporterMessage({
            messageID: messageID,
            senderAddress: msg.sender,
            destinationAddress: destinationAddress,
            requiredGasLimit: requiredGasLimit,
            allowedRelayerAddresses: allowedRelayerAddresses,
            receipts: receipts,
            message: message
        });
        bytes memory teleporterMessageBytes = abi.encode(teleporterMessage);

        // Set the message ID value as being used.
        latestMessageIDs[destinationChainID] = messageID;

        // If the fee amount is non-zero, transfer the asset into control of this TeleporterMessenger contract instance.
        // We allow the fee to be 0 because its possible for someone to run their own relayer and deliver their own messages,
        // which does not require further incentivization. They still must pay the transaction fee to submit the message, so
        // this is not a DOS vector in terms of being able to submit zero-fee messages.
        uint256 adjustedFeeAmount = 0;
        if (feeInfo.amount > 0) {
            // If the fee amount is non-zero, check that the contract address is not address(0)
            require(
                feeInfo.contractAddress != address(0),
                "TeleporterMessenger: zero fee asset contract address"
            );

            adjustedFeeAmount = SafeERC20TransferFrom.safeTransferFrom(
                IERC20(feeInfo.contractAddress),
                feeInfo.amount
            );
        }

        // Store the fee asset and amount to be paid to the relayer of this message upon receiving the receipt.
        // Also store the message hash so that it can be retried until we get receipt of its delivery.
        TeleporterFeeInfo memory adjustedFeeInfo = TeleporterFeeInfo({
            contractAddress: feeInfo.contractAddress,
            amount: adjustedFeeAmount
        });
        sentMessageInfo[destinationChainID][messageID] = SentMessageInfo({
            messageHash: keccak256(teleporterMessageBytes),
            feeInfo: adjustedFeeInfo
        });

        emit SendCrossChainMessage(
            destinationChainID,
            messageID,
            teleporterMessage,
            adjustedFeeInfo
        );

        // Submit the message to the AWM precompile.
        // The Teleporter contract only allows for sending messages to other instances of the same
        // contract at the same address on other EVM chains, which is why we set the destination adress
        // as the address of this contract.
        WARP_MESSENGER.sendWarpMessage(
            destinationChainID,
            address(this),
            teleporterMessageBytes
        );

        return messageID;
    }

    /**
     * @dev Marks the receipt of a message from the given `destinationChainID` with the given `messageID`.
     *
     * It is possible that the receipt was already received for this message, in which case we return early.
     * If existing message is found and not yet delivered, we delete it from state and increment the fee/reward
     */
    function _markReceipt(
        bytes32 destinationChainID,
        uint256 messageID,
        address relayerRewardAddress
    ) private {
        // Get the information about the sent message we are now marking as received.
        SentMessageInfo memory messageInfo = sentMessageInfo[
            destinationChainID
        ][messageID];

        // If the message hash does not exist, it could be the case that the receipt was already
        // received for this message (it's possible for receipts to be sent more than once)
        // or that the other chain sent an invalid receipt. We return early since this is an expected
        // case where there is no fee to be paid for the given message.
        if (messageInfo.messageHash == bytes32(0)) {
            return;
        }

        // Delete the message information from state now that we know it has been delivered.
        delete sentMessageInfo[destinationChainID][messageID];

        // Increment the fee/reward amount owed to the relayer for having delivered
        // the message identified in this receipt.
        relayerRewardAmounts[relayerRewardAddress][
            messageInfo.feeInfo.contractAddress
        ] += messageInfo.feeInfo.amount;
    }

    /**
     * @dev Attempts to execute the newly delivered message.
     *
     * Only revert in the event that the message deliverer (relayer) did not provide enough gas to handle the execution
     * (including possibly storing a failed message in state). All execution specific errors (i.e. invalid call data, etc)
     * that are not in the relayers control are caught and handled properly.
     *
     * Emits a {MessageExecuted} event if the call on destination address is successful.
     * Emits a {MessageExecutionFailed} event if the call on destination address fails with formatted call data.
     * Requirements:
     *
     * - There is enough gas left to cover `message.requiredGasLimit`.
     */
    function _handleInitialMessageExecution(
        bytes32 originChainID,
        TeleporterMessage memory message
    ) private {
        // Check that the message delivery was provided the required gas amount as specified by the sender.
        // If the required gas amount is provided, the message will be considered delivered whether or not
        // its execution succeeds, such that the relayer can claim their fee reward. However, if the message
        // execution fails, the message hash will be stored in state such that anyone can try to provide more
        // gas to successfully execute the message.
        require(
            gasleft() >= message.requiredGasLimit,
            "TeleporterMessenger: insufficient gas"
        );

        // The destination address must have fully initialized contract code in order for the message
        // to call it. If the destination address does not have code, we store the message as a failed
        // execution so that it can be retried in the future should a contract be later deployed to
        // the address.
        if (message.destinationAddress.code.length == 0) {
            _storeFailedMessageExecution(originChainID, message);
            return;
        }

        // Call the destination address of the message with the formatted call data.
        // We only provide the required gas limit to the sub-call because we know that
        // we have sufficient gas left to cover that amount, and do not want to allow the
        // end application to consume arbitrary gas.
        // solhint-disable-next-line avoid-low-level-calls
        (bool success, ) = message.destinationAddress.call{
            gas: message.requiredGasLimit
        }(
            abi.encodeCall(
                ITeleporterReceiver.receiveTeleporterMessage,
                (originChainID, message.senderAddress, message.message)
            )
        );

        // If the execution failed, we will store a hash of the message in state such that it's
        // execution can be retried again in the future with a higher gas limit (paid by whoever
        // retries).Either way, the message will now be considered "delivered" since the relayer
        // provided enough gas to meet the required gas limit.
        if (!success) {
            _storeFailedMessageExecution(originChainID, message);
            return;
        }

        emit MessageExecuted(originChainID, message.messageID);
    }

    /**
     * @dev Stores the hash of a message that has been successfully delivered but fails to execute properly
     * such that the message execution can be retried by anyone in the future.
     */
    function _storeFailedMessageExecution(
        bytes32 originChainID,
        TeleporterMessage memory message
    ) private {
        receivedFailedMessageHashes[originChainID][
            message.messageID
        ] = keccak256(abi.encode(message));

        // Emit a failed execution event for anyone monitoring unsuccessful messages to retry.
        emit MessageExecutionFailed(originChainID, message.messageID, message);
    }

    /**
     * @dev Returns the next message ID to be used to send a message to the given `chainID`.
     */
    function _getNextMessageID(
        bytes32 chainID
    ) private view returns (uint256 messageID) {
        return latestMessageIDs[chainID] + 1;
    }

    /**
     * @dev Checks whether `delivererAddress` is allowed to deliver the message.
     */
    function _checkIsAllowedRelayer(
        address delivererAddress,
        address[] memory allowedRelayers
    ) private pure returns (bool) {
        // An empty allowed relayers list means anyone is allowed to deliver the message.
        if (allowedRelayers.length == 0) {
            return true;
        }

        // Otherwise, the deliverer address must be included in allowedRelayers.
        for (uint256 i = 0; i < allowedRelayers.length; ++i) {
            if (allowedRelayers[i] == delivererAddress) {
                return true;
            }
        }
        return false;
    }
}<|MERGE_RESOLUTION|>--- conflicted
+++ resolved
@@ -70,27 +70,9 @@
     // and the value is the amount of the asset owed to the relayer.
     mapping(address => mapping(address => uint256)) public relayerRewardAmounts;
 
-<<<<<<< HEAD
-    // The blockchain ID of the chain the contract is deployed on. Determined by the Warp Messenger precompile.
-    bytes32 public immutable blockchainID;
-
-    /**
-     * @dev Sets the value of `blockchainID` to the value determined by the Warp Messenger precompile.
-     */
-    constructor() {
-        blockchainID = WARP_MESSENGER.getBlockchainID();
-    }
-=======
-    // Teleporter delivers message by invoking functions of the form: funcName(bytes32 originChainID, address originSenderAddress, ...)
-    // where "..." can represent arbitrary additional parameters. Accounting for the 4 byte function selector and two 32 byte parameters,
-    // there is a minimum valid message length of 68 bytes.
-    uint256 public constant REQUIRED_ORIGIN_CHAIN_ID_START_INDEX = 4;
-    uint256 public constant MINIMUM_REQUIRED_CALL_DATA_LENGTH = 68;
-
     // The blockchain ID of the chain the contract is deployed on. Initialized lazily when receiveCrossChainMessage() is called,
     // if the value has not already been set.
     bytes32 public blockchainID;
->>>>>>> c28310ac
 
     /**
      * @dev See {ITeleporterMessenger-sendCrossChainMessage}
@@ -367,12 +349,8 @@
     /**
      * @dev See {ITeleporterMessenger-retryMessageExecution}
      *
-<<<<<<< HEAD
-     * Reverts if the message execution fails again on a specified message.
-=======
-     * Reverts if the message execution fails again on specified message.
+     * Reverts if the message execution fails again on the specified message.
      * Emits a {MessageExecuted} event if the retry is successful.
->>>>>>> c28310ac
      * Requirements:
      *
      * - `message` must have previously failed to execute, and matches the hash of the failed message.
