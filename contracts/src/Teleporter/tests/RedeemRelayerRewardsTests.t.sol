// (c) 2023, Ava Labs, Inc. All rights reserved.
// See the file LICENSE for licensing terms.

// SPDX-License-Identifier: Ecosystem

pragma solidity 0.8.18;

import {
    TeleporterMessengerTest,
    TeleporterMessage,
    TeleporterMessageReceipt,
    WarpMessage
} from "./TeleporterMessengerTest.t.sol";
import {IERC20} from "@openzeppelin/contracts/token/ERC20/IERC20.sol";

contract RedeemRelayerRewardsTest is TeleporterMessengerTest {
    struct FeeRewardInfo {
        uint256 feeAmount;
        address relayerRewardAddress;
    }

    // The state of the contract gets reset before each
    // test is run, with the `setUp()` function being called
    // each time after deployment.
    function setUp() public virtual override {
        TeleporterMessengerTest.setUp();
    }

    function testZeroRewardBalance() public {
        vm.expectRevert(_formatTeleporterErrorMessage("no reward to redeem"));
        teleporterMessenger.redeemRelayerRewards(address(_mockFeeAsset));
    }

    function testRedemptionFails() public {
        FeeRewardInfo memory feeRewardInfo =
            FeeRewardInfo(2222222222222222, 0xeF6ed43EB8Ff15E336D64d1468947cA1046824E6);
        _setUpRelayerRewards(feeRewardInfo);

        vm.mockCall(
            address(_mockFeeAsset),
            abi.encodeCall(
                IERC20.transfer, (feeRewardInfo.relayerRewardAddress, feeRewardInfo.feeAmount)
            ),
            abi.encode(false)
        );
        vm.expectCall(
            address(_mockFeeAsset),
            abi.encodeCall(
                IERC20.transfer, (feeRewardInfo.relayerRewardAddress, feeRewardInfo.feeAmount)
            )
        );
        vm.prank(feeRewardInfo.relayerRewardAddress);
        vm.expectRevert("SafeERC20: ERC20 operation did not succeed");
        teleporterMessenger.redeemRelayerRewards(address(_mockFeeAsset));

        // Check that the relayer still has redeemable balance since the transfer failed.
        assertEq(
            teleporterMessenger.checkRelayerRewardAmount(
                feeRewardInfo.relayerRewardAddress, address(_mockFeeAsset)
            ),
            feeRewardInfo.feeAmount
        );
    }

    function testRedemptionSucceeds() public {
        FeeRewardInfo memory feeRewardInfo =
            FeeRewardInfo(2222222222222222, 0xeF6ed43EB8Ff15E336D64d1468947cA1046824E6);
        _setUpRelayerRewards(feeRewardInfo);

        vm.mockCall(
            address(_mockFeeAsset),
            abi.encodeCall(
                IERC20.transfer, (feeRewardInfo.relayerRewardAddress, feeRewardInfo.feeAmount)
            ),
            abi.encode(true)
        );
        vm.expectCall(
            address(_mockFeeAsset),
            abi.encodeCall(
                IERC20.transfer, (feeRewardInfo.relayerRewardAddress, feeRewardInfo.feeAmount)
            )
        );
        vm.expectEmit(true, true, true, true, address(teleporterMessenger));
        emit RelayerRewardsRedeemed(
            feeRewardInfo.relayerRewardAddress, address(_mockFeeAsset), feeRewardInfo.feeAmount
        );
        vm.prank(feeRewardInfo.relayerRewardAddress);
        teleporterMessenger.redeemRelayerRewards(address(_mockFeeAsset));

        // Check that the relayer redeemable balance is now 0.
        assertEq(
            teleporterMessenger.checkRelayerRewardAmount(
                feeRewardInfo.relayerRewardAddress, address(_mockFeeAsset)
            ),
            0
        );
    }

    // Mocks sending a message with the given fee info to another subnet, and then
    // receiving back a message with receipt of that message such that the relayer
    // is able to redeem the reward.
    function _setUpRelayerRewards(FeeRewardInfo memory feeRewardInfo) private {
<<<<<<< HEAD
        bytes32 messageID = _sendTestMessageWithFee(
            DEFAULT_ORIGIN_BLOCKCHAIN_ID,
            feeRewardInfo.feeAmount
        );
=======
        uint256 messageID =
            _sendTestMessageWithFee(DEFAULT_ORIGIN_CHAIN_ID, feeRewardInfo.feeAmount);
>>>>>>> 9753a749

        TeleporterMessageReceipt[] memory receipts = new TeleporterMessageReceipt[](1);
        receipts[0] = TeleporterMessageReceipt({
            receivedMessageID: messageID,
            relayerRewardAddress: feeRewardInfo.relayerRewardAddress
        });
<<<<<<< HEAD
        TeleporterMessage
            memory messageToReceive = _createMockTeleporterMessage(
                bytes32(uint256(1)),
                new bytes(0)
            );

        messageToReceive.receipts = receipts;
        WarpMessage memory warpMessage = _createDefaultWarpMessage(
            DEFAULT_ORIGIN_BLOCKCHAIN_ID,
            abi.encode(messageToReceive)
        );
=======
        TeleporterMessage memory messageToReceive = _createMockTeleporterMessage(1, new bytes(0));

        messageToReceive.receipts = receipts;
        WarpMessage memory warpMessage =
            _createDefaultWarpMessage(DEFAULT_ORIGIN_CHAIN_ID, abi.encode(messageToReceive));
>>>>>>> 9753a749

        _setUpSuccessGetVerifiedWarpMessageMock(0, warpMessage);

        // Receive the mock message.
        address expectedRelayerRewardAddress = 0x93753a9eA4C9D6eeed9f64eA92E97ce1f5FBAeDe;
        vm.expectEmit(true, true, true, true, address(teleporterMessenger));
        emit ReceiveCrossChainMessage(
            warpMessage.sourceChainID,
            messageToReceive.messageID,
            address(this),
            expectedRelayerRewardAddress,
            messageToReceive
        );
        teleporterMessenger.receiveCrossChainMessage(0, expectedRelayerRewardAddress);

        // Check that the relayer has redeemable balance
        assertEq(
            teleporterMessenger.checkRelayerRewardAmount(
                feeRewardInfo.relayerRewardAddress, address(_mockFeeAsset)
            ),
            feeRewardInfo.feeAmount
        );

        // Check that the message received is considered delivered, and that the relayer reward address is stored.
        assertEq(
<<<<<<< HEAD
            teleporterMessenger.getRelayerRewardAddress(
                DEFAULT_ORIGIN_BLOCKCHAIN_ID,
                bytes32(uint256(1))
            ),
            expectedRelayerRewardAddress
        );
        assertTrue(
            teleporterMessenger.messageReceived(
                DEFAULT_ORIGIN_BLOCKCHAIN_ID,
                bytes32(uint256(1))
            )
        );
=======
            teleporterMessenger.getRelayerRewardAddress(DEFAULT_ORIGIN_CHAIN_ID, 1),
            expectedRelayerRewardAddress
        );
        assertTrue(teleporterMessenger.messageReceived(DEFAULT_ORIGIN_CHAIN_ID, 1));
>>>>>>> 9753a749
    }
}<|MERGE_RESOLUTION|>--- conflicted
+++ resolved
@@ -100,22 +100,16 @@
     // receiving back a message with receipt of that message such that the relayer
     // is able to redeem the reward.
     function _setUpRelayerRewards(FeeRewardInfo memory feeRewardInfo) private {
-<<<<<<< HEAD
         bytes32 messageID = _sendTestMessageWithFee(
             DEFAULT_ORIGIN_BLOCKCHAIN_ID,
             feeRewardInfo.feeAmount
         );
-=======
-        uint256 messageID =
-            _sendTestMessageWithFee(DEFAULT_ORIGIN_CHAIN_ID, feeRewardInfo.feeAmount);
->>>>>>> 9753a749
 
         TeleporterMessageReceipt[] memory receipts = new TeleporterMessageReceipt[](1);
         receipts[0] = TeleporterMessageReceipt({
             receivedMessageID: messageID,
             relayerRewardAddress: feeRewardInfo.relayerRewardAddress
         });
-<<<<<<< HEAD
         TeleporterMessage
             memory messageToReceive = _createMockTeleporterMessage(
                 bytes32(uint256(1)),
@@ -127,13 +121,6 @@
             DEFAULT_ORIGIN_BLOCKCHAIN_ID,
             abi.encode(messageToReceive)
         );
-=======
-        TeleporterMessage memory messageToReceive = _createMockTeleporterMessage(1, new bytes(0));
-
-        messageToReceive.receipts = receipts;
-        WarpMessage memory warpMessage =
-            _createDefaultWarpMessage(DEFAULT_ORIGIN_CHAIN_ID, abi.encode(messageToReceive));
->>>>>>> 9753a749
 
         _setUpSuccessGetVerifiedWarpMessageMock(0, warpMessage);
 
@@ -159,7 +146,6 @@
 
         // Check that the message received is considered delivered, and that the relayer reward address is stored.
         assertEq(
-<<<<<<< HEAD
             teleporterMessenger.getRelayerRewardAddress(
                 DEFAULT_ORIGIN_BLOCKCHAIN_ID,
                 bytes32(uint256(1))
@@ -172,11 +158,5 @@
                 bytes32(uint256(1))
             )
         );
-=======
-            teleporterMessenger.getRelayerRewardAddress(DEFAULT_ORIGIN_CHAIN_ID, 1),
-            expectedRelayerRewardAddress
-        );
-        assertTrue(teleporterMessenger.messageReceived(DEFAULT_ORIGIN_CHAIN_ID, 1));
->>>>>>> 9753a749
     }
 }