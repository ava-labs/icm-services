// (c) 2023, Ava Labs, Inc. All rights reserved.
// See the file LICENSE for licensing terms.

// SPDX-License-Identifier: Ecosystem

pragma solidity 0.8.18;

import "./TeleporterMessengerTest.t.sol";
import "@openzeppelin/contracts/token/ERC20/ERC20.sol";

contract RedeemRelayerRewardsTest is TeleporterMessengerTest {
    struct FeeRewardInfo {
        uint256 feeAmount;
        address relayerRewardAddress;
    }

    // The state of the contract gets reset before each
    // test is run, with the `setUp()` function being called
    // each time after deployment.
    function setUp() public virtual override {
        TeleporterMessengerTest.setUp();
    }

    function testZeroRewardBalance() public {
        vm.expectRevert(TeleporterMessenger.NoRelayerRewardToRedeem.selector);
        teleporterMessenger.redeemRelayerRewards(address(_mockFeeAsset));
    }

    function testRedemptionFails() public {
        FeeRewardInfo memory feeRewardInfo = FeeRewardInfo(
            2222222222222222,
            0xeF6ed43EB8Ff15E336D64d1468947cA1046824E6
        );
        _setUpRelayerRewards(feeRewardInfo);

        vm.mockCall(
            address(_mockFeeAsset),
            abi.encodeCall(
                IERC20.transfer,
                (feeRewardInfo.relayerRewardAddress, feeRewardInfo.feeAmount)
            ),
            abi.encode(false)
        );
        vm.expectCall(
            address(_mockFeeAsset),
            abi.encodeCall(
                IERC20.transfer,
                (feeRewardInfo.relayerRewardAddress, feeRewardInfo.feeAmount)
            )
        );
        vm.prank(feeRewardInfo.relayerRewardAddress);
        vm.expectRevert("SafeERC20: ERC20 operation did not succeed");
        teleporterMessenger.redeemRelayerRewards(address(_mockFeeAsset));

        // Check that the relayer still has redeemable balance since the transfer failed.
        assertEq(
            teleporterMessenger.checkRelayerRewardAmount(
                feeRewardInfo.relayerRewardAddress,
                address(_mockFeeAsset)
            ),
            feeRewardInfo.feeAmount
        );
    }

    function testRedemptionSucceeds() public {
        FeeRewardInfo memory feeRewardInfo = FeeRewardInfo(
            2222222222222222,
            0xeF6ed43EB8Ff15E336D64d1468947cA1046824E6
        );
        _setUpRelayerRewards(feeRewardInfo);

        vm.mockCall(
            address(_mockFeeAsset),
            abi.encodeCall(
                IERC20.transfer,
                (feeRewardInfo.relayerRewardAddress, feeRewardInfo.feeAmount)
            ),
            abi.encode(true)
        );
        vm.expectCall(
            address(_mockFeeAsset),
            abi.encodeCall(
                IERC20.transfer,
                (feeRewardInfo.relayerRewardAddress, feeRewardInfo.feeAmount)
            )
        );
        vm.expectEmit(true, true, true, true, address(teleporterMessenger));
        emit RelayerRewardsRedeemed(
            feeRewardInfo.relayerRewardAddress,
            address(_mockFeeAsset),
            feeRewardInfo.feeAmount
        );
        vm.prank(feeRewardInfo.relayerRewardAddress);
        teleporterMessenger.redeemRelayerRewards(address(_mockFeeAsset));

        // Check that the relayer redeemable balance is now 0.
        assertEq(
            teleporterMessenger.checkRelayerRewardAmount(
                feeRewardInfo.relayerRewardAddress,
                address(_mockFeeAsset)
            ),
            0
        );
    }

    // Mocks sending a message with the given fee info to another subnet, and then
    // receiving back a message with receipt of that message such that the relayer
    // is able to redeem the reward.
    function _setUpRelayerRewards(FeeRewardInfo memory feeRewardInfo) private {
        uint256 messageID = _sendTestMessageWithFee(
            DEFAULT_ORIGIN_CHAIN_ID,
            feeRewardInfo.feeAmount
        );

        TeleporterMessageReceipt[]
            memory receipts = new TeleporterMessageReceipt[](1);
        receipts[0] = TeleporterMessageReceipt({
            receivedMessageID: messageID,
            relayerRewardAddress: feeRewardInfo.relayerRewardAddress
        });
        TeleporterMessage
            memory messageToReceive = _createMockTeleporterMessage(
                1,
                new bytes(0)
            );

        messageToReceive.receipts = receipts;
        WarpMessage memory warpMessage = WarpMessage(
            DEFAULT_ORIGIN_CHAIN_ID,
            address(teleporterMessenger),
            MOCK_BLOCK_CHAIN_ID,
            address(teleporterMessenger),
            abi.encode(messageToReceive)
        );

        _setUpSuccessGetVerifiedWarpMessageMock(0, warpMessage);

        // Receive the mock message.
        address expectedRelayerRewardAddress = 0x93753a9eA4C9D6eeed9f64eA92E97ce1f5FBAeDe;
        vm.expectEmit(true, true, true, true, address(teleporterMessenger));
        emit ReceiveCrossChainMessage(
            warpMessage.sourceChainID,
            messageToReceive.messageID,
<<<<<<< HEAD
            messageToReceive,
            address(this),
            expectedRelayerRewardAddress
=======
            address(this),
            expectedRelayerRewardAddress,
            messageToReceive
>>>>>>> 3f11cf0d
        );
        teleporterMessenger.receiveCrossChainMessage(
            0,
            expectedRelayerRewardAddress
        );

        // Check that the relayer has redeemable balance
        assertEq(
            teleporterMessenger.checkRelayerRewardAmount(
                feeRewardInfo.relayerRewardAddress,
                address(_mockFeeAsset)
            ),
            feeRewardInfo.feeAmount
        );

        // Check that the message received is considered delivered, and that the relayer reward address is stored.
        assertEq(
            teleporterMessenger.getRelayerRewardAddress(
                DEFAULT_ORIGIN_CHAIN_ID,
                1
            ),
            expectedRelayerRewardAddress
        );
        assertTrue(
            teleporterMessenger.messageReceived(DEFAULT_ORIGIN_CHAIN_ID, 1)
        );
    }
}<|MERGE_RESOLUTION|>--- conflicted
+++ resolved
@@ -141,15 +141,9 @@
         emit ReceiveCrossChainMessage(
             warpMessage.sourceChainID,
             messageToReceive.messageID,
-<<<<<<< HEAD
-            messageToReceive,
-            address(this),
-            expectedRelayerRewardAddress
-=======
             address(this),
             expectedRelayerRewardAddress,
             messageToReceive
->>>>>>> 3f11cf0d
         );
         teleporterMessenger.receiveCrossChainMessage(
             0,
