// (c) 2023, Ava Labs, Inc. All rights reserved.
// See the file LICENSE for licensing terms.

// SPDX-License-Identifier: Ecosystem

pragma solidity 0.8.18;

import {
    TeleporterMessengerTest,
    TeleporterMessageReceipt,
    TeleporterMessage,
    WarpMessage
} from "./TeleporterMessengerTest.t.sol";

contract MarkReceiptTest is TeleporterMessengerTest {
    struct FeeRewardInfo {
        uint256 feeAmount;
        address relayerRewardAddress;
    }

    // The state of the contract gets reset before each
    // test is run, with the `setUp()` function being called
    // each time after deployment.
    function setUp() public virtual override {
        TeleporterMessengerTest.setUp();
    }

    // This test first mocks sending 3 messages (each with fees) to a different subnet.
    // It then mocks receiving a message back from that subnet with the receipt information
    // for each of the 3 messages sent, and checks that the relayers can redeem their rewards.
    function testCheckRelayersUponReceipt() public {
        // Submit a few mock messages to be sent.
        FeeRewardInfo[3] memory feeRewardInfos = [
            FeeRewardInfo(1111111111111111, 0x52A258ED593C793251a89bfd36caE158EE9fC4F8),
            FeeRewardInfo(2222222222222222, 0xeF6ed43EB8Ff15E336D64d1468947cA1046824E6),
            FeeRewardInfo(3333333333333333, 0xdc00AB1cF6942cE0891eF1AC5ff686833Fa0C542)
        ];

        bytes32[3] memory messageIDs;
        for (uint256 i = 0; i < feeRewardInfos.length; i++) {
<<<<<<< HEAD
            messageIDs[i] = _sendTestMessageWithFee(
                DEFAULT_ORIGIN_BLOCKCHAIN_ID,
                feeRewardInfos[i].feeAmount
=======
            assertEq(
                _sendTestMessageWithFee(DEFAULT_ORIGIN_CHAIN_ID, feeRewardInfos[i].feeAmount), i + 1
>>>>>>> 9753a749
            );
        }

        // Mock receiving a message with the 3 receipts from the mock messages sent above.
        TeleporterMessageReceipt[] memory receipts = new TeleporterMessageReceipt[](
                feeRewardInfos.length
            );
        for (uint256 i = 0; i < receipts.length; i++) {
            receipts[i] = TeleporterMessageReceipt({
                receivedMessageID: messageIDs[i],
                relayerRewardAddress: feeRewardInfos[i].relayerRewardAddress
            });
        }
<<<<<<< HEAD
        TeleporterMessage
            memory messageToReceive = _createMockTeleporterMessage(
                bytes32(uint256(1)),
                new bytes(0)
            );
        messageToReceive.receipts = receipts;
        WarpMessage memory warpMessage = _createDefaultWarpMessage(
            DEFAULT_ORIGIN_BLOCKCHAIN_ID,
            abi.encode(messageToReceive)
        );
=======
        TeleporterMessage memory messageToReceive = _createMockTeleporterMessage(1, new bytes(0));
        messageToReceive.receipts = receipts;
        WarpMessage memory warpMessage =
            _createDefaultWarpMessage(DEFAULT_ORIGIN_CHAIN_ID, abi.encode(messageToReceive));
>>>>>>> 9753a749

        _setUpSuccessGetVerifiedWarpMessageMock(0, warpMessage);

        // Receive the mock message.
        address expectedRelayerRewardAddress = 0x93753a9eA4C9D6eeed9f64eA92E97ce1f5FBAeDe;
        teleporterMessenger.receiveCrossChainMessage(0, expectedRelayerRewardAddress);

        // Check that the relayers have redeemable balances
        for (uint256 i = 0; i < feeRewardInfos.length; i++) {
            assertEq(
                teleporterMessenger.checkRelayerRewardAmount(
                    feeRewardInfos[i].relayerRewardAddress, address(_mockFeeAsset)
                ),
                feeRewardInfos[i].feeAmount
            );
        }

        // Check that the message received is considered delivered, and that the relayer reward address is stored.
        assertEq(
<<<<<<< HEAD
            teleporterMessenger.getRelayerRewardAddress(
                DEFAULT_ORIGIN_BLOCKCHAIN_ID,
                bytes32(uint256(1))
            ),
            expectedRelayerRewardAddress
        );
        assertTrue(
            teleporterMessenger.messageReceived(
                DEFAULT_ORIGIN_BLOCKCHAIN_ID,
                bytes32(uint256(1))
            )
        );

        // Check that the message hashes for the message receipts we received have been cleared.
        for (uint256 i = 0; i < receipts.length; i++) {
            assertEq(
                teleporterMessenger.getMessageHash(
                    DEFAULT_ORIGIN_BLOCKCHAIN_ID,
                    messageIDs[i]
                ),
                bytes32(0)
            );
=======
            teleporterMessenger.getRelayerRewardAddress(DEFAULT_ORIGIN_CHAIN_ID, 1),
            expectedRelayerRewardAddress
        );
        assertTrue(teleporterMessenger.messageReceived(DEFAULT_ORIGIN_CHAIN_ID, 1));

        // Check that the message hashes for the message receipts we received have been cleared.
        for (uint256 i = 0; i < receipts.length; i++) {
            assertEq(teleporterMessenger.getMessageHash(DEFAULT_ORIGIN_CHAIN_ID, i + 1), bytes32(0));
>>>>>>> 9753a749
        }
    }

    function testReceiptForNoFeeMessage() public {
        // Submit a a mock message with no fee.
        bytes32 messageID = _sendTestMessageWithNoFee(
            DEFAULT_ORIGIN_BLOCKCHAIN_ID
        );

        // Mock receiving a message with the a receipts of the mock message sent above.
        TeleporterMessageReceipt[] memory receipts = new TeleporterMessageReceipt[](1);
        receipts[0] = TeleporterMessageReceipt({
            receivedMessageID: messageID,
            relayerRewardAddress: DEFAULT_RELAYER_REWARD_ADDRESS
        });
<<<<<<< HEAD
        TeleporterMessage
            memory messageToReceive = _createMockTeleporterMessage(
                messageID,
                new bytes(0)
            );
        messageToReceive.receipts = receipts;
        WarpMessage memory warpMessage = _createDefaultWarpMessage(
            DEFAULT_ORIGIN_BLOCKCHAIN_ID,
            abi.encode(messageToReceive)
        );
=======
        TeleporterMessage memory messageToReceive = _createMockTeleporterMessage(1, new bytes(0));
        messageToReceive.receipts = receipts;
        WarpMessage memory warpMessage =
            _createDefaultWarpMessage(DEFAULT_ORIGIN_CHAIN_ID, abi.encode(messageToReceive));
>>>>>>> 9753a749

        _setUpSuccessGetVerifiedWarpMessageMock(0, warpMessage);

        // Receive the mock message.
        address expectedRelayerRewardAddress = 0x2F20537C2F5c57231866DE9D0CE33d0681a200D4;
        teleporterMessenger.receiveCrossChainMessage(0, expectedRelayerRewardAddress);

        // Check that the message received is considered delivered, and that the relayer reward address is stored.
        assertEq(
<<<<<<< HEAD
            teleporterMessenger.getRelayerRewardAddress(
                DEFAULT_ORIGIN_BLOCKCHAIN_ID,
                messageID
            ),
            expectedRelayerRewardAddress
        );
        assertTrue(
            teleporterMessenger.messageReceived(
                DEFAULT_ORIGIN_BLOCKCHAIN_ID,
                messageID
            )
        );
=======
            teleporterMessenger.getRelayerRewardAddress(DEFAULT_ORIGIN_CHAIN_ID, 1),
            expectedRelayerRewardAddress
        );
        assertTrue(teleporterMessenger.messageReceived(DEFAULT_ORIGIN_CHAIN_ID, 1));
>>>>>>> 9753a749
    }

    function testDuplicateReceiptAllowed() public {
        // Submit a mock message to be sent.
<<<<<<< HEAD
        FeeRewardInfo memory feeRewardInfo = FeeRewardInfo(
            1111111111111111,
            0x52A258ED593C793251a89bfd36caE158EE9fC4F8
        );
        bytes32 receivedMessageID = _sendTestMessageWithFee(
            DEFAULT_ORIGIN_BLOCKCHAIN_ID,
            feeRewardInfo.feeAmount
        );
=======
        FeeRewardInfo memory feeRewardInfo =
            FeeRewardInfo(1111111111111111, 0x52A258ED593C793251a89bfd36caE158EE9fC4F8);
        assertEq(_sendTestMessageWithFee(DEFAULT_ORIGIN_CHAIN_ID, feeRewardInfo.feeAmount), 1);
>>>>>>> 9753a749

        // Mock receiving a message with the 2 receipts for the  same mock message above.
        TeleporterMessageReceipt[] memory receipts = new TeleporterMessageReceipt[](2);
        TeleporterMessageReceipt memory receipt = TeleporterMessageReceipt({
            receivedMessageID: receivedMessageID,
            relayerRewardAddress: feeRewardInfo.relayerRewardAddress
        });
        receipts[0] = receipt;
        receipts[1] = receipt;
<<<<<<< HEAD
        TeleporterMessage
            memory messageToReceive = _createMockTeleporterMessage(
                receivedMessageID,
                new bytes(0)
            );
        messageToReceive.receipts = receipts;
        WarpMessage memory warpMessage = _createDefaultWarpMessage(
            DEFAULT_ORIGIN_BLOCKCHAIN_ID,
            abi.encode(messageToReceive)
        );
=======
        TeleporterMessage memory messageToReceive = _createMockTeleporterMessage(1, new bytes(0));
        messageToReceive.receipts = receipts;
        WarpMessage memory warpMessage =
            _createDefaultWarpMessage(DEFAULT_ORIGIN_CHAIN_ID, abi.encode(messageToReceive));
>>>>>>> 9753a749

        _setUpSuccessGetVerifiedWarpMessageMock(0, warpMessage);

        // Receive the mock message.
        address expectedRelayerRewardAddress = 0x6DAEF0D63ea44C801b655Fd97fe3804B9bFCC097;
        teleporterMessenger.receiveCrossChainMessage(0, expectedRelayerRewardAddress);

        // Check that the relayer redeemable balances was only added once.
        assertEq(
            teleporterMessenger.checkRelayerRewardAmount(
                feeRewardInfo.relayerRewardAddress, address(_mockFeeAsset)
            ),
            feeRewardInfo.feeAmount
        );

        // Check that the message received is considered delivered, and that the relayer reward address is stored.
        assertEq(
<<<<<<< HEAD
            teleporterMessenger.getRelayerRewardAddress(
                DEFAULT_ORIGIN_BLOCKCHAIN_ID,
                receivedMessageID
            ),
            expectedRelayerRewardAddress
        );
        assertTrue(
            teleporterMessenger.messageReceived(
                DEFAULT_ORIGIN_BLOCKCHAIN_ID,
                receivedMessageID
            )
        );

        // Check that the message hashes for the message receipts we received have been cleared.
        assertEq(
            teleporterMessenger.getMessageHash(
                DEFAULT_ORIGIN_BLOCKCHAIN_ID,
                receivedMessageID
            ),
            bytes32(0)
        );
=======
            teleporterMessenger.getRelayerRewardAddress(DEFAULT_ORIGIN_CHAIN_ID, 1),
            expectedRelayerRewardAddress
        );
        assertTrue(teleporterMessenger.messageReceived(DEFAULT_ORIGIN_CHAIN_ID, 1));

        // Check that the message hashes for the message receipts we received have been cleared.
        assertEq(teleporterMessenger.getMessageHash(DEFAULT_ORIGIN_CHAIN_ID, 1), bytes32(0));
>>>>>>> 9753a749
    }
}<|MERGE_RESOLUTION|>--- conflicted
+++ resolved
@@ -38,14 +38,9 @@
 
         bytes32[3] memory messageIDs;
         for (uint256 i = 0; i < feeRewardInfos.length; i++) {
-<<<<<<< HEAD
             messageIDs[i] = _sendTestMessageWithFee(
                 DEFAULT_ORIGIN_BLOCKCHAIN_ID,
                 feeRewardInfos[i].feeAmount
-=======
-            assertEq(
-                _sendTestMessageWithFee(DEFAULT_ORIGIN_CHAIN_ID, feeRewardInfos[i].feeAmount), i + 1
->>>>>>> 9753a749
             );
         }
 
@@ -59,7 +54,6 @@
                 relayerRewardAddress: feeRewardInfos[i].relayerRewardAddress
             });
         }
-<<<<<<< HEAD
         TeleporterMessage
             memory messageToReceive = _createMockTeleporterMessage(
                 bytes32(uint256(1)),
@@ -70,12 +64,6 @@
             DEFAULT_ORIGIN_BLOCKCHAIN_ID,
             abi.encode(messageToReceive)
         );
-=======
-        TeleporterMessage memory messageToReceive = _createMockTeleporterMessage(1, new bytes(0));
-        messageToReceive.receipts = receipts;
-        WarpMessage memory warpMessage =
-            _createDefaultWarpMessage(DEFAULT_ORIGIN_CHAIN_ID, abi.encode(messageToReceive));
->>>>>>> 9753a749
 
         _setUpSuccessGetVerifiedWarpMessageMock(0, warpMessage);
 
@@ -95,7 +83,6 @@
 
         // Check that the message received is considered delivered, and that the relayer reward address is stored.
         assertEq(
-<<<<<<< HEAD
             teleporterMessenger.getRelayerRewardAddress(
                 DEFAULT_ORIGIN_BLOCKCHAIN_ID,
                 bytes32(uint256(1))
@@ -118,16 +105,6 @@
                 ),
                 bytes32(0)
             );
-=======
-            teleporterMessenger.getRelayerRewardAddress(DEFAULT_ORIGIN_CHAIN_ID, 1),
-            expectedRelayerRewardAddress
-        );
-        assertTrue(teleporterMessenger.messageReceived(DEFAULT_ORIGIN_CHAIN_ID, 1));
-
-        // Check that the message hashes for the message receipts we received have been cleared.
-        for (uint256 i = 0; i < receipts.length; i++) {
-            assertEq(teleporterMessenger.getMessageHash(DEFAULT_ORIGIN_CHAIN_ID, i + 1), bytes32(0));
->>>>>>> 9753a749
         }
     }
 
@@ -143,7 +120,6 @@
             receivedMessageID: messageID,
             relayerRewardAddress: DEFAULT_RELAYER_REWARD_ADDRESS
         });
-<<<<<<< HEAD
         TeleporterMessage
             memory messageToReceive = _createMockTeleporterMessage(
                 messageID,
@@ -154,12 +130,6 @@
             DEFAULT_ORIGIN_BLOCKCHAIN_ID,
             abi.encode(messageToReceive)
         );
-=======
-        TeleporterMessage memory messageToReceive = _createMockTeleporterMessage(1, new bytes(0));
-        messageToReceive.receipts = receipts;
-        WarpMessage memory warpMessage =
-            _createDefaultWarpMessage(DEFAULT_ORIGIN_CHAIN_ID, abi.encode(messageToReceive));
->>>>>>> 9753a749
 
         _setUpSuccessGetVerifiedWarpMessageMock(0, warpMessage);
 
@@ -169,7 +139,6 @@
 
         // Check that the message received is considered delivered, and that the relayer reward address is stored.
         assertEq(
-<<<<<<< HEAD
             teleporterMessenger.getRelayerRewardAddress(
                 DEFAULT_ORIGIN_BLOCKCHAIN_ID,
                 messageID
@@ -182,17 +151,10 @@
                 messageID
             )
         );
-=======
-            teleporterMessenger.getRelayerRewardAddress(DEFAULT_ORIGIN_CHAIN_ID, 1),
-            expectedRelayerRewardAddress
-        );
-        assertTrue(teleporterMessenger.messageReceived(DEFAULT_ORIGIN_CHAIN_ID, 1));
->>>>>>> 9753a749
     }
 
     function testDuplicateReceiptAllowed() public {
         // Submit a mock message to be sent.
-<<<<<<< HEAD
         FeeRewardInfo memory feeRewardInfo = FeeRewardInfo(
             1111111111111111,
             0x52A258ED593C793251a89bfd36caE158EE9fC4F8
@@ -201,11 +163,6 @@
             DEFAULT_ORIGIN_BLOCKCHAIN_ID,
             feeRewardInfo.feeAmount
         );
-=======
-        FeeRewardInfo memory feeRewardInfo =
-            FeeRewardInfo(1111111111111111, 0x52A258ED593C793251a89bfd36caE158EE9fC4F8);
-        assertEq(_sendTestMessageWithFee(DEFAULT_ORIGIN_CHAIN_ID, feeRewardInfo.feeAmount), 1);
->>>>>>> 9753a749
 
         // Mock receiving a message with the 2 receipts for the  same mock message above.
         TeleporterMessageReceipt[] memory receipts = new TeleporterMessageReceipt[](2);
@@ -215,7 +172,6 @@
         });
         receipts[0] = receipt;
         receipts[1] = receipt;
-<<<<<<< HEAD
         TeleporterMessage
             memory messageToReceive = _createMockTeleporterMessage(
                 receivedMessageID,
@@ -226,12 +182,6 @@
             DEFAULT_ORIGIN_BLOCKCHAIN_ID,
             abi.encode(messageToReceive)
         );
-=======
-        TeleporterMessage memory messageToReceive = _createMockTeleporterMessage(1, new bytes(0));
-        messageToReceive.receipts = receipts;
-        WarpMessage memory warpMessage =
-            _createDefaultWarpMessage(DEFAULT_ORIGIN_CHAIN_ID, abi.encode(messageToReceive));
->>>>>>> 9753a749
 
         _setUpSuccessGetVerifiedWarpMessageMock(0, warpMessage);
 
@@ -249,7 +199,6 @@
 
         // Check that the message received is considered delivered, and that the relayer reward address is stored.
         assertEq(
-<<<<<<< HEAD
             teleporterMessenger.getRelayerRewardAddress(
                 DEFAULT_ORIGIN_BLOCKCHAIN_ID,
                 receivedMessageID
@@ -271,14 +220,5 @@
             ),
             bytes32(0)
         );
-=======
-            teleporterMessenger.getRelayerRewardAddress(DEFAULT_ORIGIN_CHAIN_ID, 1),
-            expectedRelayerRewardAddress
-        );
-        assertTrue(teleporterMessenger.messageReceived(DEFAULT_ORIGIN_CHAIN_ID, 1));
-
-        // Check that the message hashes for the message receipts we received have been cleared.
-        assertEq(teleporterMessenger.getMessageHash(DEFAULT_ORIGIN_CHAIN_ID, 1), bytes32(0));
->>>>>>> 9753a749
     }
 }