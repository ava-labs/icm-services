// (c) 2023, Ava Labs, Inc. All rights reserved.
// See the file LICENSE for licensing terms.

// SPDX-License-Identifier: Ecosystem

pragma solidity 0.8.18;

import {
    TeleporterMessengerTest,
    TeleporterMessage,
    TeleporterFeeInfo,
    TeleporterMessageInput,
    IWarpMessenger,
    IERC20
} from "./TeleporterMessengerTest.t.sol";

contract SendCrossChainMessageTest is TeleporterMessengerTest {
    // The state of the contract gets reset before each
    // test is run, with the `setUp()` function being called
    // each time after deployment.
    function setUp() public virtual override {
        TeleporterMessengerTest.setUp();
    }

    function testSendMessageNoFee() public {
        // Arrange
<<<<<<< HEAD
        TeleporterMessage memory expectedMessage = _createMockTeleporterMessage(
            teleporterMessenger.getNextMessageID(
                DEFAULT_DESTINATION_BLOCKCHAIN_ID
            ),
            hex"deadbeef"
        );
=======
        TeleporterMessage memory expectedMessage = _createMockTeleporterMessage(1, hex"deadbeef");
>>>>>>> 9753a749
        TeleporterFeeInfo memory feeInfo = TeleporterFeeInfo(address(0), 0);
        TeleporterMessageInput memory messageInput = TeleporterMessageInput({
            destinationBlockchainID: DEFAULT_DESTINATION_BLOCKCHAIN_ID,
            destinationAddress: expectedMessage.destinationAddress,
            feeInfo: feeInfo,
            requiredGasLimit: expectedMessage.requiredGasLimit,
            allowedRelayerAddresses: expectedMessage.allowedRelayerAddresses,
            message: expectedMessage.message
        });

        // We have to mock the precompile call so that the test does not revert.
        vm.mockCall(
            WARP_PRECOMPILE_ADDRESS,
            abi.encode(IWarpMessenger.sendWarpMessage.selector),
            abi.encode(bytes32(0))
        );

        // Expect the exact message to be passed to the precompile.
        vm.expectCall(
            WARP_PRECOMPILE_ADDRESS,
            abi.encodeCall(IWarpMessenger.sendWarpMessage, (abi.encode(expectedMessage)))
        );

        // Expect the SendCrossChainMessage event to be emitted.
        vm.expectEmit(true, true, true, true, address(teleporterMessenger));
        emit SendCrossChainMessage(
            messageInput.destinationBlockchainID,
            expectedMessage.messageID,
            expectedMessage,
            feeInfo
        );

        // Act
<<<<<<< HEAD
        teleporterMessenger.sendCrossChainMessage(messageInput);
=======
        uint256 messageID = teleporterMessenger.sendCrossChainMessage(messageInput);

        // Assert
        assertEq(messageID, 1);
>>>>>>> 9753a749

        // Check receipt queue
        uint256 queueSize =
            teleporterMessenger.getReceiptQueueSize(messageInput.destinationBlockchainID);
        assertEq(queueSize, 0);
    }

    function testSendMessageWithFee() public {
        // Arrange
        // Construct the message to submit.
<<<<<<< HEAD
        TeleporterMessage memory expectedMessage = _createMockTeleporterMessage(
            teleporterMessenger.getNextMessageID(
                DEFAULT_DESTINATION_BLOCKCHAIN_ID
            ),
            hex"deadbeef"
        );
        TeleporterFeeInfo memory feeInfo = TeleporterFeeInfo(
            address(_mockFeeAsset),
            13131313131313131313
        );
=======
        TeleporterMessage memory expectedMessage = _createMockTeleporterMessage(1, hex"deadbeef");
        TeleporterFeeInfo memory feeInfo =
            TeleporterFeeInfo(address(_mockFeeAsset), 13131313131313131313);
>>>>>>> 9753a749
        TeleporterMessageInput memory messageInput = TeleporterMessageInput({
            destinationBlockchainID: DEFAULT_DESTINATION_BLOCKCHAIN_ID,
            destinationAddress: expectedMessage.destinationAddress,
            feeInfo: feeInfo,
            requiredGasLimit: expectedMessage.requiredGasLimit,
            allowedRelayerAddresses: expectedMessage.allowedRelayerAddresses,
            message: expectedMessage.message
        });

        // We have to mock the precompile call so that the test does not revert.
        vm.mockCall(
            WARP_PRECOMPILE_ADDRESS,
            abi.encode(IWarpMessenger.sendWarpMessage.selector),
            abi.encode(bytes32(0))
        );

        // Expect the exact message to be passed to the precompile.
        vm.expectCall(
            WARP_PRECOMPILE_ADDRESS,
            abi.encodeCall(IWarpMessenger.sendWarpMessage, (abi.encode(expectedMessage)))
        );

        // Expect the SendCrossChainMessage event to be emitted.
        vm.expectEmit(true, true, true, true, address(teleporterMessenger));
        emit SendCrossChainMessage(
            messageInput.destinationBlockchainID,
            expectedMessage.messageID,
            expectedMessage,
            feeInfo
        );

        // Expect the ERC20 contract transferFrom method to be called to transfer the fee.
        vm.expectCall(
            messageInput.feeInfo.feeTokenAddress,
            abi.encodeCall(
                IERC20.transferFrom,
                (address(this), address(teleporterMessenger), messageInput.feeInfo.amount)
            )
        );

        // Act
<<<<<<< HEAD
        teleporterMessenger.sendCrossChainMessage(messageInput);
=======
        uint256 messageID = teleporterMessenger.sendCrossChainMessage(messageInput);

        // Assert
        assertEq(messageID, 1);
>>>>>>> 9753a749
    }

    function testFeeAssetDoesNotExist() public {
        address invalidFeeAsset = 0xb8be9140D8717f4a8fd7e8ae23C5668bc3A4B39c;
        uint256 feeAmount = 4567;
        TeleporterMessageInput memory messageInput = TeleporterMessageInput({
            destinationBlockchainID: DEFAULT_DESTINATION_BLOCKCHAIN_ID,
            destinationAddress: DEFAULT_DESTINATION_ADDRESS,
            feeInfo: TeleporterFeeInfo(invalidFeeAsset, feeAmount),
            requiredGasLimit: DEFAULT_REQUIRED_GAS_LIMIT,
            allowedRelayerAddresses: new address[](0),
            message: new bytes(0)
        });

        // We expect a call to the fee asset address, but since we did not
        // mock it there is no code there to execute.
        vm.expectCall(
            address(invalidFeeAsset),
            abi.encodeCall(IERC20.balanceOf, (address(teleporterMessenger)))
        );
        vm.expectRevert();
        teleporterMessenger.sendCrossChainMessage(messageInput);
    }

    function testFeeTransferFailure() public {
        uint256 feeAmount = 4567;
        TeleporterMessageInput memory messageInput = TeleporterMessageInput({
            destinationBlockchainID: DEFAULT_DESTINATION_BLOCKCHAIN_ID,
            destinationAddress: DEFAULT_DESTINATION_ADDRESS,
            feeInfo: TeleporterFeeInfo(address(_mockFeeAsset), feeAmount),
            requiredGasLimit: DEFAULT_REQUIRED_GAS_LIMIT,
            allowedRelayerAddresses: new address[](0),
            message: new bytes(0)
        });

        vm.mockCall(
            address(_mockFeeAsset),
            abi.encodeCall(
                IERC20.transferFrom, (address(this), address(teleporterMessenger), feeAmount)
            ),
            abi.encode(false)
        );
        vm.expectCall(
            address(_mockFeeAsset),
            abi.encodeCall(
                IERC20.transferFrom, (address(this), address(teleporterMessenger), feeAmount)
            )
        );
        vm.expectRevert("SafeERC20: ERC20 operation did not succeed");
        teleporterMessenger.sendCrossChainMessage(messageInput);
    }

    function testInvalidFeeAssetFailure() public {
        address invalidFeeAsset = address(0);
        uint256 feeAmount = 4567;
        TeleporterMessageInput memory messageInput = TeleporterMessageInput({
            destinationBlockchainID: DEFAULT_DESTINATION_BLOCKCHAIN_ID,
            destinationAddress: DEFAULT_DESTINATION_ADDRESS,
            feeInfo: TeleporterFeeInfo(invalidFeeAsset, feeAmount),
            requiredGasLimit: DEFAULT_REQUIRED_GAS_LIMIT,
            allowedRelayerAddresses: new address[](0),
            message: new bytes(0)
        });

        vm.expectRevert(_formatTeleporterErrorMessage("zero fee asset contract address"));
        teleporterMessenger.sendCrossChainMessage(messageInput);
    }
}<|MERGE_RESOLUTION|>--- conflicted
+++ resolved
@@ -24,16 +24,12 @@
 
     function testSendMessageNoFee() public {
         // Arrange
-<<<<<<< HEAD
         TeleporterMessage memory expectedMessage = _createMockTeleporterMessage(
             teleporterMessenger.getNextMessageID(
                 DEFAULT_DESTINATION_BLOCKCHAIN_ID
             ),
             hex"deadbeef"
         );
-=======
-        TeleporterMessage memory expectedMessage = _createMockTeleporterMessage(1, hex"deadbeef");
->>>>>>> 9753a749
         TeleporterFeeInfo memory feeInfo = TeleporterFeeInfo(address(0), 0);
         TeleporterMessageInput memory messageInput = TeleporterMessageInput({
             destinationBlockchainID: DEFAULT_DESTINATION_BLOCKCHAIN_ID,
@@ -67,14 +63,7 @@
         );
 
         // Act
-<<<<<<< HEAD
         teleporterMessenger.sendCrossChainMessage(messageInput);
-=======
-        uint256 messageID = teleporterMessenger.sendCrossChainMessage(messageInput);
-
-        // Assert
-        assertEq(messageID, 1);
->>>>>>> 9753a749
 
         // Check receipt queue
         uint256 queueSize =
@@ -85,7 +74,6 @@
     function testSendMessageWithFee() public {
         // Arrange
         // Construct the message to submit.
-<<<<<<< HEAD
         TeleporterMessage memory expectedMessage = _createMockTeleporterMessage(
             teleporterMessenger.getNextMessageID(
                 DEFAULT_DESTINATION_BLOCKCHAIN_ID
@@ -96,11 +84,6 @@
             address(_mockFeeAsset),
             13131313131313131313
         );
-=======
-        TeleporterMessage memory expectedMessage = _createMockTeleporterMessage(1, hex"deadbeef");
-        TeleporterFeeInfo memory feeInfo =
-            TeleporterFeeInfo(address(_mockFeeAsset), 13131313131313131313);
->>>>>>> 9753a749
         TeleporterMessageInput memory messageInput = TeleporterMessageInput({
             destinationBlockchainID: DEFAULT_DESTINATION_BLOCKCHAIN_ID,
             destinationAddress: expectedMessage.destinationAddress,
@@ -142,14 +125,7 @@
         );
 
         // Act
-<<<<<<< HEAD
         teleporterMessenger.sendCrossChainMessage(messageInput);
-=======
-        uint256 messageID = teleporterMessenger.sendCrossChainMessage(messageInput);
-
-        // Assert
-        assertEq(messageID, 1);
->>>>>>> 9753a749
     }
 
     function testFeeAssetDoesNotExist() public {
