--- conflicted
+++ resolved
@@ -23,8 +23,7 @@
     /**
      * @dev A mapping that keeps track of paused Teleporter addresses.
      */
-    mapping(address teleporterAddress => bool paused)
-        private _pausedTeleporterAddresses;
+    mapping(address teleporterAddress => bool paused) private _pausedTeleporterAddresses;
 
     /**
      * @dev The minimum required Teleporter version that the contract is allowed
@@ -35,9 +34,7 @@
     /**
      * @dev Emitted when `minTeleporterVersion` is updated.
      */
-    event MinTeleporterVersionUpdated(
-        uint256 indexed oldMinTeleporterVersion, uint256 indexed newMinTeleporterVersion
-    );
+    event MinTeleporterVersionUpdated(uint256 indexed oldMinTeleporterVersion, uint256 indexed newMinTeleporterVersion);
 
     /**
      * @dev Emitted when a Teleporter address is paused.
@@ -49,10 +46,7 @@
      * instance and setting `_minTeleporterVersion`.
      */
     constructor(address teleporterRegistryAddress) {
-        require(
-            teleporterRegistryAddress != address(0),
-            "TeleporterUpgradeable: zero teleporter registry address"
-        );
+        require(teleporterRegistryAddress != address(0), "TeleporterUpgradeable: zero teleporter registry address");
 
         teleporterRegistry = TeleporterRegistry(teleporterRegistryAddress);
         _minTeleporterVersion = teleporterRegistry.latestVersion();
@@ -64,32 +58,19 @@
      *
      * - `msg.sender` must be a Teleporter version greater than or equal to `minTeleporterVersion`.
      */
-    function receiveTeleporterMessage(
-        bytes32 originBlockchainID,
-        address originSenderAddress,
-        bytes calldata message
-    ) external {
+    function receiveTeleporterMessage(bytes32 originBlockchainID, address originSenderAddress, bytes calldata message)
+        external
+    {
         // Checks that `msg.sender` matches a Teleporter version greater than or equal to `minTeleporterVersion`.
         require(
             teleporterRegistry.getVersionFromAddress(msg.sender) >= _minTeleporterVersion,
             "TeleporterUpgradeable: invalid Teleporter sender"
         );
 
-<<<<<<< HEAD
+        // Check against the paused Teleporter addresses.
+        require(!isTeleporterAddressPaused(msg.sender), "TeleporterUpgradeable: Teleporter address paused");
+
         _receiveTeleporterMessage(originBlockchainID, originSenderAddress, message);
-=======
-        // Check against the paused Teleporter addresses.
-        require(
-            !isTeleporterAddressPaused(msg.sender),
-            "TeleporterUpgradeable: Teleporter address paused"
-        );
-
-        _receiveTeleporterMessage(
-            originBlockchainID,
-            originSenderAddress,
-            message
-        );
->>>>>>> bb14de49
     }
 
     /**
@@ -118,14 +99,8 @@
      */
     function pauseTeleporterAddress(address teleporterAddress) public virtual {
         _checkTeleporterUpgradeAccess();
-        require(
-            teleporterAddress != address(0),
-            "TeleporterUpgradeable: zero Teleporter address"
-        );
-        require(
-            !isTeleporterAddressPaused(teleporterAddress),
-            "TeleporterUpgradeable: address already paused"
-        );
+        require(teleporterAddress != address(0), "TeleporterUpgradeable: zero Teleporter address");
+        require(!isTeleporterAddressPaused(teleporterAddress), "TeleporterUpgradeable: address already paused");
         _pausedTeleporterAddresses[teleporterAddress] = true;
         emit TeleporterAddressPaused(teleporterAddress);
     }
@@ -140,9 +115,7 @@
     /**
      * @dev Checks if a Teleporter address is paused.
      */
-    function isTeleporterAddressPaused(
-        address teleporterAddress
-    ) public view virtual returns (bool) {
+    function isTeleporterAddressPaused(address teleporterAddress) public view virtual returns (bool) {
         return _pausedTeleporterAddresses[teleporterAddress];
     }
 
@@ -159,13 +132,8 @@
         uint256 latestTeleporterVersion = teleporterRegistry.latestVersion();
         uint256 oldMinTeleporterVersion = _minTeleporterVersion;
 
-        require(
-            version <= latestTeleporterVersion, "TeleporterUpgradeable: invalid Teleporter version"
-        );
-        require(
-            version > oldMinTeleporterVersion,
-            "TeleporterUpgradeable: not greater than current minimum version"
-        );
+        require(version <= latestTeleporterVersion, "TeleporterUpgradeable: invalid Teleporter version");
+        require(version > oldMinTeleporterVersion, "TeleporterUpgradeable: not greater than current minimum version");
 
         _minTeleporterVersion = version;
         emit MinTeleporterVersionUpdated(oldMinTeleporterVersion, version);
@@ -175,11 +143,9 @@
      * @dev Receives Teleporter messages and handles accordingly.
      * This function should be overridden by contracts that inherit from this contract.
      */
-    function _receiveTeleporterMessage(
-        bytes32 originBlockchainID,
-        address originSenderAddress,
-        bytes memory message
-    ) internal virtual;
+    function _receiveTeleporterMessage(bytes32 originBlockchainID, address originSenderAddress, bytes memory message)
+        internal
+        virtual;
 
     /**
      * @dev Checks that the caller has access to update the minimum Teleporter version
@@ -196,18 +162,9 @@
      * By default returns the latest Teleporter messenger, but can be overriden to
      * return a Teleporter messenger of a specific version.
      */
-    function _getTeleporterMessenger()
-        internal
-        view
-        virtual
-        returns (ITeleporterMessenger)
-    {
-        ITeleporterMessenger teleporter = teleporterRegistry
-            .getLatestTeleporter();
-        require(
-            !isTeleporterAddressPaused(address(teleporter)),
-            "TeleporterUpgradeable: Teleporter sending paused"
-        );
+    function _getTeleporterMessenger() internal view virtual returns (ITeleporterMessenger) {
+        ITeleporterMessenger teleporter = teleporterRegistry.getLatestTeleporter();
+        require(!isTeleporterAddressPaused(address(teleporter)), "TeleporterUpgradeable: Teleporter sending paused");
 
         return teleporter;
     }
