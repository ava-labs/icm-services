--- conflicted
+++ resolved
@@ -22,13 +22,6 @@
     // The maximum number of receipts to include in a single message.
     uint256 private constant _MAXIMUM_RECEIPT_COUNT = 5;
 
-<<<<<<< HEAD
-    // Errors
-    error EmptyQueue();
-    error IndexOutOfBounds();
-
-=======
->>>>>>> 63e71320
     /**
      * @dev Adds a receipt to the queue.
      */
@@ -95,11 +88,7 @@
         TeleporterMessageReceiptQueue storage queue,
         uint256 index
     ) internal view returns (TeleporterMessageReceipt memory) {
-<<<<<<< HEAD
-        if (index >= size(queue)) revert IndexOutOfBounds();
-=======
         require(index < size(queue), "ReceiptQueue: index out of bounds");
->>>>>>> 63e71320
         return queue.data[queue.first + index];
     }
 }