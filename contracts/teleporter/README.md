--- conflicted
+++ resolved
@@ -7,9 +7,9 @@
   - [Fees](#fees)
     - [Message Receipts and Fee Redemption](#message-receipts-and-fee-redemption)
   - [Required Interface](#required-interface)
-  - [Teleporter Contract Deployment](#teleporter-contract-deployment)
   - [Message Delivery and Execution](#message-delivery-and-execution)
   - [Resending a Message](#resending-a-message)
+  - [Teleporter Messenger Contract Deployment](#teleporter-messenger-contract-deployment)
 
 ## Overview
 
@@ -64,29 +64,21 @@
 
 Teleporter messages are delivered by calling the `receiveTeleporterMessage` function defined by the `ITeleporterReceiver` interface. Contracts must implement this interface in order to be able to receive messages. The first two parameters of `receiveTeleporterMessage` identify the original sender of the given message on the origin chain and are set by the `TeleporterMessenger`. The third parameter to `receiveTeleporterMessage`, is the raw message payload. Applications using Teleporter are responsible for defining the exact format of this payload in a way that can be decoded on the receiving end. For example, applications may encode an action enum value along with the target method parameters on the sending side, then decode this data and route to the target method within `receiveTeleporterMessage`. See `ERC20Bridge.sol` for an example of this approach.
 
-<<<<<<< HEAD
-## Teleporter Contract Deployment
-
-The `TeleporterMessenger` contract must be deployed to the same contract address on every chain. This is acheived using Nick's keyless transaction method as described [here](../../utils/contract-deployment/README.md). As a result, Warp messages sent from the resulting contract address are ensured to have the same payload format as defined by the contract itself.
-
-=======
->>>>>>> 0fd3966c
 ## Message Delivery and Execution
 
 Teleporter is able to ensure that messages are considered delivered even if their execution fails (i.e. reverts) by using `evm.Call()` with a pre-defined gas limit to execute the message payload. This gas limit is specified by each message in the call to `sendCrossChainMessage`. Relayers must provide at least enough gas for the sub-call in addition to the standard gas used by a call to `receiveCrossChainMessage`. In the event that a message execution runs out of gas or reverts for any other reason, the hash of the message payload is stored by the receiving Teleporter contract instance. This allows for the message execution to be retried in the future, with possibly a higher gas limit by calling `retryMessageExecution`. Importantly, a message is still considered delivered on its destination chain even if its execution fails. This allows the relayer of the message to redeem their reward for deliverying the message, because they have no control on whether or not its execution will succeed or not so long as they provide sufficient gas to meet the specified `requiredGasLimit`.
 
 Note that due to [EIP-150](https://eips.ethereum.org/EIPS/eip-150), the lesser of 63/64<sup>ths</sup> of the remaining gas and the `requiredGasLimit` will be provided to the code executed using `evm.Call()`. This creates an edge case where sufficient gas is provided by the relayer at time of the `requiredGasLimit` check, but less than the `requiredGasLimit` is provided for the message execution. In such a case, the message execution may fail due to having less than the `requiredGasLimit` available, but the message would still be considered received. Such a case is only possible if the remaining 1/64<sup>th</sup> of the `requiredGasLimit` is sufficient for executing the remaining logic of `receiveCrossChainMessage` so that the top level transaction does not also revert. Based on the current implementation, a message must have a `requiredGasLimit` of over 1,200,000 gas for this to be possible. In order to avoid this case entirely, it is recommended for applications sending Teleporter messages to add a buffer to the `requiredGasLimit` such that 63/64<sup>ths</sup> of the value passed is sufficient for the message execution.
 
-<<<<<<< HEAD
 ## Resending a Message
 
 If the sending Subnet's validator set changes, then it's possible for the receiving Subnet to reject the underlying Warp message due to insufficient signing stake. For example, suppose Subnet A has 5 validators with equal stake weight who all sign a Teleporter message sent to Subnet B. 100% of Subnet A's stake has signed the message. Also suppose Subnet B requires 67% of the sending Subnet's stake to have signed a given Warp message in order for it to be accepted. Before the message can be delivered, however, 5 _more_ validators are added to Subnet A's validator set (all with the same stake weight as the original validators), meaning that the Teleporter message was signed by _only 50%_ of Subnet A's stake. Subnet B will reject this message.
 
 Once sent on chain, Warp messages cannot be re-signed by a new validator set in such a scenario. Teleporter, however, does support re-signing via the function `retrySendCrossChainMessage`, which can be called for any message that has not been acknowledged as delivered to its destination. Under the hood, this packages the Teleporter message into a brand new Warp message that is re-signed by the current validator set. 
-=======
+
 ## Teleporter Messenger Contract Deployment
 
-**Do not deploy the `TeleporterMessenger` contract using `forge create`**. The `TeleporterMessenger` contract must be deployed to the same contract address on every chain. To achieve this, the contract can be deployed using a static transaction that uses Nick's method as documented in [this guide](https://github.com/ava-labs/teleporter/blob/main/utils/contract-deployment/README.md). Alternatively, if creating a new Subnet, the contract can be pre-allocated with the proper address and state in the new chain's [genesis file](https://docs.avax.network/build/subnet/upgrade/customize-a-subnet#setting-the-genesis-allocation).
+**Do not deploy the `TeleporterMessenger` contract using `forge create`**. The `TeleporterMessenger` contract must be deployed to the same contract address on every chain. To achieve this, the contract can be deployed using a static transaction that uses Nick's method as documented in [this guide](../..//utils/contract-deployment/README.md). Alternatively, if creating a new Subnet, the contract can be pre-allocated with the proper address and state in the new chain's [genesis file](https://docs.avax.network/build/subnet/upgrade/customize-a-subnet#setting-the-genesis-allocation).
 
 As an example, to include `TeleporterMessenger` `v1.0.0` in the genesis file, include the following values in the `alloc` settings, as documented at the link above. The `storage` values included below correspond to the two contract values that are initialized as part of the default constructor of `TeleporterMessenger`. These are the `ReentrancyGuard` values set in this [abstract contract](../utilities/ReentrancyGuards.sol). Future versions of `TeleporterMessenger` may require different storage value intializations.
 ```json
@@ -107,5 +99,4 @@
 }
 ```
 
-The values above are taken from the `v1.0.0` [release artifacts](https://github.com/ava-labs/teleporter/releases/tag/v1.0.0). The contract address, deployed bytecode, and deployer address are unique per major release. All of the other values should remain the same.
->>>>>>> 0fd3966c
+The values above are taken from the `v1.0.0` [release artifacts](https://github.com/ava-labs/teleporter/releases/tag/v1.0.0). The contract address, deployed bytecode, and deployer address are unique per major release. All of the other values should remain the same.