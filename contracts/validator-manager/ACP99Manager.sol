--- conflicted
+++ resolved
@@ -49,22 +49,6 @@
     ) internal virtual;
 
     /**
-<<<<<<< HEAD
-=======
-     * @notice Completes validator removal by consuming a RegisterL1ValidatorMessage from the P-Chain acknowledging
-     * that the validator has been removed, or that it was not registered on the P-Chain and the expiry time has passed.
-     *
-     * Emits a {CompletedValidatorRemoval} on success.
-     *
-     * @param messageIndex The index of the RegisterL1ValidatorMessage.
-     * @return validationID The ID of the validator that was removed.
-     */
-    function completeValidatorRemoval(
-        uint32 messageIndex
-    ) public virtual returns (bytes32 validationID);
-
-    /**
->>>>>>> 9ab59172
      * @notice Initiates a validator weight update by issuing an L1ValidatorWeightMessage with a nonzero weight.
      * The validator weight change should not have any effect until completeValidatorWeightUpdate is successfully called.
      *
