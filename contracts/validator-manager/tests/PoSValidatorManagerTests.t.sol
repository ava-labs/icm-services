// (c) 2024, Ava Labs, Inc. All rights reserved.
// See the file LICENSE for licensing terms.

// SPDX-License-Identifier: Ecosystem

pragma solidity 0.8.25;

import {IRewardCalculator} from "../interfaces/IRewardCalculator.sol";
import {ValidatorManagerTest} from "./ValidatorManagerTests.t.sol";
import {PoSValidatorManager} from "../PoSValidatorManager.sol";
import {
    DelegatorStatus, PoSValidatorManagerSettings
} from "../interfaces/IPoSValidatorManager.sol";
import {ValidatorManager} from "../ValidatorManager.sol";
import {
    ValidatorManagerSettings,
    ValidatorRegistrationInput,
    ValidatorStatus
} from "../interfaces/IValidatorManager.sol";
import {ValidatorMessages} from "../ValidatorMessages.sol";
import {
    WarpMessage,
    IWarpMessenger
} from "@avalabs/subnet-evm-contracts@1.2.0/contracts/interfaces/IWarpMessenger.sol";

abstract contract PoSValidatorManagerTest is ValidatorManagerTest {
    uint64 public constant DEFAULT_UPTIME = uint64(100);
    uint64 public constant DEFAULT_DELEGATOR_WEIGHT = uint64(1e5);
    uint64 public constant DEFAULT_DELEGATOR_INIT_REGISTRATION_TIMESTAMP =
        DEFAULT_REGISTRATION_TIMESTAMP + DEFAULT_EXPIRY;
    uint64 public constant DEFAULT_DELEGATOR_COMPLETE_REGISTRATION_TIMESTAMP =
        DEFAULT_DELEGATOR_INIT_REGISTRATION_TIMESTAMP + DEFAULT_EXPIRY;
    uint64 public constant DEFAULT_DELEGATOR_END_DELEGATION_TIMESTAMP =
        DEFAULT_DELEGATOR_COMPLETE_REGISTRATION_TIMESTAMP + DEFAULT_MINIMUM_STAKE_DURATION;
    address public constant DEFAULT_DELEGATOR_ADDRESS =
        address(0x1234123412341234123412341234123412341234);
    address public constant DEFAULT_VALIDATOR_OWNER_ADDRESS =
        address(0x2345234523452345234523452345234523452345);
    uint64 public constant DEFAULT_REWARD_RATE = uint64(10);
    uint64 public constant DEFAULT_MINIMUM_STAKE_DURATION = 24 hours;
    uint16 public constant DEFAULT_MINIMUM_DELEGATION_FEE_BIPS = 100;
    uint16 public constant DEFAULT_DELEGATION_FEE_BIPS = 150;
    uint8 public constant DEFAULT_MAXIMUM_STAKE_MULTIPLIER = 4;
    uint256 public constant DEFAULT_WEIGHT_TO_VALUE_FACTOR = 1e12;
    uint256 public constant SECONDS_IN_YEAR = 31536000;

    PoSValidatorManager public posValidatorManager;
    IRewardCalculator public rewardCalculator;

    PoSValidatorManagerSettings public defaultPoSSettings = PoSValidatorManagerSettings({
        baseSettings: ValidatorManagerSettings({
            subnetID: DEFAULT_SUBNET_ID,
            churnPeriodSeconds: DEFAULT_CHURN_PERIOD,
            maximumChurnPercentage: DEFAULT_MAXIMUM_CHURN_PERCENTAGE
        }),
        minimumStakeAmount: DEFAULT_MINIMUM_STAKE_AMOUNT,
        maximumStakeAmount: DEFAULT_MAXIMUM_STAKE_AMOUNT,
        minimumStakeDuration: DEFAULT_MINIMUM_STAKE_DURATION,
        minimumDelegationFeeBips: DEFAULT_MINIMUM_DELEGATION_FEE_BIPS,
        maximumStakeMultiplier: DEFAULT_MAXIMUM_STAKE_MULTIPLIER,
        weightToValueFactor: DEFAULT_WEIGHT_TO_VALUE_FACTOR,
        rewardCalculator: IRewardCalculator(address(0))
    });

    ValidatorRegistrationInput public defaultRegistrationInput = ValidatorRegistrationInput({
        nodeID: DEFAULT_NODE_ID,
        blsPublicKey: DEFAULT_BLS_PUBLIC_KEY,
        registrationExpiry: DEFAULT_EXPIRY,
        remainingBalanceOwner: DEFAULT_P_CHAIN_OWNER,
        disableOwner: DEFAULT_P_CHAIN_OWNER
    });

    event ValidationUptimeUpdated(bytes32 indexed validationID, uint64 uptime);

    event DelegatorAdded(
        bytes32 indexed delegationID,
        bytes32 indexed validationID,
        address indexed delegatorAddress,
        uint64 nonce,
        uint64 validatorWeight,
        uint64 delegatorWeight,
        bytes32 setWeightMessageID
    );

    event DelegatorRegistered(
        bytes32 indexed delegationID, bytes32 indexed validationID, uint256 startTime
    );

    event DelegatorRemovalInitialized(bytes32 indexed delegationID, bytes32 indexed validationID);

    event ValidatorWeightUpdate(
        bytes32 indexed validationID,
        uint64 indexed nonce,
        uint64 validatorWeight,
        bytes32 setWeightMessageID
    );

    event DelegationEnded(
        bytes32 indexed delegationID, bytes32 indexed validationID, uint256 rewards, uint256 fees
    );

    event UptimeUpdated(bytes32 indexed validationID, uint64 uptime);

    function testDelegationFeeBipsTooLow() public {
        vm.expectRevert(
            abi.encodeWithSelector(
                PoSValidatorManager.InvalidDelegationFee.selector,
                DEFAULT_MINIMUM_DELEGATION_FEE_BIPS - 1
            )
        );
        _initializeValidatorRegistration(
            defaultRegistrationInput,
            DEFAULT_MINIMUM_DELEGATION_FEE_BIPS - 1,
            DEFAULT_MINIMUM_STAKE_DURATION,
            DEFAULT_MINIMUM_STAKE_AMOUNT
        );
    }

    function testDelegationFeeBipsTooHigh() public {
        uint16 delegationFeeBips = posValidatorManager.MAXIMUM_DELEGATION_FEE_BIPS() + 1;
        vm.expectRevert(
            abi.encodeWithSelector(
                PoSValidatorManager.InvalidDelegationFee.selector, delegationFeeBips
            )
        );

        _initializeValidatorRegistration(
            defaultRegistrationInput,
            delegationFeeBips,
            DEFAULT_MINIMUM_STAKE_DURATION,
            DEFAULT_MINIMUM_STAKE_AMOUNT
        );
    }

    function testInvalidMinStakeDuration() public {
        vm.expectRevert(
            abi.encodeWithSelector(
                PoSValidatorManager.InvalidMinStakeDuration.selector,
                DEFAULT_MINIMUM_STAKE_DURATION - 1
            )
        );
        _initializeValidatorRegistration(
            defaultRegistrationInput,
            DEFAULT_DELEGATION_FEE_BIPS,
            DEFAULT_MINIMUM_STAKE_DURATION - 1,
            DEFAULT_MINIMUM_STAKE_AMOUNT
        );
    }

    function testStakeAmountTooLow() public {
        vm.expectRevert(
            abi.encodeWithSelector(
                PoSValidatorManager.InvalidStakeAmount.selector, DEFAULT_MINIMUM_STAKE_AMOUNT - 1
            )
        );
        _initializeValidatorRegistration(
            defaultRegistrationInput,
            DEFAULT_DELEGATION_FEE_BIPS,
            DEFAULT_MINIMUM_STAKE_DURATION,
            DEFAULT_MINIMUM_STAKE_AMOUNT - 1
        );
    }

    function testStakeAmountTooHigh() public {
        vm.expectRevert(
            abi.encodeWithSelector(
                PoSValidatorManager.InvalidStakeAmount.selector, DEFAULT_MAXIMUM_STAKE_AMOUNT + 1
            )
        );
        _initializeValidatorRegistration(
            defaultRegistrationInput,
            DEFAULT_DELEGATION_FEE_BIPS,
            DEFAULT_MINIMUM_STAKE_DURATION,
            DEFAULT_MAXIMUM_STAKE_AMOUNT + 1
        );
    }

    function testInvalidInitializeEndTime() public {
        bytes32 validationID = _registerDefaultValidator();

        vm.expectRevert(
            abi.encodeWithSelector(
                PoSValidatorManager.MinStakeDurationNotPassed.selector, block.timestamp
            )
        );
        posValidatorManager.initializeEndValidation(validationID, false, 0);
    }

    function testInvalidUptimeWarpMessage() public {
        bytes32 validationID = _registerDefaultValidator();

        _mockGetUptimeWarpMessage(new bytes(0), false);
        vm.warp(DEFAULT_COMPLETION_TIMESTAMP);
        vm.expectRevert(ValidatorManager.InvalidWarpMessage.selector);
        posValidatorManager.initializeEndValidation(validationID, true, 0);
    }

<<<<<<< HEAD
    function testInvalidUptimeChainID() public {
        bytes32 validationID = _registerDefaultValidator();

        _mockGetUptimeWarpMessage(new bytes(0), true);
        _mockGetBlockchainID(posValidatorManager.P_CHAIN_BLOCKCHAIN_ID());
        vm.warp(DEFAULT_COMPLETION_TIMESTAMP);
        vm.expectRevert(
            abi.encodeWithSelector(
                ValidatorManager.InvalidWarpSourceChainID.selector, DEFAULT_SOURCE_BLOCKCHAIN_ID
            )
        );
        posValidatorManager.initializeEndValidation(validationID, true, 0);
    }

=======
>>>>>>> 3f342056
    function testInvalidUptimeSenderAddress() public {
        bytes32 validationID = _registerDefaultValidator();

        vm.mockCall(
            WARP_PRECOMPILE_ADDRESS,
            abi.encodeWithSelector(IWarpMessenger.getVerifiedWarpMessage.selector, uint32(0)),
            abi.encode(
                WarpMessage({
                    sourceChainID: DEFAULT_SOURCE_BLOCKCHAIN_ID,
                    originSenderAddress: address(this),
                    payload: new bytes(0)
                }),
                true
            )
        );
        vm.expectCall(
            WARP_PRECOMPILE_ADDRESS, abi.encodeCall(IWarpMessenger.getVerifiedWarpMessage, 0)
        );

        vm.warp(DEFAULT_COMPLETION_TIMESTAMP);
        vm.expectRevert(
            abi.encodeWithSelector(
                ValidatorManager.InvalidWarpOriginSenderAddress.selector, address(this)
            )
        );
        posValidatorManager.initializeEndValidation(validationID, true, 0);
    }

    function testInvalidUptimeValidationID() public {
        bytes32 validationID = _registerDefaultValidator();

        vm.mockCall(
            WARP_PRECOMPILE_ADDRESS,
            abi.encodeWithSelector(IWarpMessenger.getVerifiedWarpMessage.selector, uint32(0)),
            abi.encode(
                WarpMessage({
                    sourceChainID: DEFAULT_SOURCE_BLOCKCHAIN_ID,
                    originSenderAddress: address(0),
                    payload: ValidatorMessages.packValidationUptimeMessage(bytes32(0), 0)
                }),
                true
            )
        );
        vm.expectCall(
            WARP_PRECOMPILE_ADDRESS, abi.encodeCall(IWarpMessenger.getVerifiedWarpMessage, 0)
        );

        vm.warp(DEFAULT_COMPLETION_TIMESTAMP);
        vm.expectRevert(
            abi.encodeWithSelector(ValidatorManager.InvalidValidationID.selector, validationID)
        );
        posValidatorManager.initializeEndValidation(validationID, true, 0);
    }

    function testInitializeDelegatorRegistration() public {
        bytes32 validationID = _registerDefaultValidator();

        _setUpInitializeDelegatorRegistration({
            validationID: validationID,
            delegatorAddress: DEFAULT_DELEGATOR_ADDRESS,
            weight: DEFAULT_DELEGATOR_WEIGHT,
            registrationTimestamp: DEFAULT_DELEGATOR_INIT_REGISTRATION_TIMESTAMP,
            expectedValidatorWeight: DEFAULT_DELEGATOR_WEIGHT + DEFAULT_WEIGHT,
            expectedNonce: 1
        });
    }

    function testResendDelegatorRegistration() public {
        bytes32 validationID = _registerDefaultValidator();

        bytes32 delegationID = _setUpInitializeDelegatorRegistration({
            validationID: validationID,
            delegatorAddress: DEFAULT_DELEGATOR_ADDRESS,
            weight: DEFAULT_DELEGATOR_WEIGHT,
            registrationTimestamp: DEFAULT_DELEGATOR_INIT_REGISTRATION_TIMESTAMP,
            expectedValidatorWeight: DEFAULT_DELEGATOR_WEIGHT + DEFAULT_WEIGHT,
            expectedNonce: 1
        });
        bytes memory setValidatorWeightPayload = ValidatorMessages.packL1ValidatorWeightMessage(
            validationID, 1, DEFAULT_WEIGHT + DEFAULT_DELEGATOR_WEIGHT
        );
        _mockSendWarpMessage(setValidatorWeightPayload, bytes32(0));
        posValidatorManager.resendUpdateDelegation(delegationID);
    }

    function testCompleteDelegatorRegistration() public {
        bytes32 validationID = _registerDefaultValidator();

        _registerDefaultDelegator(validationID);
    }

    function testCompleteDelegatorRegistrationWrongNonce() public {
        bytes32 validationID = _registerDefaultValidator();

        // Initialize two delegations
        address delegator1 = DEFAULT_DELEGATOR_ADDRESS;
        _setUpInitializeDelegatorRegistration({
            validationID: validationID,
            delegatorAddress: delegator1,
            weight: DEFAULT_DELEGATOR_WEIGHT,
            registrationTimestamp: DEFAULT_DELEGATOR_INIT_REGISTRATION_TIMESTAMP,
            expectedValidatorWeight: DEFAULT_DELEGATOR_WEIGHT + DEFAULT_WEIGHT,
            expectedNonce: 1
        });
        address delegator2 = address(0x5678567856785678567856785678567856785678);
        bytes32 delegationID2 = _setUpInitializeDelegatorRegistration({
            validationID: validationID,
            delegatorAddress: delegator2,
            weight: DEFAULT_DELEGATOR_WEIGHT,
            registrationTimestamp: DEFAULT_DELEGATOR_INIT_REGISTRATION_TIMESTAMP + 1,
            expectedValidatorWeight: DEFAULT_DELEGATOR_WEIGHT + DEFAULT_DELEGATOR_WEIGHT
                + DEFAULT_WEIGHT,
            expectedNonce: 2
        });

        // Complete registration of delegator2 with delegator1's nonce
        // Note that registering delegator1 with delegator2's nonce is valid
        uint64 nonce = 1;
        bytes memory setValidatorWeightPayload = ValidatorMessages.packL1ValidatorWeightMessage(
            validationID, nonce, DEFAULT_DELEGATOR_WEIGHT + DEFAULT_WEIGHT
        );
        _mockGetPChainWarpMessage(setValidatorWeightPayload, true);

        vm.warp(DEFAULT_DELEGATOR_COMPLETE_REGISTRATION_TIMESTAMP);
        vm.expectRevert(abi.encodeWithSelector(PoSValidatorManager.InvalidNonce.selector, nonce));
        posValidatorManager.completeDelegatorRegistration(delegationID2, 0);
    }

    function testCompleteDelegatorRegistrationImplicitNonce() public {
        bytes32 validationID = _registerDefaultValidator();

        // Initialize two delegations
        address delegator1 = DEFAULT_DELEGATOR_ADDRESS;
        bytes32 delegationID1 = _setUpInitializeDelegatorRegistration({
            validationID: validationID,
            delegatorAddress: delegator1,
            weight: DEFAULT_DELEGATOR_WEIGHT,
            registrationTimestamp: DEFAULT_DELEGATOR_INIT_REGISTRATION_TIMESTAMP,
            expectedValidatorWeight: DEFAULT_DELEGATOR_WEIGHT + DEFAULT_WEIGHT,
            expectedNonce: 1
        });
        address delegator2 = address(0x5678567856785678567856785678567856785678);
        _setUpInitializeDelegatorRegistration({
            validationID: validationID,
            delegatorAddress: delegator2,
            weight: DEFAULT_DELEGATOR_WEIGHT,
            registrationTimestamp: DEFAULT_DELEGATOR_INIT_REGISTRATION_TIMESTAMP + 1,
            expectedValidatorWeight: DEFAULT_DELEGATOR_WEIGHT + DEFAULT_DELEGATOR_WEIGHT
                + DEFAULT_WEIGHT,
            expectedNonce: 2
        });
        // Mark delegator1 as registered by delivering the weight update from nonce 2 (delegator 2's nonce)
        bytes memory setValidatorWeightPayload = ValidatorMessages.packL1ValidatorWeightMessage(
            validationID, 2, DEFAULT_DELEGATOR_WEIGHT + DEFAULT_DELEGATOR_WEIGHT + DEFAULT_WEIGHT
        );

        _setUpCompleteDelegatorRegistration(
            delegationID1,
            DEFAULT_DELEGATOR_COMPLETE_REGISTRATION_TIMESTAMP,
            setValidatorWeightPayload
        );
    }

    function testInitializeEndValidationNotOwner() public {
        bytes32 validationID = _registerDefaultValidator();

        vm.prank(address(1));
        vm.expectRevert(
            abi.encodeWithSelector(PoSValidatorManager.UnauthorizedOwner.selector, address(1))
        );
        posValidatorManager.initializeEndValidation(validationID, false, 0);
    }

    function testInitializeEndDelegation() public {
        bytes32 validationID = _registerDefaultValidator();
        bytes32 delegationID = _registerDefaultDelegator(validationID);

        _initializeEndDelegationValidatorActiveWithChecks({
            validationID: validationID,
            sender: DEFAULT_DELEGATOR_ADDRESS,
            delegationID: delegationID,
            startDelegationTimestamp: DEFAULT_DELEGATOR_INIT_REGISTRATION_TIMESTAMP,
            endDelegationTimestamp: DEFAULT_DELEGATOR_END_DELEGATION_TIMESTAMP,
            expectedValidatorWeight: DEFAULT_WEIGHT,
            expectedNonce: 2,
            includeUptime: true,
            force: false
        });
    }

    function testInitializeEndDelegationByValidator() public {
        bytes32 validationID = _registerDefaultValidator();
        bytes32 delegationID = _registerDefaultDelegator(validationID);

        _initializeEndDelegationValidatorActiveWithChecks({
            validationID: validationID,
            sender: address(this),
            delegationID: delegationID,
            startDelegationTimestamp: DEFAULT_DELEGATOR_INIT_REGISTRATION_TIMESTAMP,
            endDelegationTimestamp: DEFAULT_DELEGATOR_END_DELEGATION_TIMESTAMP,
            expectedValidatorWeight: DEFAULT_WEIGHT,
            expectedNonce: 2,
            includeUptime: true,
            force: false
        });
    }

    function testInitializeEndDelegationByValidatorMinStakeDurationNotPassed() public {
        bytes32 validationID = _registerDefaultValidator();
        bytes32 delegationID = _registerDefaultDelegator(validationID);

        uint64 invalidEndTime = DEFAULT_DELEGATOR_INIT_REGISTRATION_TIMESTAMP + 1 hours;
        vm.expectRevert(
            abi.encodeWithSelector(
                PoSValidatorManager.MinStakeDurationNotPassed.selector, invalidEndTime
            )
        );
        _initializeEndDelegation({
            sender: address(this),
            delegationID: delegationID,
            endDelegationTimestamp: invalidEndTime,
            includeUptime: false,
            force: false
        });
    }

    function testInitializeEndDelegationMinStakeDurationNotPassed() public {
        bytes32 validationID = _registerDefaultValidator();
        bytes32 delegationID = _registerDefaultDelegator(validationID);

        uint64 invalidEndTime =
            DEFAULT_DELEGATOR_INIT_REGISTRATION_TIMESTAMP + DEFAULT_MINIMUM_STAKE_DURATION - 1;
        vm.expectRevert(
            abi.encodeWithSelector(
                PoSValidatorManager.MinStakeDurationNotPassed.selector, invalidEndTime
            )
        );
        _initializeEndDelegation({
            sender: DEFAULT_DELEGATOR_ADDRESS,
            delegationID: delegationID,
            endDelegationTimestamp: invalidEndTime,
            includeUptime: false,
            force: false
        });
    }

    function testCompleteEndDelegationChurnPeriodSecondsNotPassed() public {
        bytes32 validationID = _registerDefaultValidator();
        uint64 delegatorRegistrationTime =
            DEFAULT_REGISTRATION_TIMESTAMP + DEFAULT_MINIMUM_STAKE_DURATION + 1;
        bytes32 delegationID = _registerDelegator({
            validationID: validationID,
            delegatorAddress: DEFAULT_DELEGATOR_ADDRESS,
            weight: DEFAULT_DELEGATOR_WEIGHT,
            initRegistrationTimestamp: delegatorRegistrationTime - 1,
            completeRegistrationTimestamp: delegatorRegistrationTime,
            expectedValidatorWeight: DEFAULT_DELEGATOR_WEIGHT + DEFAULT_WEIGHT,
            expectedNonce: 1
        });

        _endValidationWithChecks({
            validationID: validationID,
            validatorOwner: address(this),
            completeRegistrationTimestamp: DEFAULT_REGISTRATION_TIMESTAMP,
            completionTimestamp: delegatorRegistrationTime + 1,
            validatorWeight: DEFAULT_WEIGHT,
            expectedNonce: 2
        });

        uint64 invalidEndTime = delegatorRegistrationTime + DEFAULT_CHURN_PERIOD - 1;

        vm.expectRevert(
            abi.encodeWithSelector(
                PoSValidatorManager.MinStakeDurationNotPassed.selector, invalidEndTime
            )
        );

        // Initialize end delegation will also call _completeEndDelegation because the validator is copmleted.
        _initializeEndDelegation({
            sender: DEFAULT_DELEGATOR_ADDRESS,
            delegationID: delegationID,
            endDelegationTimestamp: invalidEndTime,
            includeUptime: false,
            force: false
        });
    }

    function testInitializeEndDelegationInsufficientUptime() public {
        bytes32 validationID = _registerDefaultValidator();
        bytes32 delegationID = _registerDefaultDelegator(validationID);

        vm.expectRevert(
            abi.encodeWithSelector(
                PoSValidatorManager.DelegatorIneligibleForRewards.selector, delegationID
            )
        );
        vm.warp(DEFAULT_DELEGATOR_END_DELEGATION_TIMESTAMP);
        vm.prank(DEFAULT_DELEGATOR_ADDRESS);
        posValidatorManager.initializeEndDelegation(delegationID, false, 0);
    }

    function testForceInitializeEndDelegation() public {
        bytes32 validationID = _registerDefaultValidator();
        bytes32 delegationID = _registerDefaultDelegator(validationID);

        _initializeEndDelegationValidatorActiveWithChecks({
            validationID: validationID,
            sender: DEFAULT_DELEGATOR_ADDRESS,
            delegationID: delegationID,
            startDelegationTimestamp: DEFAULT_DELEGATOR_INIT_REGISTRATION_TIMESTAMP,
            endDelegationTimestamp: DEFAULT_DELEGATOR_END_DELEGATION_TIMESTAMP,
            expectedValidatorWeight: DEFAULT_WEIGHT,
            expectedNonce: 2,
            includeUptime: true,
            force: true
        });
    }

    function testForceInitializeEndDelegationInsufficientUptime() public {
        bytes32 validationID = _registerDefaultValidator();
        bytes32 delegationID = _registerDefaultDelegator(validationID);

        _initializeEndDelegationValidatorActiveWithChecks({
            validationID: validationID,
            sender: DEFAULT_DELEGATOR_ADDRESS,
            delegationID: delegationID,
            startDelegationTimestamp: DEFAULT_DELEGATOR_INIT_REGISTRATION_TIMESTAMP,
            endDelegationTimestamp: DEFAULT_DELEGATOR_END_DELEGATION_TIMESTAMP,
            expectedValidatorWeight: DEFAULT_WEIGHT,
            expectedNonce: 2,
            includeUptime: false,
            force: true
        });
    }

    function testResendEndDelegation() public {
        bytes32 validationID = _registerDefaultValidator();
        bytes32 delegationID = _registerDefaultDelegator(validationID);

        _initializeEndDelegationValidatorActiveWithChecks({
            validationID: validationID,
            sender: DEFAULT_DELEGATOR_ADDRESS,
            delegationID: delegationID,
            startDelegationTimestamp: DEFAULT_DELEGATOR_INIT_REGISTRATION_TIMESTAMP,
            endDelegationTimestamp: DEFAULT_DELEGATOR_END_DELEGATION_TIMESTAMP,
            expectedValidatorWeight: DEFAULT_WEIGHT,
            expectedNonce: 2,
            includeUptime: true,
            force: false
        });
        bytes memory setValidatorWeightPayload =
            ValidatorMessages.packL1ValidatorWeightMessage(validationID, 2, DEFAULT_WEIGHT);
        _mockSendWarpMessage(setValidatorWeightPayload, bytes32(0));
        posValidatorManager.resendUpdateDelegation(delegationID);
    }

    function testResendEndValidation() public override {
        bytes32 validationID = _registerDefaultValidator();
        bytes memory setWeightMessage =
            ValidatorMessages.packL1ValidatorWeightMessage(validationID, 1, 0);
        bytes memory uptimeMessage = ValidatorMessages.packValidationUptimeMessage(
            validationID, DEFAULT_COMPLETION_TIMESTAMP - DEFAULT_REGISTRATION_TIMESTAMP
        );
        _initializeEndValidation({
            validationID: validationID,
            completionTimestamp: DEFAULT_COMPLETION_TIMESTAMP,
            setWeightMessage: setWeightMessage,
            includeUptime: true,
            uptimeMessage: uptimeMessage,
            force: false
        });

        bytes memory setValidatorWeightPayload =
            ValidatorMessages.packL1ValidatorWeightMessage(validationID, 1, 0);
        _mockSendWarpMessage(setValidatorWeightPayload, bytes32(0));
        validatorManager.resendEndValidatorMessage(validationID);
    }

    function testCompleteEndDelegation() public {
        bytes32 validationID = _registerDefaultValidator();
        bytes32 delegationID = _registerDefaultDelegator(validationID);

        _completeDefaultDelegator(validationID, delegationID);
    }

    function testClaimDelegationFeesInvalidValidatorStatus() public {
        bytes32 validationID = _registerDefaultValidator();
        bytes32 delegationID = _registerDefaultDelegator(validationID);

        _completeDefaultDelegator(validationID, delegationID);

        vm.expectRevert(
            abi.encodeWithSelector(
                ValidatorManager.InvalidValidatorStatus.selector, ValidatorStatus.Active
            )
        );

        posValidatorManager.claimDelegationFees(validationID);
    }

    function testClaimDelegationFeesInvalidSender() public {
        bytes32 validationID = _registerDefaultValidator();
        _registerDefaultDelegator(validationID);

        _endDefaultValidatorWithChecks(validationID, 2);

        vm.expectRevert(
            abi.encodeWithSelector(PoSValidatorManager.UnauthorizedOwner.selector, address(123))
        );

        vm.prank(address(123));
        posValidatorManager.claimDelegationFees(validationID);
    }

    function testClaimDelegationFees() public {
        bytes32 validationID = _registerDefaultValidator();
        bytes32 delegationID = _registerDefaultDelegator(validationID);

        _endDefaultValidatorWithChecks(validationID, 2);

        // Validator is Completed, so this will also complete the delegation.
        _initializeEndDelegation({
            sender: address(this),
            delegationID: delegationID,
            endDelegationTimestamp: DEFAULT_COMPLETION_TIMESTAMP,
            includeUptime: false,
            force: false
        });

        uint256 expectedTotalReward = rewardCalculator.calculateReward({
            stakeAmount: _weightToValue(DEFAULT_DELEGATOR_WEIGHT),
            validatorStartTime: DEFAULT_REGISTRATION_TIMESTAMP,
            stakingStartTime: DEFAULT_DELEGATOR_COMPLETE_REGISTRATION_TIMESTAMP,
            stakingEndTime: DEFAULT_COMPLETION_TIMESTAMP,
            uptimeSeconds: DEFAULT_COMPLETION_TIMESTAMP - DEFAULT_REGISTRATION_TIMESTAMP
        });

        _expectRewardIssuance(
            address(this), expectedTotalReward * DEFAULT_DELEGATION_FEE_BIPS / 10000
        );
        posValidatorManager.claimDelegationFees(validationID);
    }

    // Delegator registration is not allowed when Validator is pending removed.
    function testInitializeDelegatorRegistrationValidatorPendingRemoved() public {
        bytes32 validationID = _registerDefaultValidator();

        bytes memory setWeightMessage =
            ValidatorMessages.packL1ValidatorWeightMessage(validationID, 1, 0);
        bytes memory uptimeMessage = ValidatorMessages.packValidationUptimeMessage(
            validationID, DEFAULT_COMPLETION_TIMESTAMP - DEFAULT_REGISTRATION_TIMESTAMP
        );
        _initializeEndValidation({
            validationID: validationID,
            completionTimestamp: DEFAULT_COMPLETION_TIMESTAMP,
            setWeightMessage: setWeightMessage,
            includeUptime: true,
            uptimeMessage: uptimeMessage,
            force: false
        });

        _beforeSend(_weightToValue(DEFAULT_DELEGATOR_WEIGHT), DEFAULT_DELEGATOR_ADDRESS);

        vm.expectRevert(
            abi.encodeWithSelector(
                ValidatorManager.InvalidValidatorStatus.selector, ValidatorStatus.PendingRemoved
            )
        );
        _initializeDelegatorRegistration(
            validationID, DEFAULT_DELEGATOR_ADDRESS, DEFAULT_DELEGATOR_WEIGHT
        );
    }

    // Complete delegator registration may be called when validator is pending removed.
    function testCompleteRegisterDelegatorValidatorPendingRemoved() public {
        bytes32 validationID = _registerDefaultValidator();

        bytes32 delegationID = _setUpInitializeDelegatorRegistration({
            validationID: validationID,
            delegatorAddress: DEFAULT_DELEGATOR_ADDRESS,
            weight: DEFAULT_DELEGATOR_WEIGHT,
            registrationTimestamp: DEFAULT_DELEGATOR_INIT_REGISTRATION_TIMESTAMP,
            expectedValidatorWeight: DEFAULT_DELEGATOR_WEIGHT + DEFAULT_WEIGHT,
            expectedNonce: 1
        });

        bytes memory setWeightMessage =
            ValidatorMessages.packL1ValidatorWeightMessage(validationID, 2, 0);
        bytes memory uptimeMessage = ValidatorMessages.packValidationUptimeMessage(
            validationID, DEFAULT_COMPLETION_TIMESTAMP - DEFAULT_REGISTRATION_TIMESTAMP
        );
        _initializeEndValidation({
            validationID: validationID,
            completionTimestamp: DEFAULT_COMPLETION_TIMESTAMP,
            setWeightMessage: setWeightMessage,
            includeUptime: true,
            uptimeMessage: uptimeMessage,
            force: false
        });

        _setUpCompleteDelegatorRegistrationWithChecks(
            validationID,
            delegationID,
            DEFAULT_COMPLETION_TIMESTAMP + 1,
            DEFAULT_DELEGATOR_WEIGHT + DEFAULT_WEIGHT,
            1
        );
    }

    // Delegator cannot initialize end delegation when validator is pending removed.
    function testInitializeEndDelegationValidatorPendingRemoved() public {
        bytes32 validationID = _registerDefaultValidator();

        bytes memory setWeightMessage =
            ValidatorMessages.packL1ValidatorWeightMessage(validationID, 1, 0);
        bytes memory uptimeMessage = ValidatorMessages.packValidationUptimeMessage(
            validationID, DEFAULT_COMPLETION_TIMESTAMP - DEFAULT_REGISTRATION_TIMESTAMP
        );
        _initializeEndValidation({
            validationID: validationID,
            completionTimestamp: DEFAULT_COMPLETION_TIMESTAMP,
            setWeightMessage: setWeightMessage,
            includeUptime: true,
            uptimeMessage: uptimeMessage,
            force: false
        });

        _beforeSend(_weightToValue(DEFAULT_DELEGATOR_WEIGHT), DEFAULT_DELEGATOR_ADDRESS);

        vm.expectRevert(
            abi.encodeWithSelector(
                ValidatorManager.InvalidValidatorStatus.selector, ValidatorStatus.PendingRemoved
            )
        );
        _initializeDelegatorRegistration(
            validationID, DEFAULT_DELEGATOR_ADDRESS, DEFAULT_DELEGATOR_WEIGHT
        );
    }

    // Delegator may complete end delegation while validator is pending removed.
    function testCompleteEndDelegationValidatorPendingRemoved() public {
        bytes32 validationID = _registerDefaultValidator();
        bytes32 delegationID = _registerDefaultDelegator(validationID);

        _initializeEndDelegationValidatorActiveWithChecks({
            validationID: validationID,
            sender: DEFAULT_DELEGATOR_ADDRESS,
            delegationID: delegationID,
            startDelegationTimestamp: DEFAULT_DELEGATOR_INIT_REGISTRATION_TIMESTAMP,
            endDelegationTimestamp: DEFAULT_DELEGATOR_END_DELEGATION_TIMESTAMP,
            expectedValidatorWeight: DEFAULT_WEIGHT,
            expectedNonce: 2,
            includeUptime: true,
            force: false
        });

        uint64 validationEndTime = DEFAULT_DELEGATOR_END_DELEGATION_TIMESTAMP + 1;
        bytes memory setWeightMessage =
            ValidatorMessages.packL1ValidatorWeightMessage(validationID, 3, 0);
        bytes memory uptimeMessage = ValidatorMessages.packValidationUptimeMessage(
            validationID, validationEndTime - DEFAULT_REGISTRATION_TIMESTAMP
        );
        _initializeEndValidation({
            validationID: validationID,
            completionTimestamp: validationEndTime,
            setWeightMessage: setWeightMessage,
            includeUptime: true,
            uptimeMessage: uptimeMessage,
            force: false
        });

        _completeEndDelegationWithChecks({
            validationID: validationID,
            delegationID: delegationID,
            delegator: DEFAULT_DELEGATOR_ADDRESS,
            delegatorWeight: DEFAULT_DELEGATOR_WEIGHT,
            expectedTotalReward: _defaultDelegatorExpectedTotalReward(),
            delegationFeeBips: DEFAULT_DELEGATION_FEE_BIPS,
            validatorWeight: DEFAULT_WEIGHT,
            expectedValidatorWeight: 0,
            expectedNonce: 2
        });
    }

    function testInitializeDelegatorRegistrationValidatorCompleted() public {
        bytes32 validationID = _registerDefaultValidator();
        _endDefaultValidatorWithChecks(validationID, 1);

        _beforeSend(_weightToValue(DEFAULT_DELEGATOR_WEIGHT), DEFAULT_DELEGATOR_ADDRESS);

        vm.warp(DEFAULT_COMPLETION_TIMESTAMP + 1);
        vm.expectRevert(
            abi.encodeWithSelector(
                ValidatorManager.InvalidValidatorStatus.selector, ValidatorStatus.Completed
            )
        );
        _initializeDelegatorRegistration(
            validationID, DEFAULT_DELEGATOR_ADDRESS, DEFAULT_DELEGATOR_WEIGHT
        );
    }

    function testCompleteDelegatorRegistrationValidatorCompleted() public {
        bytes32 validationID = _registerDefaultValidator();
        bytes32 delegationID = _initializeDefaultDelegatorRegistration(validationID);

        _endDefaultValidatorWithChecks(validationID, 2);

        // completeDelegatorRegistration should fall through to _completeEndDelegation and refund the stake
        vm.expectEmit(true, true, true, true, address(validatorManager));
        emit DelegationEnded(delegationID, validationID, 0, 0);

        uint256 balanceBefore = _getStakeAssetBalance(DEFAULT_DELEGATOR_ADDRESS);

        _expectStakeUnlock(DEFAULT_DELEGATOR_ADDRESS, _weightToValue(DEFAULT_DELEGATOR_WEIGHT));

        // warp to right after validator ended
        vm.warp(DEFAULT_COMPLETION_TIMESTAMP + 1);
        posValidatorManager.completeDelegatorRegistration(delegationID, 0);

        assertEq(
            _getStakeAssetBalance(DEFAULT_DELEGATOR_ADDRESS),
            balanceBefore + _weightToValue(DEFAULT_DELEGATOR_WEIGHT)
        );
    }

    function testInitializeEndDelegationValidatorCompleted() public {
        bytes32 validationID = _registerDefaultValidator();
        bytes32 delegationID = _registerDefaultDelegator(validationID);

        _endDefaultValidatorWithChecks(validationID, 2);

        uint64 delegationEndTime = DEFAULT_COMPLETION_TIMESTAMP + 1;

        uint256 expectedTotalReward = rewardCalculator.calculateReward({
            stakeAmount: _weightToValue(DEFAULT_DELEGATOR_WEIGHT),
            validatorStartTime: DEFAULT_REGISTRATION_TIMESTAMP,
            stakingStartTime: DEFAULT_DELEGATOR_COMPLETE_REGISTRATION_TIMESTAMP,
            stakingEndTime: DEFAULT_COMPLETION_TIMESTAMP,
            uptimeSeconds: DEFAULT_COMPLETION_TIMESTAMP - DEFAULT_REGISTRATION_TIMESTAMP
        });

        uint256 expectedValidatorFees = expectedTotalReward * DEFAULT_DELEGATION_FEE_BIPS / 10000;
        uint256 expectedDelegatorReward = expectedTotalReward - expectedValidatorFees;

        // completeDelegatorRegistration should fall through to _completeEndDelegation and refund the stake
        vm.expectEmit(true, true, true, true, address(validatorManager));
        emit DelegationEnded(
            delegationID, validationID, expectedDelegatorReward, expectedValidatorFees
        );

        uint256 balanceBefore = _getStakeAssetBalance(DEFAULT_DELEGATOR_ADDRESS);

        _expectStakeUnlock(DEFAULT_DELEGATOR_ADDRESS, _weightToValue(DEFAULT_DELEGATOR_WEIGHT));
        _expectRewardIssuance(DEFAULT_DELEGATOR_ADDRESS, expectedDelegatorReward);

        // warp to right after validator ended
        vm.warp(delegationEndTime);
        vm.prank(DEFAULT_DELEGATOR_ADDRESS);
        posValidatorManager.initializeEndDelegation(delegationID, false, 0);

        assertEq(
            _getStakeAssetBalance(DEFAULT_DELEGATOR_ADDRESS),
            balanceBefore + _weightToValue(DEFAULT_DELEGATOR_WEIGHT) + expectedDelegatorReward
        );
    }

    function testCompleteEndDelegationValidatorCompleted() public {
        bytes32 validationID = _registerDefaultValidator();
        bytes32 delegationID = _registerDefaultDelegator(validationID);

        _initializeEndDelegationValidatorActiveWithChecks({
            validationID: validationID,
            sender: DEFAULT_DELEGATOR_ADDRESS,
            delegationID: delegationID,
            startDelegationTimestamp: DEFAULT_DELEGATOR_INIT_REGISTRATION_TIMESTAMP,
            endDelegationTimestamp: DEFAULT_DELEGATOR_END_DELEGATION_TIMESTAMP,
            expectedValidatorWeight: DEFAULT_WEIGHT,
            expectedNonce: 2,
            includeUptime: true,
            force: false
        });

        _endDefaultValidatorWithChecks(validationID, 3);

        uint256 expectedTotalReward = _defaultDelegatorExpectedTotalReward();

        uint256 expectedValidatorFees = (expectedTotalReward * DEFAULT_DELEGATION_FEE_BIPS) / 10000;
        uint256 expectedDelegatorReward = expectedTotalReward - expectedValidatorFees;

        vm.expectEmit(true, true, true, true, address(posValidatorManager));
        emit DelegationEnded(
            delegationID, validationID, expectedDelegatorReward, expectedValidatorFees
        );
        uint256 balanceBefore = _getStakeAssetBalance(DEFAULT_DELEGATOR_ADDRESS);

        _expectStakeUnlock(DEFAULT_DELEGATOR_ADDRESS, _weightToValue(DEFAULT_DELEGATOR_WEIGHT));
        _expectRewardIssuance(DEFAULT_DELEGATOR_ADDRESS, expectedDelegatorReward);

        posValidatorManager.completeEndDelegation(delegationID, 0);

        assertEq(
            _getStakeAssetBalance(DEFAULT_DELEGATOR_ADDRESS),
            balanceBefore + _weightToValue(DEFAULT_DELEGATOR_WEIGHT) + expectedDelegatorReward
        );
    }

    function testCompleteEndDelegationWrongNonce() public {
        bytes32 validationID = _registerDefaultValidator();
        // Register two delegations
        address delegator1 = DEFAULT_DELEGATOR_ADDRESS;
        bytes32 delegationID1 = _registerDelegator({
            validationID: validationID,
            delegatorAddress: delegator1,
            weight: DEFAULT_DELEGATOR_WEIGHT,
            initRegistrationTimestamp: DEFAULT_DELEGATOR_INIT_REGISTRATION_TIMESTAMP,
            completeRegistrationTimestamp: DEFAULT_DELEGATOR_COMPLETE_REGISTRATION_TIMESTAMP,
            expectedValidatorWeight: DEFAULT_DELEGATOR_WEIGHT + DEFAULT_WEIGHT,
            expectedNonce: 1
        });

        address delegator2 = address(0x5678567856785678567856785678567856785678);
        bytes32 delegationID2 = _registerDelegator({
            validationID: validationID,
            delegatorAddress: delegator2,
            weight: DEFAULT_DELEGATOR_WEIGHT,
            initRegistrationTimestamp: DEFAULT_DELEGATOR_INIT_REGISTRATION_TIMESTAMP + 1,
            completeRegistrationTimestamp: DEFAULT_DELEGATOR_COMPLETE_REGISTRATION_TIMESTAMP,
            expectedValidatorWeight: DEFAULT_DELEGATOR_WEIGHT * 2 + DEFAULT_WEIGHT,
            expectedNonce: 2
        });

        // Initialize end delegation for both delegators
        _initializeEndDelegationValidatorActiveWithChecks({
            validationID: validationID,
            sender: delegator1,
            delegationID: delegationID1,
            startDelegationTimestamp: DEFAULT_DELEGATOR_INIT_REGISTRATION_TIMESTAMP,
            endDelegationTimestamp: DEFAULT_DELEGATOR_END_DELEGATION_TIMESTAMP,
            expectedValidatorWeight: DEFAULT_DELEGATOR_WEIGHT + DEFAULT_WEIGHT,
            expectedNonce: 3,
            includeUptime: true,
            force: false
        });
        _initializeEndDelegationValidatorActiveWithChecks({
            validationID: validationID,
            sender: delegator2,
            delegationID: delegationID2,
            startDelegationTimestamp: DEFAULT_DELEGATOR_INIT_REGISTRATION_TIMESTAMP,
            endDelegationTimestamp: DEFAULT_DELEGATOR_END_DELEGATION_TIMESTAMP + 1,
            expectedValidatorWeight: DEFAULT_WEIGHT,
            expectedNonce: 4,
            includeUptime: true,
            force: false
        });

        // Complete ending delegator2 with delegator1's nonce
        // Note that ending delegator1 with delegator2's nonce is valid
        uint64 nonce = 3;
        bytes memory setValidatorWeightPayload = ValidatorMessages.packL1ValidatorWeightMessage(
            validationID, nonce, DEFAULT_DELEGATOR_WEIGHT + DEFAULT_WEIGHT
        );
        _mockGetPChainWarpMessage(setValidatorWeightPayload, true);

        vm.expectRevert(abi.encodeWithSelector(PoSValidatorManager.InvalidNonce.selector, nonce));
        posValidatorManager.completeEndDelegation(delegationID2, 0);
    }

    function testCompleteEndDelegationImplicitNonce() public {
        bytes32 validationID = _registerDefaultValidator();

        // Register two delegations
        address delegator1 = DEFAULT_DELEGATOR_ADDRESS;
        bytes32 delegationID1 = _registerDelegator({
            validationID: validationID,
            delegatorAddress: delegator1,
            weight: DEFAULT_DELEGATOR_WEIGHT,
            initRegistrationTimestamp: DEFAULT_DELEGATOR_INIT_REGISTRATION_TIMESTAMP,
            completeRegistrationTimestamp: DEFAULT_DELEGATOR_COMPLETE_REGISTRATION_TIMESTAMP,
            expectedValidatorWeight: DEFAULT_DELEGATOR_WEIGHT + DEFAULT_WEIGHT,
            expectedNonce: 1
        });

        address delegator2 = address(0x5678567856785678567856785678567856785678);
        bytes32 delegationID2 = _registerDelegator({
            validationID: validationID,
            delegatorAddress: delegator2,
            weight: DEFAULT_DELEGATOR_WEIGHT,
            initRegistrationTimestamp: DEFAULT_DELEGATOR_INIT_REGISTRATION_TIMESTAMP + 1,
            completeRegistrationTimestamp: DEFAULT_DELEGATOR_COMPLETE_REGISTRATION_TIMESTAMP,
            expectedValidatorWeight: DEFAULT_DELEGATOR_WEIGHT * 2 + DEFAULT_WEIGHT,
            expectedNonce: 2
        });

        // Initialize end delegation for both delegators
        _initializeEndDelegationValidatorActiveWithChecks({
            validationID: validationID,
            sender: delegator1,
            delegationID: delegationID1,
            startDelegationTimestamp: DEFAULT_DELEGATOR_COMPLETE_REGISTRATION_TIMESTAMP,
            endDelegationTimestamp: DEFAULT_DELEGATOR_END_DELEGATION_TIMESTAMP,
            expectedValidatorWeight: DEFAULT_DELEGATOR_WEIGHT + DEFAULT_WEIGHT,
            expectedNonce: 3,
            includeUptime: true,
            force: false
        });
        _initializeEndDelegationValidatorActiveWithChecks({
            validationID: validationID,
            sender: delegator2,
            delegationID: delegationID2,
            startDelegationTimestamp: DEFAULT_DELEGATOR_COMPLETE_REGISTRATION_TIMESTAMP,
            endDelegationTimestamp: DEFAULT_DELEGATOR_END_DELEGATION_TIMESTAMP + 1,
            expectedValidatorWeight: DEFAULT_WEIGHT,
            expectedNonce: 4,
            includeUptime: true,
            force: false
        });

        uint256 expectedTotalReward = _defaultDelegatorExpectedTotalReward();

        // Complete delegation1 by delivering the weight update from nonce 4 (delegator2's nonce)
        _completeEndDelegationWithChecks({
            validationID: validationID,
            delegationID: delegationID1,
            delegator: DEFAULT_DELEGATOR_ADDRESS,
            delegatorWeight: DEFAULT_DELEGATOR_WEIGHT,
            expectedTotalReward: expectedTotalReward,
            delegationFeeBips: DEFAULT_DELEGATION_FEE_BIPS,
            validatorWeight: DEFAULT_WEIGHT,
            expectedValidatorWeight: DEFAULT_WEIGHT,
            expectedNonce: 4
        });
    }

    function testCompleteEndValidation() public virtual override {
        bytes32 validationID = _registerDefaultValidator();
        bytes memory setWeightMessage =
            ValidatorMessages.packL1ValidatorWeightMessage(validationID, 1, 0);
        bytes memory uptimeMessage = ValidatorMessages.packValidationUptimeMessage(
            validationID, DEFAULT_COMPLETION_TIMESTAMP - DEFAULT_REGISTRATION_TIMESTAMP
        );
        _initializeEndValidation({
            validationID: validationID,
            completionTimestamp: DEFAULT_COMPLETION_TIMESTAMP,
            setWeightMessage: setWeightMessage,
            includeUptime: true,
            uptimeMessage: uptimeMessage,
            force: false
        });

        uint256 expectedReward = rewardCalculator.calculateReward({
            stakeAmount: _weightToValue(DEFAULT_WEIGHT),
            validatorStartTime: DEFAULT_REGISTRATION_TIMESTAMP,
            stakingStartTime: DEFAULT_REGISTRATION_TIMESTAMP,
            stakingEndTime: DEFAULT_COMPLETION_TIMESTAMP,
            uptimeSeconds: DEFAULT_COMPLETION_TIMESTAMP - DEFAULT_REGISTRATION_TIMESTAMP
        });

        _completeEndValidationWithChecks({
            validationID: validationID,
            validatorOwner: address(this),
            expectedReward: expectedReward,
            validatorWeight: DEFAULT_WEIGHT
        });
    }

    function testInitializeEndValidation() public virtual override {
        bytes32 validationID = _registerDefaultValidator();
        bytes memory setWeightMessage =
            ValidatorMessages.packL1ValidatorWeightMessage(validationID, 1, 0);
        bytes memory uptimeMessage = ValidatorMessages.packValidationUptimeMessage(
            validationID, DEFAULT_COMPLETION_TIMESTAMP - DEFAULT_REGISTRATION_TIMESTAMP
        );
        _initializeEndValidation({
            validationID: validationID,
            completionTimestamp: DEFAULT_COMPLETION_TIMESTAMP,
            setWeightMessage: setWeightMessage,
            includeUptime: true,
            uptimeMessage: uptimeMessage,
            force: false
        });
    }

    function testInitializeEndValidationUseStoredUptime() public {
        bytes32 validationID = _registerDefaultValidator();

        vm.warp(DEFAULT_COMPLETION_TIMESTAMP);
        bytes memory setValidatorWeightPayload =
            ValidatorMessages.packL1ValidatorWeightMessage(validationID, 1, 0);
        _mockSendWarpMessage(setValidatorWeightPayload, bytes32(0));

        // Submit an uptime proof via submitUptime
        uint64 uptimePercentage1 = 80;
        uint64 uptime1 = (
            (DEFAULT_COMPLETION_TIMESTAMP - DEFAULT_REGISTRATION_TIMESTAMP) * uptimePercentage1
        ) / 100;
        bytes memory uptimeMsg1 =
            ValidatorMessages.packValidationUptimeMessage(validationID, uptime1);
        _mockGetUptimeWarpMessage(uptimeMsg1, true);

        vm.expectEmit(true, true, true, true, address(validatorManager));
        emit UptimeUpdated(validationID, uptime1);
        posValidatorManager.submitUptimeProof(validationID, 0);

        // Submit a second uptime proof via initializeEndValidation. This one is not sufficient for rewards
        // Submit an uptime proof via submitUptime
        uint64 uptimePercentage2 = 79;
        uint64 uptime2 = (
            (DEFAULT_COMPLETION_TIMESTAMP - DEFAULT_REGISTRATION_TIMESTAMP) * uptimePercentage2
        ) / 100;
        bytes memory uptimeMsg2 =
            ValidatorMessages.packValidationUptimeMessage(validationID, uptime2);
        _mockGetUptimeWarpMessage(uptimeMsg2, true);

        vm.expectEmit(true, true, true, true, address(validatorManager));
        emit ValidatorRemovalInitialized(
            validationID, bytes32(0), DEFAULT_WEIGHT, DEFAULT_COMPLETION_TIMESTAMP
        );

        _initializeEndValidation(validationID, true);
    }

    function testInitializeEndValidationWithoutNewUptime() public {
        bytes32 validationID = _registerDefaultValidator();

        vm.warp(DEFAULT_COMPLETION_TIMESTAMP);
        bytes memory setValidatorWeightPayload =
            ValidatorMessages.packL1ValidatorWeightMessage(validationID, 1, 0);
        _mockSendWarpMessage(setValidatorWeightPayload, bytes32(0));

        // Submit an uptime proof via submitUptime
        uint64 uptimePercentage1 = 80;
        uint64 uptime1 = (
            (DEFAULT_COMPLETION_TIMESTAMP - DEFAULT_REGISTRATION_TIMESTAMP) * uptimePercentage1
        ) / 100;
        bytes memory uptimeMsg1 =
            ValidatorMessages.packValidationUptimeMessage(validationID, uptime1);
        _mockGetUptimeWarpMessage(uptimeMsg1, true);
        _mockGetBlockchainID();

        vm.expectEmit(true, true, true, true, address(validatorManager));
        emit UptimeUpdated(validationID, uptime1);
        posValidatorManager.submitUptimeProof(validationID, 0);

        vm.expectEmit(true, true, true, true, address(validatorManager));
        emit ValidatorRemovalInitialized(
            validationID, bytes32(0), DEFAULT_WEIGHT, DEFAULT_COMPLETION_TIMESTAMP
        );

        _initializeEndValidation(validationID, false);
    }

    function testInitializeEndValidationInsufficientUptime() public {
        bytes32 validationID = _registerDefaultValidator();
        uint64 uptimePercentage = 79;

        vm.warp(DEFAULT_COMPLETION_TIMESTAMP);
        bytes memory setValidatorWeightPayload =
            ValidatorMessages.packL1ValidatorWeightMessage(validationID, 1, 0);
        _mockSendWarpMessage(setValidatorWeightPayload, bytes32(0));

        bytes memory uptimeMsg = ValidatorMessages.packValidationUptimeMessage(
            validationID,
            ((DEFAULT_COMPLETION_TIMESTAMP - DEFAULT_REGISTRATION_TIMESTAMP) * uptimePercentage)
                / 100
        );
        _mockGetUptimeWarpMessage(uptimeMsg, true);

        vm.expectRevert(
            abi.encodeWithSelector(
                PoSValidatorManager.ValidatorIneligibleForRewards.selector, validationID
            )
        );

        _initializeEndValidation(validationID, true);
    }

    function testSubmitUptimeProofPoaValidator() public {
        bytes32 defaultInitialValidationID = sha256(abi.encodePacked(DEFAULT_SUBNET_ID, uint32(1)));

        vm.expectRevert(
            abi.encodeWithSelector(
                PoSValidatorManager.ValidatorNotPoS.selector, defaultInitialValidationID
            )
        );
        posValidatorManager.submitUptimeProof(defaultInitialValidationID, 0);
    }

    function testSubmitUptimeProofInactiveValidator() public {
        bytes32 validationID = _registerDefaultValidator();

        bytes memory setWeightMessage =
            ValidatorMessages.packL1ValidatorWeightMessage(validationID, 1, 0);
        bytes memory uptimeMessage = ValidatorMessages.packValidationUptimeMessage(
            validationID, DEFAULT_COMPLETION_TIMESTAMP - DEFAULT_REGISTRATION_TIMESTAMP
        );

        _initializeEndValidation({
            validationID: validationID,
            completionTimestamp: DEFAULT_COMPLETION_TIMESTAMP,
            setWeightMessage: setWeightMessage,
            includeUptime: true,
            uptimeMessage: uptimeMessage,
            force: false
        });

        _beforeSend(_weightToValue(DEFAULT_DELEGATOR_WEIGHT), DEFAULT_DELEGATOR_ADDRESS);

        vm.expectRevert(
            abi.encodeWithSelector(
                ValidatorManager.InvalidValidatorStatus.selector, ValidatorStatus.PendingRemoved
            )
        );
        posValidatorManager.submitUptimeProof(validationID, 0);
    }

    function testEndValidationPoAValidator() public {
        bytes32 validationID = sha256(abi.encodePacked(DEFAULT_SUBNET_ID, uint32(1)));

        vm.warp(DEFAULT_COMPLETION_TIMESTAMP);
        bytes memory setValidatorWeightPayload =
            ValidatorMessages.packL1ValidatorWeightMessage(validationID, 1, 0);
        _mockSendWarpMessage(setValidatorWeightPayload, bytes32(0));

        vm.expectEmit(true, true, true, true, address(validatorManager));
        emit ValidatorRemovalInitialized(
            validationID, bytes32(0), DEFAULT_WEIGHT, DEFAULT_COMPLETION_TIMESTAMP
        );

        _initializeEndValidation(validationID, false);

        uint256 balanceBefore = _getStakeAssetBalance(address(this));

        bytes memory subnetValidatorRegistrationMessage =
            ValidatorMessages.packL1ValidatorRegistrationMessage(validationID, false);
        _mockGetPChainWarpMessage(subnetValidatorRegistrationMessage, true);

        posValidatorManager.completeEndValidation(0);

        assertEq(_getStakeAssetBalance(address(this)), balanceBefore);
    }

    function testDelegationToPoAValidator() public {
        bytes32 defaultInitialValidationID = sha256(abi.encodePacked(DEFAULT_SUBNET_ID, uint32(1)));

        _beforeSend(_weightToValue(DEFAULT_DELEGATOR_WEIGHT), DEFAULT_DELEGATOR_ADDRESS);

        vm.expectRevert(
            abi.encodeWithSelector(
                PoSValidatorManager.ValidatorNotPoS.selector, defaultInitialValidationID
            )
        );

        _initializeDelegatorRegistration(
            defaultInitialValidationID, DEFAULT_DELEGATOR_ADDRESS, DEFAULT_DELEGATOR_WEIGHT
        );
    }

    function testDelegationOverWeightLimit() public {
        bytes32 validationID = _registerDefaultValidator();

        uint64 delegatorWeight = DEFAULT_WEIGHT * DEFAULT_MAXIMUM_STAKE_MULTIPLIER + 1;

        _beforeSend(_weightToValue(delegatorWeight), DEFAULT_DELEGATOR_ADDRESS);

        vm.expectRevert(
            abi.encodeWithSelector(
                PoSValidatorManager.MaxWeightExceeded.selector, delegatorWeight + DEFAULT_WEIGHT
            )
        );

        _initializeDelegatorRegistration(validationID, DEFAULT_DELEGATOR_ADDRESS, delegatorWeight);
    }

    function testCompleteDelegatorRegistrationAlreadyRegistered() public {
        bytes32 validationID = _registerDefaultValidator();
        bytes32 delegationID = _registerDefaultDelegator(validationID);

        vm.expectRevert(
            abi.encodeWithSelector(
                PoSValidatorManager.InvalidDelegatorStatus.selector, DelegatorStatus.Active
            )
        );

        posValidatorManager.completeDelegatorRegistration(delegationID, 0);
    }

    function testCompleteDelegatorRegistrationWrongValidationID() public {
        bytes32 validationID = _registerDefaultValidator();
        bytes32 delegationID = _initializeDefaultDelegatorRegistration(validationID);

        bytes memory setValidatorWeightPayload = ValidatorMessages.packL1ValidatorWeightMessage(
            delegationID, 2, DEFAULT_DELEGATOR_WEIGHT + DEFAULT_WEIGHT
        );
        _mockGetPChainWarpMessage(setValidatorWeightPayload, true);

        vm.expectRevert(
            abi.encodeWithSelector(ValidatorManager.InvalidValidationID.selector, validationID)
        );

        vm.warp(DEFAULT_DELEGATOR_COMPLETE_REGISTRATION_TIMESTAMP);
        posValidatorManager.completeDelegatorRegistration(delegationID, 0);
    }

    function testCompleteEndDelegationWrongValidationID() public {
        bytes32 validationID = _registerDefaultValidator();
        bytes32 delegationID = _registerDefaultDelegator(validationID);

        _initializeEndDelegationValidatorActiveWithChecks({
            validationID: validationID,
            sender: DEFAULT_DELEGATOR_ADDRESS,
            delegationID: delegationID,
            startDelegationTimestamp: DEFAULT_DELEGATOR_INIT_REGISTRATION_TIMESTAMP,
            endDelegationTimestamp: DEFAULT_DELEGATOR_END_DELEGATION_TIMESTAMP,
            expectedValidatorWeight: DEFAULT_WEIGHT,
            expectedNonce: 2,
            includeUptime: true,
            force: false
        });

        bytes memory setValidatorWeightPayload =
            ValidatorMessages.packL1ValidatorWeightMessage(delegationID, 2, DEFAULT_WEIGHT);
        _mockGetPChainWarpMessage(setValidatorWeightPayload, true);

        vm.expectRevert(
            abi.encodeWithSelector(ValidatorManager.InvalidValidationID.selector, delegationID)
        );

        posValidatorManager.completeEndDelegation(delegationID, 0);
    }

    function testInitializeEndDelegationNotRegistered() public {
        bytes32 validationID = _registerDefaultValidator();
        bytes32 delegationID = _initializeDefaultDelegatorRegistration(validationID);

        vm.expectRevert(
            abi.encodeWithSelector(
                PoSValidatorManager.InvalidDelegatorStatus.selector, DelegatorStatus.PendingAdded
            )
        );

        posValidatorManager.initializeEndDelegation(delegationID, true, 0);
    }

    function testInitializeEndDelegationWrongSender() public {
        bytes32 validationID = _registerDefaultValidator();
        bytes32 delegationID = _registerDefaultDelegator(validationID);

        vm.expectRevert(
            abi.encodeWithSelector(PoSValidatorManager.UnauthorizedOwner.selector, address(123))
        );

        vm.prank(address(123));
        posValidatorManager.initializeEndDelegation(delegationID, true, 0);
    }

    function testCompleteDelegatorRegistrationForDelegatorRegisteredWhileValidatorPendingRemoved()
        public
    {
        bytes32 validationID = _registerDefaultValidator();
        bytes32 delegationID = _initializeDefaultDelegatorRegistration(validationID);

        // bytes memory setWeightMessage =
        //     ValidatorMessages.packL1ValidatorWeightMessage(validationID, 1, 0);
        bytes memory uptimeMessage = ValidatorMessages.packValidationUptimeMessage(
            validationID, DEFAULT_COMPLETION_TIMESTAMP - DEFAULT_REGISTRATION_TIMESTAMP
        );

        _mockGetUptimeWarpMessage(uptimeMessage, true);
        _mockGetBlockchainID();
        vm.warp(DEFAULT_COMPLETION_TIMESTAMP);
        _initializeEndValidation(validationID, true);

        _setUpCompleteDelegatorRegistrationWithChecks(
            validationID, delegationID, DEFAULT_COMPLETION_TIMESTAMP + 1, 0, 2
        );

        uint256 expectedReward = rewardCalculator.calculateReward({
            stakeAmount: _weightToValue(DEFAULT_WEIGHT),
            validatorStartTime: DEFAULT_REGISTRATION_TIMESTAMP,
            stakingStartTime: DEFAULT_REGISTRATION_TIMESTAMP,
            stakingEndTime: DEFAULT_COMPLETION_TIMESTAMP,
            uptimeSeconds: DEFAULT_COMPLETION_TIMESTAMP - DEFAULT_REGISTRATION_TIMESTAMP
        });

        _completeEndValidationWithChecks({
            validationID: validationID,
            validatorOwner: address(this),
            expectedReward: expectedReward,
            validatorWeight: DEFAULT_WEIGHT
        });

        vm.warp(DEFAULT_COMPLETION_TIMESTAMP + 1 + DEFAULT_MINIMUM_STAKE_DURATION);
        _expectStakeUnlock(DEFAULT_DELEGATOR_ADDRESS, _weightToValue(DEFAULT_DELEGATOR_WEIGHT));
        posValidatorManager.initializeEndDelegation(delegationID, true, 0);
    }

    function testCompleteEndDelegationWhileActive() public {
        bytes32 validationID = _registerDefaultValidator();
        bytes32 delegationID = _registerDefaultDelegator(validationID);

        vm.expectRevert(
            abi.encodeWithSelector(
                PoSValidatorManager.InvalidDelegatorStatus.selector, DelegatorStatus.Active
            )
        );

        posValidatorManager.completeEndDelegation(delegationID, 0);
    }

    function testCompleteDelegatorRegistrationValidatorPendingRemoved() public {
        bytes32 validationID = _registerDefaultValidator();
        bytes32 delegationID = _initializeDefaultDelegatorRegistration(validationID);

        // bytes memory setWeightMessage =
        //     ValidatorMessages.packL1ValidatorWeightMessage(validationID, 1, 0);
        bytes memory uptimeMessage = ValidatorMessages.packValidationUptimeMessage(
            validationID, DEFAULT_COMPLETION_TIMESTAMP - DEFAULT_REGISTRATION_TIMESTAMP
        );

        _mockGetUptimeWarpMessage(uptimeMessage, true);
        _mockGetBlockchainID();
        vm.warp(DEFAULT_COMPLETION_TIMESTAMP);
        _initializeEndValidation(validationID, true);

        _setUpCompleteDelegatorRegistrationWithChecks(
            validationID, delegationID, DEFAULT_COMPLETION_TIMESTAMP + 1, 0, 2
        );

        vm.expectRevert(
            abi.encodeWithSelector(
                ValidatorManager.InvalidValidatorStatus.selector, ValidatorStatus.PendingRemoved
            )
        );

        posValidatorManager.initializeEndDelegation(delegationID, false, 0);
    }

    function testResendEndDelegationWhileActive() public {
        bytes32 validationID = _registerDefaultValidator();
        bytes32 delegationID = _registerDefaultDelegator(validationID);

        vm.expectRevert(
            abi.encodeWithSelector(
                PoSValidatorManager.InvalidDelegatorStatus.selector, DelegatorStatus.Active
            )
        );

        posValidatorManager.resendUpdateDelegation(delegationID);
    }

    function testForceInitializeEndValidation() public {
        bytes32 validationID = _registerDefaultValidator();
        bytes memory setWeightMessage =
            ValidatorMessages.packL1ValidatorWeightMessage(validationID, 1, 0);
        bytes memory uptimeMessage = ValidatorMessages.packValidationUptimeMessage(
            validationID, DEFAULT_COMPLETION_TIMESTAMP - DEFAULT_REGISTRATION_TIMESTAMP
        );
        _initializeEndValidation({
            validationID: validationID,
            completionTimestamp: DEFAULT_COMPLETION_TIMESTAMP,
            setWeightMessage: setWeightMessage,
            includeUptime: true,
            uptimeMessage: uptimeMessage,
            force: true
        });
    }

    function testForceInitializeEndValidationInsufficientUptime() public {
        bytes32 validationID = _registerDefaultValidator();
        uint64 uptimePercentage = 79;

        vm.warp(DEFAULT_COMPLETION_TIMESTAMP);
        bytes memory setValidatorWeightPayload =
            ValidatorMessages.packL1ValidatorWeightMessage(validationID, 1, 0);
        _mockSendWarpMessage(setValidatorWeightPayload, bytes32(0));

        bytes memory uptimeMsg = ValidatorMessages.packValidationUptimeMessage(
            validationID,
            ((DEFAULT_COMPLETION_TIMESTAMP - DEFAULT_REGISTRATION_TIMESTAMP) * uptimePercentage)
                / 100
        );
        _mockGetUptimeWarpMessage(uptimeMsg, true);

        vm.expectEmit(true, true, true, true, address(validatorManager));
        emit ValidatorRemovalInitialized(
            validationID, bytes32(0), DEFAULT_WEIGHT, DEFAULT_COMPLETION_TIMESTAMP
        );

        _forceInitializeEndValidation(validationID, true);
    }

    function testValueToWeightTruncated() public {
        // default weightToValueFactor is 1e12
        vm.expectRevert(
            abi.encodeWithSelector(PoSValidatorManager.InvalidStakeAmount.selector, 1e11)
        );
        posValidatorManager.valueToWeight(1e11);
    }

    function testValueToWeightExceedsUInt64Max() public {
        // default weightToValueFactor is 1e12
        vm.expectRevert(
            abi.encodeWithSelector(PoSValidatorManager.InvalidStakeAmount.selector, 1e40)
        );
        posValidatorManager.valueToWeight(1e40);
    }

    function testValueToWeight() public view {
        uint64 w1 = posValidatorManager.valueToWeight(1e12);
        uint64 w2 = posValidatorManager.valueToWeight(1e18);
        uint64 w3 = posValidatorManager.valueToWeight(1e27);

        assertEq(w1, 1);
        assertEq(w2, 1e6);
        assertEq(w3, 1e15);
    }

    function testWeightToValue() public view {
        uint256 v1 = posValidatorManager.weightToValue(1);
        uint256 v2 = posValidatorManager.weightToValue(1e6);
        uint256 v3 = posValidatorManager.weightToValue(1e15);

        assertEq(v1, 1e12);
        assertEq(v2, 1e18);
        assertEq(v3, 1e27);
    }

    function testPoSValidatorManagerStorageSlot() public view {
        assertEq(
            _erc7201StorageSlot("PoSValidatorManager"),
            posValidatorManager.POS_VALIDATOR_MANAGER_STORAGE_LOCATION()
        );
    }

    function _initializeValidatorRegistration(
        ValidatorRegistrationInput memory registrationInput,
        uint16 delegationFeeBips,
        uint64 minStakeDuration,
        uint256 stakeAmount
    ) internal virtual returns (bytes32);

    function _initializeEndValidation(
        bytes32 validationID,
        bool includeUptime
    ) internal virtual override {
        posValidatorManager.initializeEndValidation(validationID, includeUptime, 0);
    }

    function _forceInitializeEndValidation(
        bytes32 validationID,
        bool includeUptime
    ) internal virtual override {
        posValidatorManager.forceInitializeEndValidation(validationID, includeUptime, 0);
    }

    function _initializeDelegatorRegistration(
        bytes32 validationID,
        address delegatorAddress,
        uint64 weight
    ) internal virtual returns (bytes32);

    //
    // Delegation setup utilities
    //
    function _setUpInitializeDelegatorRegistration(
        bytes32 validationID,
        address delegatorAddress,
        uint64 weight,
        uint64 registrationTimestamp,
        uint64 expectedValidatorWeight,
        uint64 expectedNonce
    ) internal returns (bytes32) {
        bytes memory setValidatorWeightPayload = ValidatorMessages.packL1ValidatorWeightMessage(
            validationID, expectedNonce, expectedValidatorWeight
        );
        _mockSendWarpMessage(setValidatorWeightPayload, bytes32(0));
        vm.warp(registrationTimestamp);

        _beforeSend(_weightToValue(weight), delegatorAddress);

        vm.expectEmit(true, true, true, true, address(posValidatorManager));
        emit DelegatorAdded({
            delegationID: keccak256(abi.encodePacked(validationID, expectedNonce)),
            validationID: validationID,
            delegatorAddress: delegatorAddress,
            nonce: expectedNonce,
            validatorWeight: expectedValidatorWeight,
            delegatorWeight: weight,
            setWeightMessageID: bytes32(0)
        });

        return _initializeDelegatorRegistration(validationID, delegatorAddress, weight);
    }

    function _setUpCompleteDelegatorRegistration(
        bytes32 delegationID,
        uint64 completeRegistrationTimestamp,
        bytes memory setValidatorWeightPayload
    ) internal {
        _mockGetPChainWarpMessage(setValidatorWeightPayload, true);

        vm.warp(completeRegistrationTimestamp);
        posValidatorManager.completeDelegatorRegistration(delegationID, 0);
    }

    function _setUpCompleteDelegatorRegistrationWithChecks(
        bytes32 validationID,
        bytes32 delegationID,
        uint64 completeRegistrationTimestamp,
        uint64 expectedValidatorWeight,
        uint64 expectedNonce
    ) internal {
        bytes memory setValidatorWeightPayload = ValidatorMessages.packL1ValidatorWeightMessage(
            validationID, expectedNonce, expectedValidatorWeight
        );
        vm.expectEmit(true, true, true, true, address(posValidatorManager));
        emit DelegatorRegistered({
            delegationID: delegationID,
            validationID: validationID,
            startTime: completeRegistrationTimestamp
        });
        _setUpCompleteDelegatorRegistration(
            delegationID, completeRegistrationTimestamp, setValidatorWeightPayload
        );
    }

    function _registerDefaultDelegator(bytes32 validationID)
        internal
        returns (bytes32 delegationID)
    {
        return _registerDelegator({
            validationID: validationID,
            delegatorAddress: DEFAULT_DELEGATOR_ADDRESS,
            weight: DEFAULT_DELEGATOR_WEIGHT,
            initRegistrationTimestamp: DEFAULT_DELEGATOR_INIT_REGISTRATION_TIMESTAMP,
            completeRegistrationTimestamp: DEFAULT_DELEGATOR_COMPLETE_REGISTRATION_TIMESTAMP,
            expectedValidatorWeight: DEFAULT_DELEGATOR_WEIGHT + DEFAULT_WEIGHT,
            expectedNonce: 1
        });
    }

    function _initializeDefaultDelegatorRegistration(bytes32 validationID)
        internal
        returns (bytes32)
    {
        return _setUpInitializeDelegatorRegistration({
            validationID: validationID,
            delegatorAddress: DEFAULT_DELEGATOR_ADDRESS,
            weight: DEFAULT_DELEGATOR_WEIGHT,
            registrationTimestamp: DEFAULT_DELEGATOR_INIT_REGISTRATION_TIMESTAMP,
            expectedValidatorWeight: DEFAULT_DELEGATOR_WEIGHT + DEFAULT_WEIGHT,
            expectedNonce: 1
        });
    }

    function _completeDefaultDelegatorRegistration(
        bytes32 validationID,
        bytes32 delegationID
    ) internal {
        bytes memory setValidatorWeightPayload = ValidatorMessages.packL1ValidatorWeightMessage(
            validationID, 1, DEFAULT_DELEGATOR_WEIGHT + DEFAULT_WEIGHT
        );
        _setUpCompleteDelegatorRegistration({
            delegationID: delegationID,
            completeRegistrationTimestamp: DEFAULT_DELEGATOR_COMPLETE_REGISTRATION_TIMESTAMP,
            setValidatorWeightPayload: setValidatorWeightPayload
        });
    }

    function _completeDefaultDelegator(bytes32 validationID, bytes32 delegationID) internal {
        _initializeEndDelegationValidatorActiveWithChecks({
            validationID: validationID,
            sender: DEFAULT_DELEGATOR_ADDRESS,
            delegationID: delegationID,
            startDelegationTimestamp: DEFAULT_DELEGATOR_INIT_REGISTRATION_TIMESTAMP,
            endDelegationTimestamp: DEFAULT_DELEGATOR_END_DELEGATION_TIMESTAMP,
            expectedValidatorWeight: DEFAULT_WEIGHT,
            expectedNonce: 2,
            includeUptime: true,
            force: false
        });

        uint256 expectedTotalReward = _defaultDelegatorExpectedTotalReward();

        _completeEndDelegationWithChecks({
            validationID: validationID,
            delegationID: delegationID,
            delegator: DEFAULT_DELEGATOR_ADDRESS,
            delegatorWeight: DEFAULT_DELEGATOR_WEIGHT,
            expectedTotalReward: expectedTotalReward,
            delegationFeeBips: DEFAULT_DELEGATION_FEE_BIPS,
            validatorWeight: DEFAULT_WEIGHT,
            expectedValidatorWeight: DEFAULT_WEIGHT,
            expectedNonce: 2
        });
    }

    function _registerDelegator(
        bytes32 validationID,
        address delegatorAddress,
        uint64 weight,
        uint64 initRegistrationTimestamp,
        uint64 completeRegistrationTimestamp,
        uint64 expectedValidatorWeight,
        uint64 expectedNonce
    ) internal returns (bytes32) {
        bytes32 delegationID = _setUpInitializeDelegatorRegistration({
            validationID: validationID,
            delegatorAddress: delegatorAddress,
            weight: weight,
            registrationTimestamp: initRegistrationTimestamp,
            expectedValidatorWeight: expectedValidatorWeight,
            expectedNonce: expectedNonce
        });
        bytes memory setValidatorWeightPayload = ValidatorMessages.packL1ValidatorWeightMessage(
            validationID, expectedNonce, expectedValidatorWeight
        );

        _setUpCompleteDelegatorRegistration(
            delegationID, completeRegistrationTimestamp, setValidatorWeightPayload
        );
        return delegationID;
    }

    function _initializeEndDelegationValidatorActiveWithChecks(
        bytes32 validationID,
        address sender,
        bytes32 delegationID,
        uint64 startDelegationTimestamp,
        uint64 endDelegationTimestamp,
        uint64 expectedValidatorWeight,
        uint64 expectedNonce,
        bool includeUptime,
        bool force
    ) internal {
        bytes memory setValidatorWeightPayload = ValidatorMessages.packL1ValidatorWeightMessage(
            validationID, expectedNonce, expectedValidatorWeight
        );
        bytes memory uptimeMsg = ValidatorMessages.packValidationUptimeMessage(
            validationID, endDelegationTimestamp - startDelegationTimestamp
        );
        vm.expectEmit(true, true, true, true, address(posValidatorManager));
        emit ValidatorWeightUpdate({
            validationID: validationID,
            nonce: expectedNonce,
            validatorWeight: expectedValidatorWeight,
            setWeightMessageID: bytes32(0)
        });

        vm.expectEmit(true, true, true, true, address(posValidatorManager));
        emit DelegatorRemovalInitialized({delegationID: delegationID, validationID: validationID});

        _initializeEndDelegationValidatorActive({
            sender: sender,
            delegationID: delegationID,
            endDelegationTimestamp: endDelegationTimestamp,
            includeUptime: includeUptime,
            force: force,
            setValidatorWeightPayload: setValidatorWeightPayload,
            uptimePayload: uptimeMsg
        });
    }

    function _initializeEndDelegationValidatorActive(
        address sender,
        bytes32 delegationID,
        uint64 endDelegationTimestamp,
        bool includeUptime,
        bool force,
        bytes memory setValidatorWeightPayload,
        bytes memory uptimePayload
    ) internal {
        _mockSendWarpMessage(setValidatorWeightPayload, bytes32(0));

        if (includeUptime) {
            _mockGetUptimeWarpMessage(uptimePayload, true);
        }
        _initializeEndDelegation(sender, delegationID, endDelegationTimestamp, includeUptime, force);
    }

    function _initializeEndDelegation(
        address sender,
        bytes32 delegationID,
        uint64 endDelegationTimestamp,
        bool includeUptime,
        bool force
    ) internal {
        vm.warp(endDelegationTimestamp);
        vm.prank(sender);
        if (force) {
            posValidatorManager.forceInitializeEndDelegation(delegationID, includeUptime, 0);
        } else {
            posValidatorManager.initializeEndDelegation(delegationID, includeUptime, 0);
        }
    }

    function _endDefaultValidatorWithChecks(bytes32 validationID, uint64 expectedNonce) internal {
        _endValidationWithChecks({
            validationID: validationID,
            validatorOwner: address(this),
            completeRegistrationTimestamp: DEFAULT_REGISTRATION_TIMESTAMP,
            completionTimestamp: DEFAULT_COMPLETION_TIMESTAMP,
            validatorWeight: DEFAULT_WEIGHT,
            expectedNonce: expectedNonce
        });
    }

    function _endDefaultValidator(bytes32 validationID, uint64 expectedNonce) internal {
        _endValidationWithChecks({
            validationID: validationID,
            validatorOwner: address(this),
            completeRegistrationTimestamp: DEFAULT_REGISTRATION_TIMESTAMP,
            completionTimestamp: DEFAULT_COMPLETION_TIMESTAMP,
            validatorWeight: DEFAULT_WEIGHT,
            expectedNonce: expectedNonce
        });
    }

    function _endValidationWithChecks(
        bytes32 validationID,
        address validatorOwner,
        uint64 completeRegistrationTimestamp,
        uint64 completionTimestamp,
        uint64 validatorWeight,
        uint64 expectedNonce
    ) internal {
        bytes memory setWeightMessage =
            ValidatorMessages.packL1ValidatorWeightMessage(validationID, expectedNonce, 0);
        bytes memory uptimeMessage = ValidatorMessages.packValidationUptimeMessage(
            validationID, completionTimestamp - completeRegistrationTimestamp
        );
        _initializeEndValidation({
            validationID: validationID,
            completionTimestamp: completionTimestamp,
            setWeightMessage: setWeightMessage,
            includeUptime: true,
            uptimeMessage: uptimeMessage,
            force: false
        });

        uint256 expectedReward = rewardCalculator.calculateReward({
            stakeAmount: _weightToValue(validatorWeight),
            validatorStartTime: completeRegistrationTimestamp,
            stakingStartTime: completeRegistrationTimestamp,
            stakingEndTime: completionTimestamp,
            uptimeSeconds: completionTimestamp - completeRegistrationTimestamp
        });

        _completeEndValidationWithChecks({
            validationID: validationID,
            validatorOwner: validatorOwner,
            expectedReward: expectedReward,
            validatorWeight: validatorWeight
        });
    }

    function _completeEndValidationWithChecks(
        bytes32 validationID,
        address validatorOwner,
        uint256 expectedReward,
        uint64 validatorWeight
    ) internal {
        bytes memory subnetValidatorRegistrationMessage =
            ValidatorMessages.packL1ValidatorRegistrationMessage(validationID, false);

        vm.expectEmit(true, true, true, true, address(posValidatorManager));
        emit ValidationPeriodEnded(validationID, ValidatorStatus.Completed);
        uint256 balanceBefore = _getStakeAssetBalance(validatorOwner);

        _expectStakeUnlock(validatorOwner, _weightToValue(validatorWeight));
        _expectRewardIssuance(validatorOwner, expectedReward);

        _completeEndValidation(subnetValidatorRegistrationMessage);

        assertEq(
            _getStakeAssetBalance(validatorOwner),
            balanceBefore + _weightToValue(validatorWeight) + expectedReward
        );
    }

    function _completeEndValidation(bytes memory subnetValidatorRegistrationMessage) internal {
        _mockGetPChainWarpMessage(subnetValidatorRegistrationMessage, true);

        posValidatorManager.completeEndValidation(0);
    }

    function _completeEndDelegationWithChecks(
        bytes32 validationID,
        bytes32 delegationID,
        address delegator,
        uint64 delegatorWeight,
        uint256 expectedTotalReward,
        uint64 delegationFeeBips,
        uint64 validatorWeight,
        uint64 expectedValidatorWeight,
        uint64 expectedNonce
    ) internal {
        uint256 expectedValidatorFees = (expectedTotalReward * delegationFeeBips) / 10000;
        uint256 expectedDelegatorReward = expectedTotalReward - expectedValidatorFees;
        bytes memory weightUpdateMessage = ValidatorMessages.packL1ValidatorWeightMessage(
            validationID, expectedNonce, validatorWeight
        );

        vm.expectEmit(true, true, true, true, address(posValidatorManager));
        emit DelegationEnded(
            delegationID, validationID, expectedDelegatorReward, expectedValidatorFees
        );
        uint256 balanceBefore = _getStakeAssetBalance(delegator);

        _expectStakeUnlock(delegator, _weightToValue(delegatorWeight));
        _expectRewardIssuance(delegator, expectedDelegatorReward);

        _completeEndDelegation(delegationID, weightUpdateMessage);

        assertEq(posValidatorManager.getWeight(validationID), expectedValidatorWeight);
        assertEq(
            _getStakeAssetBalance(delegator),
            balanceBefore + _weightToValue(delegatorWeight) + expectedDelegatorReward
        );
    }

    function _completeEndDelegation(
        bytes32 delegationID,
        bytes memory weightUpdateMessage
    ) internal {
        _mockGetPChainWarpMessage(weightUpdateMessage, true);
        posValidatorManager.completeEndDelegation(delegationID, 0);
    }

    function _initializeAndCompleteEndDelegationWithChecks(
        bytes32 validationID,
        bytes32 delegationID
    ) internal {
        _initializeEndDelegationValidatorActiveWithChecks({
            validationID: validationID,
            sender: DEFAULT_DELEGATOR_ADDRESS,
            delegationID: delegationID,
            startDelegationTimestamp: DEFAULT_DELEGATOR_INIT_REGISTRATION_TIMESTAMP,
            endDelegationTimestamp: DEFAULT_DELEGATOR_END_DELEGATION_TIMESTAMP,
            expectedValidatorWeight: DEFAULT_WEIGHT,
            expectedNonce: 2,
            includeUptime: true,
            force: false
        });

        uint256 expectedTotalReward = rewardCalculator.calculateReward({
            stakeAmount: _weightToValue(DEFAULT_DELEGATOR_WEIGHT),
            validatorStartTime: 0,
            stakingStartTime: DEFAULT_DELEGATOR_COMPLETE_REGISTRATION_TIMESTAMP,
            stakingEndTime: DEFAULT_DELEGATOR_END_DELEGATION_TIMESTAMP,
            uptimeSeconds: 0
        });

        _completeEndDelegationWithChecks({
            validationID: validationID,
            delegationID: delegationID,
            delegator: DEFAULT_DELEGATOR_ADDRESS,
            delegatorWeight: DEFAULT_DELEGATOR_WEIGHT,
            expectedTotalReward: expectedTotalReward,
            delegationFeeBips: DEFAULT_DELEGATION_FEE_BIPS,
            validatorWeight: DEFAULT_WEIGHT,
            expectedValidatorWeight: DEFAULT_WEIGHT,
            expectedNonce: 2
        });
    }

    function _getStakeAssetBalance(address account) internal virtual returns (uint256);
    function _expectStakeUnlock(address account, uint256 amount) internal virtual;
    function _expectRewardIssuance(address account, uint256 amount) internal virtual;

    function _defaultDelegatorExpectedTotalReward() internal view returns (uint256) {
        return rewardCalculator.calculateReward({
            stakeAmount: _weightToValue(DEFAULT_DELEGATOR_WEIGHT),
            validatorStartTime: DEFAULT_REGISTRATION_TIMESTAMP,
            stakingStartTime: DEFAULT_DELEGATOR_COMPLETE_REGISTRATION_TIMESTAMP,
            stakingEndTime: DEFAULT_DELEGATOR_END_DELEGATION_TIMESTAMP,
            uptimeSeconds: DEFAULT_DELEGATOR_END_DELEGATION_TIMESTAMP - DEFAULT_REGISTRATION_TIMESTAMP
        });
    }
}<|MERGE_RESOLUTION|>--- conflicted
+++ resolved
@@ -59,7 +59,8 @@
         minimumDelegationFeeBips: DEFAULT_MINIMUM_DELEGATION_FEE_BIPS,
         maximumStakeMultiplier: DEFAULT_MAXIMUM_STAKE_MULTIPLIER,
         weightToValueFactor: DEFAULT_WEIGHT_TO_VALUE_FACTOR,
-        rewardCalculator: IRewardCalculator(address(0))
+        rewardCalculator: IRewardCalculator(address(0)),
+        uptimeBlockchainID: DEFAULT_SOURCE_BLOCKCHAIN_ID
     });
 
     ValidatorRegistrationInput public defaultRegistrationInput = ValidatorRegistrationInput({
@@ -195,23 +196,6 @@
         posValidatorManager.initializeEndValidation(validationID, true, 0);
     }
 
-<<<<<<< HEAD
-    function testInvalidUptimeChainID() public {
-        bytes32 validationID = _registerDefaultValidator();
-
-        _mockGetUptimeWarpMessage(new bytes(0), true);
-        _mockGetBlockchainID(posValidatorManager.P_CHAIN_BLOCKCHAIN_ID());
-        vm.warp(DEFAULT_COMPLETION_TIMESTAMP);
-        vm.expectRevert(
-            abi.encodeWithSelector(
-                ValidatorManager.InvalidWarpSourceChainID.selector, DEFAULT_SOURCE_BLOCKCHAIN_ID
-            )
-        );
-        posValidatorManager.initializeEndValidation(validationID, true, 0);
-    }
-
-=======
->>>>>>> 3f342056
     function testInvalidUptimeSenderAddress() public {
         bytes32 validationID = _registerDefaultValidator();
 
@@ -1149,7 +1133,6 @@
         bytes memory uptimeMsg1 =
             ValidatorMessages.packValidationUptimeMessage(validationID, uptime1);
         _mockGetUptimeWarpMessage(uptimeMsg1, true);
-        _mockGetBlockchainID();
 
         vm.expectEmit(true, true, true, true, address(validatorManager));
         emit UptimeUpdated(validationID, uptime1);
@@ -1373,16 +1356,20 @@
         bytes32 validationID = _registerDefaultValidator();
         bytes32 delegationID = _initializeDefaultDelegatorRegistration(validationID);
 
-        // bytes memory setWeightMessage =
-        //     ValidatorMessages.packL1ValidatorWeightMessage(validationID, 1, 0);
+        bytes memory setWeightMessage =
+            ValidatorMessages.packL1ValidatorWeightMessage(validationID, 2, 0);
         bytes memory uptimeMessage = ValidatorMessages.packValidationUptimeMessage(
             validationID, DEFAULT_COMPLETION_TIMESTAMP - DEFAULT_REGISTRATION_TIMESTAMP
         );
 
-        _mockGetUptimeWarpMessage(uptimeMessage, true);
-        _mockGetBlockchainID();
-        vm.warp(DEFAULT_COMPLETION_TIMESTAMP);
-        _initializeEndValidation(validationID, true);
+        _initializeEndValidation({
+            validationID: validationID,
+            completionTimestamp: DEFAULT_COMPLETION_TIMESTAMP,
+            setWeightMessage: setWeightMessage,
+            includeUptime: true,
+            uptimeMessage: uptimeMessage,
+            force: false
+        });
 
         _setUpCompleteDelegatorRegistrationWithChecks(
             validationID, delegationID, DEFAULT_COMPLETION_TIMESTAMP + 1, 0, 2
@@ -1425,16 +1412,20 @@
         bytes32 validationID = _registerDefaultValidator();
         bytes32 delegationID = _initializeDefaultDelegatorRegistration(validationID);
 
-        // bytes memory setWeightMessage =
-        //     ValidatorMessages.packL1ValidatorWeightMessage(validationID, 1, 0);
+        bytes memory setWeightMessage =
+            ValidatorMessages.packL1ValidatorWeightMessage(validationID, 2, 0);
         bytes memory uptimeMessage = ValidatorMessages.packValidationUptimeMessage(
             validationID, DEFAULT_COMPLETION_TIMESTAMP - DEFAULT_REGISTRATION_TIMESTAMP
         );
 
-        _mockGetUptimeWarpMessage(uptimeMessage, true);
-        _mockGetBlockchainID();
-        vm.warp(DEFAULT_COMPLETION_TIMESTAMP);
-        _initializeEndValidation(validationID, true);
+        _initializeEndValidation({
+            validationID: validationID,
+            completionTimestamp: DEFAULT_COMPLETION_TIMESTAMP,
+            setWeightMessage: setWeightMessage,
+            includeUptime: true,
+            uptimeMessage: uptimeMessage,
+            force: false
+        });
 
         _setUpCompleteDelegatorRegistrationWithChecks(
             validationID, delegationID, DEFAULT_COMPLETION_TIMESTAMP + 1, 0, 2
