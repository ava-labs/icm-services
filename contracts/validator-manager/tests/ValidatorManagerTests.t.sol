// (c) 2024, Ava Labs, Inc. All rights reserved.
// See the file LICENSE for licensing terms.

// SPDX-License-Identifier: Ecosystem

pragma solidity 0.8.25;

import {Test} from "@forge-std/Test.sol";
import {ValidatorManager, ConversionData, InitialValidator} from "../ValidatorManager.sol";
import {ValidatorMessages} from "../ValidatorMessages.sol";
import {
    ValidatorStatus,
    ValidatorRegistrationInput,
    PChainOwner,
    IValidatorManager
} from "../interfaces/IValidatorManager.sol";
import {
    WarpMessage,
    IWarpMessenger
} from "@avalabs/subnet-evm-contracts@1.2.0/contracts/interfaces/IWarpMessenger.sol";

// TODO: Remove this once all unit tests implemented
// solhint-disable no-empty-blocks
abstract contract ValidatorManagerTest is Test {
    bytes32 public constant DEFAULT_SUBNET_ID =
        bytes32(hex"1234567812345678123456781234567812345678123456781234567812345678");
    bytes public constant DEFAULT_NODE_ID =
        bytes(hex"1234567812345678123456781234567812345678123456781234567812345678");
    bytes public constant DEFAULT_INITIAL_VALIDATOR_NODE_ID_1 =
        bytes(hex"2345678123456781234567812345678123456781234567812345678123456781");
    bytes public constant DEFAULT_INITIAL_VALIDATOR_NODE_ID_2 =
        bytes(hex"1345678123456781234567812345678123456781234567812345678123456781");
    bytes public constant DEFAULT_BLS_PUBLIC_KEY = bytes(
        hex"123456781234567812345678123456781234567812345678123456781234567812345678123456781234567812345678"
    );
    bytes32 public constant DEFAULT_SOURCE_BLOCKCHAIN_ID =
        bytes32(hex"abcdefabcdefabcdefabcdefabcdefabcdefabcdefabcdefabcdefabcdefabcd");
    bytes32 public constant DEFAULT_SUBNET_CONVERSION_ID =
        bytes32(hex"76a386628f079b7b00452f8cab0925740363fcd52b721a8cf91773e857327b36");
    address public constant WARP_PRECOMPILE_ADDRESS = 0x0200000000000000000000000000000000000005;

    uint64 public constant DEFAULT_WEIGHT = 1e6;
    // Set the default weight to 1e10 to avoid churn issues
    uint64 public constant DEFAULT_INITIAL_VALIDATOR_WEIGHT = DEFAULT_WEIGHT * 1e4;
    uint256 public constant DEFAULT_MINIMUM_STAKE_AMOUNT = 20e12;
    uint256 public constant DEFAULT_MAXIMUM_STAKE_AMOUNT = 1e22;
    uint64 public constant DEFAULT_CHURN_PERIOD = 1 hours;
    uint8 public constant DEFAULT_MAXIMUM_CHURN_PERCENTAGE = 20;
    uint64 public constant DEFAULT_EXPIRY = 1000;
    uint8 public constant DEFAULT_MAXIMUM_HOURLY_CHURN = 0;
    uint64 public constant DEFAULT_REGISTRATION_TIMESTAMP = 1000;
    uint256 public constant DEFAULT_STARTING_TOTAL_WEIGHT = 1e10 + DEFAULT_WEIGHT;
    uint64 public constant DEFAULT_MINIMUM_VALIDATION_DURATION = 24 hours;
    uint64 public constant DEFAULT_COMPLETION_TIMESTAMP = 100_000;
    // solhint-disable-next-line var-name-mixedcase
    PChainOwner public DEFAULT_P_CHAIN_OWNER;

    ValidatorManager public validatorManager;

    // Used to create unique validator IDs in {_newNodeID}
    uint64 public nodeIDCounter = 0;

    event ValidationPeriodCreated(
        bytes32 indexed validationID,
        bytes indexed nodeID,
        bytes32 indexed registerValidationMessageID,
        uint256 weight,
        uint64 registrationExpiry
    );

    event ValidationPeriodRegistered(
        bytes32 indexed validationID, uint256 stakeAmount, uint256 timestamp
    );

    event ValidatorRemovalInitialized(
        bytes32 indexed validationID,
        bytes32 indexed setWeightMessageID,
        uint256 stakeAmount,
        uint256 endTime
    );

    event ValidationPeriodEnded(bytes32 indexed validationID, ValidatorStatus indexed status);

    receive() external payable {}
    fallback() external payable {}

    function setUp() public virtual {
        address[] memory addresses = new address[](1);
        addresses[0] = 0x1234567812345678123456781234567812345678;
        DEFAULT_P_CHAIN_OWNER = PChainOwner({threshold: 1, addresses: addresses});
    }

    function testInitializeValidatorRegistrationSuccess() public {
        _setUpInitializeValidatorRegistration(
            DEFAULT_NODE_ID,
            DEFAULT_SUBNET_ID,
            DEFAULT_WEIGHT,
            DEFAULT_EXPIRY,
            DEFAULT_BLS_PUBLIC_KEY
        );
    }

    function testInitializeValidatorRegistrationExcessiveChurn() public {
        // TODO: implement
    }

    function testInitializeValidatorRegistrationInsufficientStake() public {
        // TODO: implement
    }

    function testInitializeValidatorRegistrationExcessiveStake() public {
        // TODO: implement
    }

    function testInitializeValidatorRegistrationInsufficientDuration() public {
        // TODO: implement
    }

    function testInitializeValidatorRegistrationPChainOwnerThresholdTooLarge() public {
        // Threshold too large
        address[] memory addresses = new address[](1);
        addresses[0] = 0x1234567812345678123456781234567812345678;
        PChainOwner memory invalidPChainOwner1 = PChainOwner({threshold: 2, addresses: addresses});
        _beforeSend(_weightToValue(DEFAULT_WEIGHT), address(this));
        vm.expectRevert(
            abi.encodeWithSelector(ValidatorManager.InvalidPChainOwnerThreshold.selector, 2, 1)
        );
        _initializeValidatorRegistration(
            ValidatorRegistrationInput({
                nodeID: DEFAULT_NODE_ID,
                blsPublicKey: DEFAULT_BLS_PUBLIC_KEY,
                remainingBalanceOwner: invalidPChainOwner1,
                disableOwner: DEFAULT_P_CHAIN_OWNER,
                registrationExpiry: DEFAULT_EXPIRY
            }),
            DEFAULT_WEIGHT
        );
    }

    function testInitializeValidatorRegistrationZeroPChainOwnerThreshold() public {
        // Zero threshold for non-zero address
        address[] memory addresses = new address[](1);
        addresses[0] = 0x1234567812345678123456781234567812345678;
        PChainOwner memory invalidPChainOwner1 = PChainOwner({threshold: 0, addresses: addresses});
        _beforeSend(_weightToValue(DEFAULT_WEIGHT), address(this));
        vm.expectRevert(
            abi.encodeWithSelector(ValidatorManager.InvalidPChainOwnerThreshold.selector, 0, 1)
        );
        _initializeValidatorRegistration(
            ValidatorRegistrationInput({
                nodeID: DEFAULT_NODE_ID,
                blsPublicKey: DEFAULT_BLS_PUBLIC_KEY,
                remainingBalanceOwner: invalidPChainOwner1,
                disableOwner: DEFAULT_P_CHAIN_OWNER,
                registrationExpiry: DEFAULT_EXPIRY
            }),
            DEFAULT_WEIGHT
        );
    }

    function testInitializeValidatorRegistrationPChainOwnerAddressesUnsorted() public {
        // Addresses not sorted
        address[] memory addresses = new address[](2);
        addresses[0] = 0x1234567812345678123456781234567812345678;
        addresses[1] = 0x0123456781234567812345678123456781234567;
        PChainOwner memory invalidPChainOwner1 = PChainOwner({threshold: 1, addresses: addresses});

        _beforeSend(_weightToValue(DEFAULT_WEIGHT), address(this));
        vm.expectRevert(
            abi.encodeWithSelector(ValidatorManager.PChainOwnerAddressesNotSorted.selector)
        );
        _initializeValidatorRegistration(
            ValidatorRegistrationInput({
                nodeID: DEFAULT_NODE_ID,
                blsPublicKey: DEFAULT_BLS_PUBLIC_KEY,
                remainingBalanceOwner: invalidPChainOwner1,
                disableOwner: DEFAULT_P_CHAIN_OWNER,
                registrationExpiry: DEFAULT_EXPIRY
            }),
            DEFAULT_WEIGHT
        );
    }

    // The following tests call functions that are  implemented in ValidatorManager, but access state that's
    // only set in NativeTokenValidatorManager. Therefore we call them via the concrete type, rather than a
    // reference to the abstract type.
    function testResendRegisterValidatorMessage() public {
        bytes32 validationID = _setUpInitializeValidatorRegistration(
            DEFAULT_NODE_ID,
            DEFAULT_SUBNET_ID,
            DEFAULT_WEIGHT,
            DEFAULT_EXPIRY,
            DEFAULT_BLS_PUBLIC_KEY
        );
        (, bytes memory registerSubnetValidatorMessage) = ValidatorMessages
            .packRegisterL1ValidatorMessage(
            ValidatorMessages.ValidationPeriod({
                subnetID: DEFAULT_SUBNET_ID,
                nodeID: DEFAULT_NODE_ID,
                blsPublicKey: DEFAULT_BLS_PUBLIC_KEY,
                registrationExpiry: DEFAULT_EXPIRY,
                remainingBalanceOwner: DEFAULT_P_CHAIN_OWNER,
                disableOwner: DEFAULT_P_CHAIN_OWNER,
                weight: DEFAULT_WEIGHT
            })
        );
        _mockSendWarpMessage(registerSubnetValidatorMessage, bytes32(0));
        validatorManager.resendRegisterValidatorMessage(validationID);
    }

    function testCompleteValidatorRegistration() public {
        _registerDefaultValidator();
    }

    function testInitializeEndValidation() public virtual {
        bytes32 validationID = _registerDefaultValidator();
        bytes memory setWeightMessage =
            ValidatorMessages.packSubnetValidatorWeightMessage(validationID, 1, 0);
        bytes memory uptimeMessage;
        _initializeEndValidation({
            validationID: validationID,
            completionTimestamp: DEFAULT_COMPLETION_TIMESTAMP,
            setWeightMessage: setWeightMessage,
            includeUptime: false,
            uptimeMessage: uptimeMessage,
            force: false
        });
    }

    function testResendEndValidation() public virtual {
        bytes32 validationID = _registerDefaultValidator();
        bytes memory setWeightMessage =
            ValidatorMessages.packSubnetValidatorWeightMessage(validationID, 1, 0);
        bytes memory uptimeMessage;
        _initializeEndValidation({
            validationID: validationID,
            completionTimestamp: DEFAULT_COMPLETION_TIMESTAMP,
            setWeightMessage: setWeightMessage,
            includeUptime: false,
            uptimeMessage: uptimeMessage,
            force: false
        });

        bytes memory setValidatorWeightPayload =
            ValidatorMessages.packL1ValidatorWeightMessage(validationID, 1, 0);
        _mockSendWarpMessage(setValidatorWeightPayload, bytes32(0));
        validatorManager.resendEndValidatorMessage(validationID);
    }

    function testCompleteEndValidation() public virtual {
        bytes32 validationID = _registerDefaultValidator();
        bytes memory setWeightMessage =
            ValidatorMessages.packSubnetValidatorWeightMessage(validationID, 1, 0);
        bytes memory uptimeMessage;
        _initializeEndValidation({
            validationID: validationID,
            completionTimestamp: DEFAULT_COMPLETION_TIMESTAMP,
            setWeightMessage: setWeightMessage,
            includeUptime: false,
            uptimeMessage: uptimeMessage,
            force: false
        });

        bytes memory subnetValidatorRegistrationMessage =
            ValidatorMessages.packL1ValidatorRegistrationMessage(validationID, false);

        _mockGetPChainWarpMessage(subnetValidatorRegistrationMessage, true);

        vm.expectEmit(true, true, true, true, address(validatorManager));
        emit ValidationPeriodEnded(validationID, ValidatorStatus.Completed);

        validatorManager.completeEndValidation(0);
    }

    function testCompleteInvalidatedValidation() public {
        bytes32 validationID = _setUpInitializeValidatorRegistration(
            DEFAULT_NODE_ID,
            DEFAULT_SUBNET_ID,
            DEFAULT_WEIGHT,
            DEFAULT_EXPIRY,
            DEFAULT_BLS_PUBLIC_KEY
        );
        bytes memory subnetValidatorRegistrationMessage =
            ValidatorMessages.packL1ValidatorRegistrationMessage(validationID, false);

        _mockGetPChainWarpMessage(subnetValidatorRegistrationMessage, true);

        vm.expectEmit(true, true, true, true, address(validatorManager));
        emit ValidationPeriodEnded(validationID, ValidatorStatus.Invalidated);

        validatorManager.completeEndValidation(0);
    }

    function testInitialWeightsTooLow() public {
        vm.prank(address(123));
        IValidatorManager manager = _setUp();

        _mockGetBlockchainID();
        vm.expectRevert(abi.encodeWithSelector(ValidatorManager.InvalidTotalWeight.selector, 4));
        manager.initializeValidatorSet(_defaultConversionDataWeightsTooLow(), 0);
    }

    function testRemoveValidatorTotalWeight5() public {
        // Use prank here, because otherwise each test will end up with a different contract address, leading to a different subnet conversion hash.
        vm.prank(address(123));
        IValidatorManager manager = _setUp();

        _mockGetBlockchainID();
        _mockGetPChainWarpMessage(
            ValidatorMessages.packSubnetToL1ConversionMessage(
                bytes32(hex"1d72565851401e05d6351ebf5443d9bdc04953f3233da1345af126e7e4be7464")
            ),
            true
        );
        manager.initializeValidatorSet(_defaultConversionDataTotalWeight5(), 0);

        bytes32 validationID = sha256(abi.encodePacked(DEFAULT_SUBNET_ID, uint32(0)));
        vm.expectRevert(abi.encodeWithSelector(ValidatorManager.InvalidTotalWeight.selector, 4));
        _forceInitializeEndValidation(validationID, false);
    }

    function testCumulativeChurnRegistration() public {
        uint64 churnThreshold =
            uint64(DEFAULT_STARTING_TOTAL_WEIGHT) * DEFAULT_MAXIMUM_CHURN_PERCENTAGE / 100;
        _beforeSend(_weightToValue(churnThreshold), address(this));

        // First registration should succeed
        _registerValidator({
            nodeID: _newNodeID(),
            subnetID: DEFAULT_SUBNET_ID,
            weight: churnThreshold,
            registrationExpiry: DEFAULT_EXPIRY,
            blsPublicKey: DEFAULT_BLS_PUBLIC_KEY,
            registrationTimestamp: DEFAULT_REGISTRATION_TIMESTAMP
        });

        _beforeSend(DEFAULT_MINIMUM_STAKE_AMOUNT, address(this));

        // Second call should fail
        vm.expectRevert(
            abi.encodeWithSelector(
                ValidatorManager.MaxChurnRateExceeded.selector,
                churnThreshold + _valueToWeight(DEFAULT_MINIMUM_STAKE_AMOUNT)
            )
        );
        _initializeValidatorRegistration(
            ValidatorRegistrationInput({
                nodeID: DEFAULT_NODE_ID,
                blsPublicKey: DEFAULT_BLS_PUBLIC_KEY,
                remainingBalanceOwner: DEFAULT_P_CHAIN_OWNER,
                disableOwner: DEFAULT_P_CHAIN_OWNER,
                registrationExpiry: DEFAULT_REGISTRATION_TIMESTAMP + 1
            }),
            _valueToWeight(DEFAULT_MINIMUM_STAKE_AMOUNT)
        );
    }

    function testCumulativeChurnRegistrationAndEndValidation() public {
        // Registration should succeed
        bytes32 validationID = _registerValidator({
            nodeID: DEFAULT_NODE_ID,
            subnetID: DEFAULT_SUBNET_ID,
            weight: _valueToWeight(DEFAULT_MINIMUM_STAKE_AMOUNT),
            registrationExpiry: DEFAULT_EXPIRY,
            blsPublicKey: DEFAULT_BLS_PUBLIC_KEY,
            registrationTimestamp: DEFAULT_REGISTRATION_TIMESTAMP
        });

        uint64 churnThreshold =
            uint64(DEFAULT_STARTING_TOTAL_WEIGHT) * DEFAULT_MAXIMUM_CHURN_PERCENTAGE / 100;
        _beforeSend(_weightToValue(churnThreshold), address(this));

        // Registration should succeed
        _registerValidator({
            nodeID: _newNodeID(),
            subnetID: DEFAULT_SUBNET_ID,
            weight: churnThreshold,
            registrationExpiry: DEFAULT_EXPIRY + 25 hours,
            blsPublicKey: DEFAULT_BLS_PUBLIC_KEY,
            registrationTimestamp: DEFAULT_REGISTRATION_TIMESTAMP + 25 hours
        });

        // Second call should fail
        // The first registration churn amount is not part of the new churn amount since
        // a new churn period has started.
        vm.expectRevert(
            abi.encodeWithSelector(
                ValidatorManager.MaxChurnRateExceeded.selector,
                _valueToWeight(DEFAULT_MINIMUM_STAKE_AMOUNT) + churnThreshold
            )
        );
        _initializeEndValidation(validationID, false);
    }

    function testValidatorManagerStorageSlot() public view {
        assertEq(
            _erc7201StorageSlot("ValidatorManager"),
            validatorManager.VALIDATOR_MANAGER_STORAGE_LOCATION()
        );
    }

    function _newNodeID() internal returns (bytes memory) {
        nodeIDCounter++;
        return abi.encodePacked(sha256(new bytes(nodeIDCounter)));
    }

    function _setUpInitializeValidatorRegistration(
        bytes memory nodeID,
        bytes32 subnetID,
        uint64 weight,
        uint64 registrationExpiry,
        bytes memory blsPublicKey
    ) internal returns (bytes32 validationID) {
        (validationID,) = ValidatorMessages.packRegisterL1ValidatorMessage(
            ValidatorMessages.ValidationPeriod({
                nodeID: nodeID,
                subnetID: subnetID,
                blsPublicKey: blsPublicKey,
                registrationExpiry: registrationExpiry,
                remainingBalanceOwner: DEFAULT_P_CHAIN_OWNER,
                disableOwner: DEFAULT_P_CHAIN_OWNER,
                weight: weight
            })
        );
        (, bytes memory registerSubnetValidatorMessage) = ValidatorMessages
            .packRegisterL1ValidatorMessage(
            ValidatorMessages.ValidationPeriod({
                subnetID: subnetID,
                nodeID: nodeID,
                blsPublicKey: blsPublicKey,
                registrationExpiry: registrationExpiry,
                remainingBalanceOwner: DEFAULT_P_CHAIN_OWNER,
                disableOwner: DEFAULT_P_CHAIN_OWNER,
                weight: weight
            })
        );
        vm.warp(registrationExpiry - 1);
        _mockSendWarpMessage(registerSubnetValidatorMessage, bytes32(0));

        _beforeSend(_weightToValue(weight), address(this));
        vm.expectEmit(true, true, true, true, address(validatorManager));
        emit ValidationPeriodCreated(validationID, nodeID, bytes32(0), weight, registrationExpiry);

        _initializeValidatorRegistration(
            ValidatorRegistrationInput({
                nodeID: nodeID,
                blsPublicKey: blsPublicKey,
                remainingBalanceOwner: DEFAULT_P_CHAIN_OWNER,
                disableOwner: DEFAULT_P_CHAIN_OWNER,
                registrationExpiry: registrationExpiry
            }),
            weight
        );
    }

    function _registerValidator(
        bytes memory nodeID,
        bytes32 subnetID,
        uint64 weight,
        uint64 registrationExpiry,
        bytes memory blsPublicKey,
        uint64 registrationTimestamp
    ) internal returns (bytes32 validationID) {
        validationID = _setUpInitializeValidatorRegistration(
            nodeID, subnetID, weight, registrationExpiry, blsPublicKey
        );
        bytes memory subnetValidatorRegistrationMessage =
            ValidatorMessages.packL1ValidatorRegistrationMessage(validationID, true);

        _mockGetPChainWarpMessage(subnetValidatorRegistrationMessage, true);

        vm.warp(registrationTimestamp);
        vm.expectEmit(true, true, true, true, address(validatorManager));
        emit ValidationPeriodRegistered(validationID, weight, registrationTimestamp);

        validatorManager.completeValidatorRegistration(0);
    }

    function _initializeEndValidation(
        bytes32 validationID,
        uint64 completionTimestamp,
        bytes memory setWeightMessage,
        bool includeUptime,
        bytes memory uptimeMessage,
        bool force
    ) internal {
<<<<<<< HEAD
        bytes memory setValidatorWeightPayload =
            ValidatorMessages.packL1ValidatorWeightMessage(validationID, expectedNonce, 0);
        _mockSendWarpMessage(setValidatorWeightPayload, bytes32(0));

=======
        _mockSendWarpMessage(setWeightMessage, bytes32(0));
>>>>>>> 59959f41
        if (includeUptime) {
            _mockGetUptimeWarpMessage(uptimeMessage, true);
            _mockGetBlockchainID();
        }

        vm.warp(completionTimestamp);
        if (force) {
            _forceInitializeEndValidation(validationID, includeUptime);
        } else {
            _initializeEndValidation(validationID, includeUptime);
        }
    }

    function _registerDefaultValidator() internal returns (bytes32 validationID) {
        return _registerValidator({
            nodeID: DEFAULT_NODE_ID,
            subnetID: DEFAULT_SUBNET_ID,
            weight: DEFAULT_WEIGHT,
            registrationExpiry: DEFAULT_EXPIRY,
            blsPublicKey: DEFAULT_BLS_PUBLIC_KEY,
            registrationTimestamp: DEFAULT_REGISTRATION_TIMESTAMP
        });
    }

    function _mockSendWarpMessage(bytes memory payload, bytes32 expectedMessageID) internal {
        vm.mockCall(
            WARP_PRECOMPILE_ADDRESS,
            abi.encode(IWarpMessenger.sendWarpMessage.selector),
            abi.encode(expectedMessageID)
        );
        vm.expectCall(
            WARP_PRECOMPILE_ADDRESS, abi.encodeCall(IWarpMessenger.sendWarpMessage, payload)
        );
    }

    function _mockGetPChainWarpMessage(bytes memory expectedPayload, bool valid) internal {
        vm.mockCall(
            WARP_PRECOMPILE_ADDRESS,
            abi.encodeWithSelector(IWarpMessenger.getVerifiedWarpMessage.selector, uint32(0)),
            abi.encode(
                WarpMessage({
                    sourceChainID: validatorManager.P_CHAIN_BLOCKCHAIN_ID(),
                    originSenderAddress: address(0),
                    payload: expectedPayload
                }),
                valid
            )
        );
        vm.expectCall(
            WARP_PRECOMPILE_ADDRESS, abi.encodeCall(IWarpMessenger.getVerifiedWarpMessage, 0)
        );
    }

    function _mockGetUptimeWarpMessage(bytes memory expectedPayload, bool valid) internal {
        vm.mockCall(
            WARP_PRECOMPILE_ADDRESS,
            abi.encodeWithSelector(IWarpMessenger.getVerifiedWarpMessage.selector, uint32(0)),
            abi.encode(
                WarpMessage({
                    sourceChainID: DEFAULT_SOURCE_BLOCKCHAIN_ID,
                    originSenderAddress: address(0),
                    payload: expectedPayload
                }),
                valid
            )
        );
        vm.expectCall(
            WARP_PRECOMPILE_ADDRESS, abi.encodeCall(IWarpMessenger.getVerifiedWarpMessage, 0)
        );
    }

    function _mockGetBlockchainID() internal {
        _mockGetBlockchainID(DEFAULT_SOURCE_BLOCKCHAIN_ID);
    }

    function _mockGetBlockchainID(bytes32 blockchainID) internal {
        vm.mockCall(
            WARP_PRECOMPILE_ADDRESS,
            abi.encodeWithSelector(IWarpMessenger.getBlockchainID.selector),
            abi.encode(blockchainID)
        );
        vm.expectCall(
            WARP_PRECOMPILE_ADDRESS, abi.encodeWithSelector(IWarpMessenger.getBlockchainID.selector)
        );
    }

    function _mockInitializeValidatorSet() internal {
        _mockGetPChainWarpMessage(
            ValidatorMessages.packSubnetToL1ConversionMessage(DEFAULT_SUBNET_CONVERSION_ID), true
        );
    }

    function _initializeValidatorRegistration(
        ValidatorRegistrationInput memory input,
        uint64 weight
    ) internal virtual returns (bytes32);

    function _initializeEndValidation(bytes32 validationID, bool includeUptime) internal virtual;

    function _forceInitializeEndValidation(
        bytes32 validationID,
        bool includeUptime
    ) internal virtual;

    function _setUp() internal virtual returns (IValidatorManager);

    function _beforeSend(uint256 amount, address spender) internal virtual;

    function _defaultConversionData() internal view returns (ConversionData memory) {
        InitialValidator[] memory initialValidators = new InitialValidator[](2);
        // The first initial validator has a high weight relative to the default PoS validator weight
        // to avoid churn issues
        initialValidators[0] = InitialValidator({
            nodeID: DEFAULT_INITIAL_VALIDATOR_NODE_ID_1,
            weight: DEFAULT_INITIAL_VALIDATOR_WEIGHT,
            blsPublicKey: DEFAULT_BLS_PUBLIC_KEY
        });
        // The second initial validator has a low weight so that it can be safely removed in tests
        initialValidators[1] = InitialValidator({
            nodeID: DEFAULT_INITIAL_VALIDATOR_NODE_ID_2,
            weight: DEFAULT_WEIGHT,
            blsPublicKey: DEFAULT_BLS_PUBLIC_KEY
        });
        return ConversionData({
            subnetID: DEFAULT_SUBNET_ID,
            validatorManagerBlockchainID: DEFAULT_SOURCE_BLOCKCHAIN_ID,
            validatorManagerAddress: address(validatorManager),
            initialValidators: initialValidators
        });
    }

    function _defaultConversionDataWeightsTooLow() internal view returns (ConversionData memory) {
        InitialValidator[] memory initialValidators = new InitialValidator[](2);

        initialValidators[0] = InitialValidator({
            nodeID: DEFAULT_INITIAL_VALIDATOR_NODE_ID_1,
            weight: 1,
            blsPublicKey: DEFAULT_BLS_PUBLIC_KEY
        });
        initialValidators[1] = InitialValidator({
            nodeID: DEFAULT_INITIAL_VALIDATOR_NODE_ID_2,
            weight: 3,
            blsPublicKey: DEFAULT_BLS_PUBLIC_KEY
        });

        return ConversionData({
            subnetID: DEFAULT_SUBNET_ID,
            validatorManagerBlockchainID: DEFAULT_SOURCE_BLOCKCHAIN_ID,
            validatorManagerAddress: address(validatorManager),
            initialValidators: initialValidators
        });
    }

    function _defaultConversionDataTotalWeight5() internal view returns (ConversionData memory) {
        InitialValidator[] memory initialValidators = new InitialValidator[](2);

        initialValidators[0] = InitialValidator({
            nodeID: DEFAULT_INITIAL_VALIDATOR_NODE_ID_1,
            weight: 1,
            blsPublicKey: DEFAULT_BLS_PUBLIC_KEY
        });
        initialValidators[1] = InitialValidator({
            nodeID: DEFAULT_INITIAL_VALIDATOR_NODE_ID_2,
            weight: 4,
            blsPublicKey: DEFAULT_BLS_PUBLIC_KEY
        });

        return ConversionData({
            subnetID: DEFAULT_SUBNET_ID,
            validatorManagerBlockchainID: DEFAULT_SOURCE_BLOCKCHAIN_ID,
            validatorManagerAddress: address(validatorManager),
            initialValidators: initialValidators
        });
    }

    // This needs to be kept in line with the contract conversions, but we can't make external calls
    // to the contract and use vm.expectRevert at the same time.
    // These are okay to use for PoA as well, because they're just used for conversions inside the tests.
    function _valueToWeight(uint256 value) internal pure returns (uint64) {
        return uint64(value / 1e12);
    }

    // This needs to be kept in line with the contract conversions, but we can't make external calls
    // to the contract and use vm.expectRevert at the same time.
    // These are okay to use for PoA as well, because they're just used for conversions inside the tests.
    function _weightToValue(uint64 weight) internal pure returns (uint256) {
        return uint256(weight) * 1e12;
    }

    function _erc7201StorageSlot(bytes memory storageName) internal pure returns (bytes32) {
        return keccak256(
            abi.encode(
                uint256(keccak256(abi.encodePacked("avalanche-icm.storage.", storageName))) - 1
            )
        ) & ~bytes32(uint256(0xff));
    }
}
// solhint-enable no-empty-blocks<|MERGE_RESOLUTION|>--- conflicted
+++ resolved
@@ -215,7 +215,7 @@
     function testInitializeEndValidation() public virtual {
         bytes32 validationID = _registerDefaultValidator();
         bytes memory setWeightMessage =
-            ValidatorMessages.packSubnetValidatorWeightMessage(validationID, 1, 0);
+            ValidatorMessages.packL1ValidatorWeightMessage(validationID, 1, 0);
         bytes memory uptimeMessage;
         _initializeEndValidation({
             validationID: validationID,
@@ -230,7 +230,7 @@
     function testResendEndValidation() public virtual {
         bytes32 validationID = _registerDefaultValidator();
         bytes memory setWeightMessage =
-            ValidatorMessages.packSubnetValidatorWeightMessage(validationID, 1, 0);
+            ValidatorMessages.packL1ValidatorWeightMessage(validationID, 1, 0);
         bytes memory uptimeMessage;
         _initializeEndValidation({
             validationID: validationID,
@@ -250,7 +250,7 @@
     function testCompleteEndValidation() public virtual {
         bytes32 validationID = _registerDefaultValidator();
         bytes memory setWeightMessage =
-            ValidatorMessages.packSubnetValidatorWeightMessage(validationID, 1, 0);
+            ValidatorMessages.packL1ValidatorWeightMessage(validationID, 1, 0);
         bytes memory uptimeMessage;
         _initializeEndValidation({
             validationID: validationID,
@@ -484,14 +484,7 @@
         bytes memory uptimeMessage,
         bool force
     ) internal {
-<<<<<<< HEAD
-        bytes memory setValidatorWeightPayload =
-            ValidatorMessages.packL1ValidatorWeightMessage(validationID, expectedNonce, 0);
-        _mockSendWarpMessage(setValidatorWeightPayload, bytes32(0));
-
-=======
         _mockSendWarpMessage(setWeightMessage, bytes32(0));
->>>>>>> 59959f41
         if (includeUptime) {
             _mockGetUptimeWarpMessage(uptimeMessage, true);
             _mockGetBlockchainID();
