// (c) 2024, Ava Labs, Inc. All rights reserved.
// See the file LICENSE for licensing terms.

// SPDX-License-Identifier: Ecosystem

pragma solidity 0.8.25;

import {Test} from "@forge-std/Test.sol";
import {ValidatorManager, SubnetConversionData, InitialValidator} from "../ValidatorManager.sol";
import {ValidatorMessages} from "../ValidatorMessages.sol";
import {
    ValidatorStatus,
    ValidatorRegistrationInput,
    PChainOwner,
    IValidatorManager
} from "../interfaces/IValidatorManager.sol";
import {
    WarpMessage,
    IWarpMessenger
} from "@avalabs/subnet-evm-contracts@1.2.0/contracts/interfaces/IWarpMessenger.sol";

// TODO: Remove this once all unit tests implemented
// solhint-disable no-empty-blocks
abstract contract ValidatorManagerTest is Test {
    bytes32 public constant DEFAULT_SUBNET_ID =
        bytes32(hex"1234567812345678123456781234567812345678123456781234567812345678");
    bytes public constant DEFAULT_NODE_ID =
        bytes(hex"1234567812345678123456781234567812345678123456781234567812345678");
    bytes public constant DEFAULT_INITIAL_VALIDATOR_NODE_ID_1 =
        bytes(hex"2345678123456781234567812345678123456781234567812345678123456781");
    bytes public constant DEFAULT_INITIAL_VALIDATOR_NODE_ID_2 =
        bytes(hex"1345678123456781234567812345678123456781234567812345678123456781");
    bytes public constant DEFAULT_BLS_PUBLIC_KEY = bytes(
        hex"123456781234567812345678123456781234567812345678123456781234567812345678123456781234567812345678"
    );
    bytes32 public constant DEFAULT_SOURCE_BLOCKCHAIN_ID =
        bytes32(hex"abcdefabcdefabcdefabcdefabcdefabcdefabcdefabcdefabcdefabcdefabcd");
    bytes32 public constant DEFAULT_SUBNET_CONVERSION_ID =
        bytes32(hex"76a386628f079b7b00452f8cab0925740363fcd52b721a8cf91773e857327b36");
    address public constant WARP_PRECOMPILE_ADDRESS = 0x0200000000000000000000000000000000000005;

    uint64 public constant DEFAULT_WEIGHT = 1e6;
    // Set the default weight to 1e10 to avoid churn issues
    uint64 public constant DEFAULT_INITIAL_VALIDATOR_WEIGHT = DEFAULT_WEIGHT * 1e4;
    uint256 public constant DEFAULT_MINIMUM_STAKE_AMOUNT = 20e12;
    uint256 public constant DEFAULT_MAXIMUM_STAKE_AMOUNT = 1e22;
    uint64 public constant DEFAULT_CHURN_PERIOD = 1 hours;
    uint8 public constant DEFAULT_MAXIMUM_CHURN_PERCENTAGE = 20;
    uint64 public constant DEFAULT_EXPIRY = 1000;
    uint8 public constant DEFAULT_MAXIMUM_HOURLY_CHURN = 0;
    uint64 public constant DEFAULT_REGISTRATION_TIMESTAMP = 1000;
    uint256 public constant DEFAULT_STARTING_TOTAL_WEIGHT = 1e10 + DEFAULT_WEIGHT;
    uint64 public constant DEFAULT_COMPLETION_TIMESTAMP = 100_000;
    // solhint-disable-next-line var-name-mixedcase
    PChainOwner public DEFAULT_P_CHAIN_OWNER;

    ValidatorManager public validatorManager;

    // Used to create unique validator IDs in {_newNodeID}
    uint64 public nodeIDCounter = 0;

    event ValidationPeriodCreated(
        bytes32 indexed validationID,
        bytes indexed nodeID,
        bytes32 indexed registerValidationMessageID,
        uint256 weight,
        uint64 registrationExpiry
    );

    event ValidationPeriodRegistered(
        bytes32 indexed validationID, uint256 stakeAmount, uint256 timestamp
    );

    event ValidatorRemovalInitialized(
        bytes32 indexed validationID,
        bytes32 indexed setWeightMessageID,
        uint256 stakeAmount,
        uint256 endTime
    );

    event ValidationPeriodEnded(bytes32 indexed validationID, ValidatorStatus indexed status);

    receive() external payable {}
    fallback() external payable {}

    function setUp() public virtual {
        address[] memory addresses = new address[](1);
        addresses[0] = 0x1234567812345678123456781234567812345678;
        DEFAULT_P_CHAIN_OWNER = PChainOwner({threshold: 1, addresses: addresses});
    }

    function testInitializeValidatorRegistrationSuccess() public {
        _setUpInitializeValidatorRegistration(
            DEFAULT_NODE_ID,
            DEFAULT_SUBNET_ID,
            DEFAULT_WEIGHT,
            DEFAULT_EXPIRY,
            DEFAULT_BLS_PUBLIC_KEY
        );
    }

    function testInitializeValidatorRegistrationExcessiveChurn() public {
        // TODO: implement
    }

    function testInitializeValidatorRegistrationInsufficientStake() public {
        // TODO: implement
    }

    function testInitializeValidatorRegistrationExcessiveStake() public {
        // TODO: implement
    }

    function testInitializeValidatorRegistrationInsufficientDuration() public {
        // TODO: implement
    }

    function testInitializeValidatorRegistrationPChainOwnerThresholdTooLarge() public {
        // Threshold too large
        address[] memory addresses = new address[](1);
        addresses[0] = 0x1234567812345678123456781234567812345678;
        PChainOwner memory invalidPChainOwner1 = PChainOwner({threshold: 2, addresses: addresses});
        _beforeSend(_weightToValue(DEFAULT_WEIGHT), address(this));
        vm.expectRevert(
            abi.encodeWithSelector(ValidatorManager.InvalidPChainOwnerThreshold.selector, 2, 1)
        );
        _initializeValidatorRegistration(
            ValidatorRegistrationInput({
                nodeID: DEFAULT_NODE_ID,
                blsPublicKey: DEFAULT_BLS_PUBLIC_KEY,
                remainingBalanceOwner: invalidPChainOwner1,
                disableOwner: DEFAULT_P_CHAIN_OWNER,
                registrationExpiry: DEFAULT_EXPIRY
            }),
            DEFAULT_WEIGHT
        );
    }

    function testInitializeValidatorRegistrationZeroPChainOwnerThreshold() public {
        // Zero threshold for non-zero address
        address[] memory addresses = new address[](1);
        addresses[0] = 0x1234567812345678123456781234567812345678;
        PChainOwner memory invalidPChainOwner1 = PChainOwner({threshold: 0, addresses: addresses});
        _beforeSend(_weightToValue(DEFAULT_WEIGHT), address(this));
        vm.expectRevert(
            abi.encodeWithSelector(ValidatorManager.InvalidPChainOwnerThreshold.selector, 0, 1)
        );
        _initializeValidatorRegistration(
            ValidatorRegistrationInput({
                nodeID: DEFAULT_NODE_ID,
                blsPublicKey: DEFAULT_BLS_PUBLIC_KEY,
                remainingBalanceOwner: invalidPChainOwner1,
                disableOwner: DEFAULT_P_CHAIN_OWNER,
                registrationExpiry: DEFAULT_EXPIRY
            }),
            DEFAULT_WEIGHT
        );
    }

    function testInitializeValidatorRegistrationPChainOwnerAddressesUnsorted() public {
        // Addresses not sorted
        address[] memory addresses = new address[](2);
        addresses[0] = 0x1234567812345678123456781234567812345678;
        addresses[1] = 0x0123456781234567812345678123456781234567;
        PChainOwner memory invalidPChainOwner1 = PChainOwner({threshold: 1, addresses: addresses});

        _beforeSend(_weightToValue(DEFAULT_WEIGHT), address(this));
        vm.expectRevert(
            abi.encodeWithSelector(ValidatorManager.PChainOwnerAddressesNotSorted.selector)
        );
        _initializeValidatorRegistration(
            ValidatorRegistrationInput({
                nodeID: DEFAULT_NODE_ID,
                blsPublicKey: DEFAULT_BLS_PUBLIC_KEY,
                remainingBalanceOwner: invalidPChainOwner1,
                disableOwner: DEFAULT_P_CHAIN_OWNER,
                registrationExpiry: DEFAULT_EXPIRY
            }),
            DEFAULT_WEIGHT
        );
    }

    // The following tests call functions that are  implemented in ValidatorManager, but access state that's
    // only set in NativeTokenValidatorManager. Therefore we call them via the concrete type, rather than a
    // reference to the abstract type.
    function testResendRegisterValidatorMessage() public {
        bytes32 validationID = _setUpInitializeValidatorRegistration(
            DEFAULT_NODE_ID,
            DEFAULT_SUBNET_ID,
            DEFAULT_WEIGHT,
            DEFAULT_EXPIRY,
            DEFAULT_BLS_PUBLIC_KEY
        );
        (, bytes memory registerSubnetValidatorMessage) = ValidatorMessages
            .packRegisterSubnetValidatorMessage(
            ValidatorMessages.ValidationPeriod({
                subnetID: DEFAULT_SUBNET_ID,
                nodeID: DEFAULT_NODE_ID,
                blsPublicKey: DEFAULT_BLS_PUBLIC_KEY,
                registrationExpiry: DEFAULT_EXPIRY,
                remainingBalanceOwner: DEFAULT_P_CHAIN_OWNER,
                disableOwner: DEFAULT_P_CHAIN_OWNER,
                weight: DEFAULT_WEIGHT
            })
        );
        _mockSendWarpMessage(registerSubnetValidatorMessage, bytes32(0));
        validatorManager.resendRegisterValidatorMessage(validationID);
    }

    function testCompleteValidatorRegistration() public {
        _registerDefaultValidator();
    }

    function testInitializeEndValidation() public virtual {
        bytes32 validationID = _registerDefaultValidator();
        _initializeEndValidation({
            validationID: validationID,
            registrationTimestamp: DEFAULT_REGISTRATION_TIMESTAMP,
            completionTimestamp: DEFAULT_COMPLETION_TIMESTAMP,
            expectedNonce: 1,
            includeUptime: false,
            force: false
        });
    }

    function testResendEndValidation() public virtual {
        bytes32 validationID = _registerDefaultValidator();
        _initializeEndValidation({
            validationID: validationID,
            registrationTimestamp: DEFAULT_REGISTRATION_TIMESTAMP,
            completionTimestamp: DEFAULT_COMPLETION_TIMESTAMP,
            expectedNonce: 1,
            includeUptime: false,
            force: false
        });

        bytes memory setValidatorWeightPayload =
            ValidatorMessages.packSubnetValidatorWeightMessage(validationID, 1, 0);
        _mockSendWarpMessage(setValidatorWeightPayload, bytes32(0));
        validatorManager.resendEndValidatorMessage(validationID);
    }

    function testCompleteEndValidation() public virtual {
        bytes32 validationID = _registerDefaultValidator();
        _initializeEndValidation({
            validationID: validationID,
            registrationTimestamp: DEFAULT_REGISTRATION_TIMESTAMP,
            completionTimestamp: DEFAULT_COMPLETION_TIMESTAMP,
            expectedNonce: 1,
            includeUptime: false,
            force: false
        });

        bytes memory subnetValidatorRegistrationMessage =
            ValidatorMessages.packSubnetValidatorRegistrationMessage(validationID, false);

        _mockGetPChainWarpMessage(subnetValidatorRegistrationMessage, true);

        vm.expectEmit(true, true, true, true, address(validatorManager));
        emit ValidationPeriodEnded(validationID, ValidatorStatus.Completed);

        validatorManager.completeEndValidation(0);
    }

    function testCompleteInvalidatedValidation() public {
        bytes32 validationID = _setUpInitializeValidatorRegistration(
            DEFAULT_NODE_ID,
            DEFAULT_SUBNET_ID,
            DEFAULT_WEIGHT,
            DEFAULT_EXPIRY,
            DEFAULT_BLS_PUBLIC_KEY
        );
        bytes memory subnetValidatorRegistrationMessage =
            ValidatorMessages.packSubnetValidatorRegistrationMessage(validationID, false);

        _mockGetPChainWarpMessage(subnetValidatorRegistrationMessage, true);

        vm.expectEmit(true, true, true, true, address(validatorManager));
        emit ValidationPeriodEnded(validationID, ValidatorStatus.Invalidated);

        validatorManager.completeEndValidation(0);
    }

    function testInitialWeightsTooLow() public {
        vm.prank(address(123));
        IValidatorManager manager = _setUp();

        _mockGetBlockchainID();
        vm.expectRevert(abi.encodeWithSelector(ValidatorManager.InvalidTotalWeight.selector, 4));
        manager.initializeValidatorSet(_defaultSubnetConversionDataWeightsTooLow(), 0);
    }

    function testRemoveValidatorTotalWeight5() public {
        // Use prank here, because otherwise each test will end up with a different contract address, leading to a different subnet conversion hash.
        vm.prank(address(123));
        IValidatorManager manager = _setUp();

        _mockGetBlockchainID();
        _mockGetPChainWarpMessage(
            ValidatorMessages.packSubnetConversionMessage(
                bytes32(hex"1d72565851401e05d6351ebf5443d9bdc04953f3233da1345af126e7e4be7464")
            ),
            true
        );
        manager.initializeValidatorSet(_defaultSubnetConversionDataTotalWeight5(), 0);

        bytes32 validationID = sha256(abi.encodePacked(DEFAULT_SUBNET_ID, uint32(0)));
        vm.expectRevert(abi.encodeWithSelector(ValidatorManager.InvalidTotalWeight.selector, 4));
        _forceInitializeEndValidation(validationID, false);
    }

    function testCumulativeChurnRegistration() public {
        uint64 churnThreshold =
            uint64(DEFAULT_STARTING_TOTAL_WEIGHT) * DEFAULT_MAXIMUM_CHURN_PERCENTAGE / 100;
        _beforeSend(_weightToValue(churnThreshold), address(this));

        // First registration should succeed
        _registerValidator({
            nodeID: _newNodeID(),
            subnetID: DEFAULT_SUBNET_ID,
            weight: churnThreshold,
            registrationExpiry: DEFAULT_EXPIRY,
            blsPublicKey: DEFAULT_BLS_PUBLIC_KEY,
            registrationTimestamp: DEFAULT_REGISTRATION_TIMESTAMP
        });

        _beforeSend(DEFAULT_MINIMUM_STAKE_AMOUNT, address(this));

        // Second call should fail
        vm.expectRevert(
            abi.encodeWithSelector(
                ValidatorManager.MaxChurnRateExceeded.selector,
                churnThreshold + _valueToWeight(DEFAULT_MINIMUM_STAKE_AMOUNT)
            )
        );
        _initializeValidatorRegistration(
            ValidatorRegistrationInput({
                nodeID: DEFAULT_NODE_ID,
                blsPublicKey: DEFAULT_BLS_PUBLIC_KEY,
                remainingBalanceOwner: DEFAULT_P_CHAIN_OWNER,
                disableOwner: DEFAULT_P_CHAIN_OWNER,
                registrationExpiry: DEFAULT_REGISTRATION_TIMESTAMP + 1
            }),
            _valueToWeight(DEFAULT_MINIMUM_STAKE_AMOUNT)
        );
    }

    function testCumulativeChurnRegistrationAndEndValidation() public {
        // Registration should succeed
        bytes32 validationID = _registerValidator({
            nodeID: DEFAULT_NODE_ID,
            subnetID: DEFAULT_SUBNET_ID,
            weight: _valueToWeight(DEFAULT_MINIMUM_STAKE_AMOUNT),
            registrationExpiry: DEFAULT_EXPIRY,
            blsPublicKey: DEFAULT_BLS_PUBLIC_KEY,
            registrationTimestamp: DEFAULT_REGISTRATION_TIMESTAMP
        });

        uint64 churnThreshold =
            uint64(DEFAULT_STARTING_TOTAL_WEIGHT) * DEFAULT_MAXIMUM_CHURN_PERCENTAGE / 100;
        _beforeSend(_weightToValue(churnThreshold), address(this));

        // Registration should succeed
        _registerValidator({
            nodeID: _newNodeID(),
            subnetID: DEFAULT_SUBNET_ID,
            weight: churnThreshold,
            registrationExpiry: DEFAULT_EXPIRY + 25 hours,
            blsPublicKey: DEFAULT_BLS_PUBLIC_KEY,
            registrationTimestamp: DEFAULT_REGISTRATION_TIMESTAMP + 25 hours
        });

        // Second call should fail
        // The first registration churn amount is not part of the new churn amount since
        // a new churn period has started.
        vm.expectRevert(
            abi.encodeWithSelector(
                ValidatorManager.MaxChurnRateExceeded.selector,
                _valueToWeight(DEFAULT_MINIMUM_STAKE_AMOUNT) + churnThreshold
            )
        );
        _initializeEndValidation(validationID, false);
    }

    function testValidatorManagerStorageSlot() public view {
        assertEq(
            _erc7201StorageSlot("ValidatorManager"),
            validatorManager.VALIDATOR_MANAGER_STORAGE_LOCATION()
        );
    }

    function _newNodeID() internal returns (bytes memory) {
        nodeIDCounter++;
        return abi.encodePacked(sha256(new bytes(nodeIDCounter)));
    }

    function _setUpInitializeValidatorRegistration(
        bytes memory nodeID,
        bytes32 subnetID,
        uint64 weight,
        uint64 registrationExpiry,
        bytes memory blsPublicKey
    ) internal returns (bytes32 validationID) {
        (validationID,) = ValidatorMessages.packRegisterSubnetValidatorMessage(
            ValidatorMessages.ValidationPeriod({
                nodeID: nodeID,
                subnetID: subnetID,
                blsPublicKey: blsPublicKey,
                registrationExpiry: registrationExpiry,
                remainingBalanceOwner: DEFAULT_P_CHAIN_OWNER,
                disableOwner: DEFAULT_P_CHAIN_OWNER,
                weight: weight
            })
        );
        (, bytes memory registerSubnetValidatorMessage) = ValidatorMessages
            .packRegisterSubnetValidatorMessage(
            ValidatorMessages.ValidationPeriod({
                subnetID: subnetID,
                nodeID: nodeID,
                blsPublicKey: blsPublicKey,
                registrationExpiry: registrationExpiry,
                remainingBalanceOwner: DEFAULT_P_CHAIN_OWNER,
                disableOwner: DEFAULT_P_CHAIN_OWNER,
                weight: weight
            })
        );
        vm.warp(registrationExpiry - 1);
        _mockSendWarpMessage(registerSubnetValidatorMessage, bytes32(0));

        _beforeSend(_weightToValue(weight), address(this));
        vm.expectEmit(true, true, true, true, address(validatorManager));
        emit ValidationPeriodCreated(validationID, nodeID, bytes32(0), weight, registrationExpiry);

        _initializeValidatorRegistration(
            ValidatorRegistrationInput({
                nodeID: nodeID,
                blsPublicKey: blsPublicKey,
                remainingBalanceOwner: DEFAULT_P_CHAIN_OWNER,
                disableOwner: DEFAULT_P_CHAIN_OWNER,
                registrationExpiry: registrationExpiry
            }),
            weight
        );
    }

    function _registerValidator(
        bytes memory nodeID,
        bytes32 subnetID,
        uint64 weight,
        uint64 registrationExpiry,
        bytes memory blsPublicKey,
        uint64 registrationTimestamp
    ) internal returns (bytes32 validationID) {
        validationID = _setUpInitializeValidatorRegistration(
            nodeID, subnetID, weight, registrationExpiry, blsPublicKey
        );
        bytes memory subnetValidatorRegistrationMessage =
            ValidatorMessages.packSubnetValidatorRegistrationMessage(validationID, true);

        _mockGetPChainWarpMessage(subnetValidatorRegistrationMessage, true);

        vm.warp(registrationTimestamp);
        vm.expectEmit(true, true, true, true, address(validatorManager));
        emit ValidationPeriodRegistered(validationID, weight, registrationTimestamp);

        validatorManager.completeValidatorRegistration(0);
    }

    function _initializeEndValidation(
        bytes32 validationID,
        uint64 registrationTimestamp,
        uint64 completionTimestamp,
        uint64 expectedNonce,
        bool includeUptime,
        bool force
    ) internal {
        bytes memory setValidatorWeightPayload =
            ValidatorMessages.packSubnetValidatorWeightMessage(validationID, expectedNonce, 0);
        _mockSendWarpMessage(setValidatorWeightPayload, bytes32(0));

        if (includeUptime) {
            bytes memory uptimeMsg = ValidatorMessages.packValidationUptimeMessage(
                validationID, completionTimestamp - registrationTimestamp
            );
            _mockGetUptimeWarpMessage(uptimeMsg, true);
            _mockGetBlockchainID();
        }

        vm.warp(completionTimestamp);
        if (force) {
            _forceInitializeEndValidation(validationID, includeUptime);
        } else {
            _initializeEndValidation(validationID, includeUptime);
        }
    }

    function _registerDefaultValidator() internal returns (bytes32 validationID) {
        return _registerValidator({
            nodeID: DEFAULT_NODE_ID,
            subnetID: DEFAULT_SUBNET_ID,
            weight: DEFAULT_WEIGHT,
            registrationExpiry: DEFAULT_EXPIRY,
            blsPublicKey: DEFAULT_BLS_PUBLIC_KEY,
            registrationTimestamp: DEFAULT_REGISTRATION_TIMESTAMP
        });
    }

    function _mockSendWarpMessage(bytes memory payload, bytes32 expectedMessageID) internal {
        vm.mockCall(
            WARP_PRECOMPILE_ADDRESS,
            abi.encode(IWarpMessenger.sendWarpMessage.selector),
            abi.encode(expectedMessageID)
        );
        vm.expectCall(
            WARP_PRECOMPILE_ADDRESS, abi.encodeCall(IWarpMessenger.sendWarpMessage, payload)
        );
    }

    function _mockGetPChainWarpMessage(bytes memory expectedPayload, bool valid) internal {
        vm.mockCall(
            WARP_PRECOMPILE_ADDRESS,
            abi.encodeWithSelector(IWarpMessenger.getVerifiedWarpMessage.selector, uint32(0)),
            abi.encode(
                WarpMessage({
                    sourceChainID: validatorManager.P_CHAIN_BLOCKCHAIN_ID(),
                    originSenderAddress: address(0),
                    payload: expectedPayload
                }),
                valid
            )
        );
        vm.expectCall(
            WARP_PRECOMPILE_ADDRESS, abi.encodeCall(IWarpMessenger.getVerifiedWarpMessage, 0)
        );
    }

    function _mockGetUptimeWarpMessage(bytes memory expectedPayload, bool valid) internal {
        vm.mockCall(
            WARP_PRECOMPILE_ADDRESS,
            abi.encodeWithSelector(IWarpMessenger.getVerifiedWarpMessage.selector, uint32(0)),
            abi.encode(
                WarpMessage({
                    sourceChainID: DEFAULT_SOURCE_BLOCKCHAIN_ID,
                    originSenderAddress: address(0),
                    payload: expectedPayload
                }),
                valid
            )
        );
        vm.expectCall(
            WARP_PRECOMPILE_ADDRESS, abi.encodeCall(IWarpMessenger.getVerifiedWarpMessage, 0)
        );
    }

    function _mockGetBlockchainID() internal {
        _mockGetBlockchainID(DEFAULT_SOURCE_BLOCKCHAIN_ID);
    }

    function _mockGetBlockchainID(bytes32 blockchainID) internal {
        vm.mockCall(
            WARP_PRECOMPILE_ADDRESS,
            abi.encodeWithSelector(IWarpMessenger.getBlockchainID.selector),
            abi.encode(blockchainID)
        );
        vm.expectCall(
            WARP_PRECOMPILE_ADDRESS, abi.encodeWithSelector(IWarpMessenger.getBlockchainID.selector)
        );
    }

    function _mockInitializeValidatorSet() internal {
        _mockGetPChainWarpMessage(
            ValidatorMessages.packSubnetConversionMessage(DEFAULT_SUBNET_CONVERSION_ID), true
        );
    }

    function _initializeValidatorRegistration(
        ValidatorRegistrationInput memory input,
        uint64 weight
    ) internal virtual returns (bytes32);

    function _initializeEndValidation(bytes32 validationID, bool includeUptime) internal virtual;

    function _forceInitializeEndValidation(
        bytes32 validationID,
        bool includeUptime
    ) internal virtual;

    function _setUp() internal virtual returns (IValidatorManager);

    function _beforeSend(uint256 amount, address spender) internal virtual;

    function _defaultSubnetConversionData() internal view returns (SubnetConversionData memory) {
        InitialValidator[] memory initialValidators = new InitialValidator[](2);
        // The first initial validator has a high weight relative to the default PoS validator weight
        // to avoid churn issues
        initialValidators[0] = InitialValidator({
            nodeID: DEFAULT_INITIAL_VALIDATOR_NODE_ID_1,
            weight: DEFAULT_INITIAL_VALIDATOR_WEIGHT,
            blsPublicKey: DEFAULT_BLS_PUBLIC_KEY
        });
        // The second initial validator has a low weight so that it can be safely removed in tests
        initialValidators[1] = InitialValidator({
            nodeID: DEFAULT_INITIAL_VALIDATOR_NODE_ID_2,
            weight: DEFAULT_WEIGHT,
            blsPublicKey: DEFAULT_BLS_PUBLIC_KEY
        });
        return SubnetConversionData({
            subnetID: DEFAULT_SUBNET_ID,
            validatorManagerBlockchainID: DEFAULT_SOURCE_BLOCKCHAIN_ID,
            validatorManagerAddress: address(validatorManager),
            initialValidators: initialValidators
        });
    }

<<<<<<< HEAD
    function _defaultSubnetConversionDataWeightsTooLow()
        internal
        view
        returns (SubnetConversionData memory)
    {
        InitialValidator[] memory initialValidators = new InitialValidator[](2);

        initialValidators[0] = InitialValidator({
            nodeID: DEFAULT_INITIAL_VALIDATOR_NODE_ID_1,
            weight: 1,
            blsPublicKey: DEFAULT_BLS_PUBLIC_KEY
        });
        initialValidators[1] = InitialValidator({
            nodeID: DEFAULT_INITIAL_VALIDATOR_NODE_ID_2,
            weight: 3,
            blsPublicKey: DEFAULT_BLS_PUBLIC_KEY
        });

        return SubnetConversionData({
            subnetID: DEFAULT_SUBNET_ID,
            validatorManagerBlockchainID: DEFAULT_SOURCE_BLOCKCHAIN_ID,
            validatorManagerAddress: address(validatorManager),
            initialValidators: initialValidators
        });
    }

    function _defaultSubnetConversionDataTotalWeight5()
        internal
        view
        returns (SubnetConversionData memory)
    {
        InitialValidator[] memory initialValidators = new InitialValidator[](2);

        initialValidators[0] = InitialValidator({
            nodeID: DEFAULT_INITIAL_VALIDATOR_NODE_ID_1,
            weight: 1,
            blsPublicKey: DEFAULT_BLS_PUBLIC_KEY
        });
        initialValidators[1] = InitialValidator({
            nodeID: DEFAULT_INITIAL_VALIDATOR_NODE_ID_2,
            weight: 4,
            blsPublicKey: DEFAULT_BLS_PUBLIC_KEY
        });

        return SubnetConversionData({
            subnetID: DEFAULT_SUBNET_ID,
            validatorManagerBlockchainID: DEFAULT_SOURCE_BLOCKCHAIN_ID,
            validatorManagerAddress: address(validatorManager),
            initialValidators: initialValidators
        });
    }

    // TODO this needs to be kept in line with the contract conversions, but we can't make external calls
=======
    // This needs to be kept in line with the contract conversions, but we can't make external calls
>>>>>>> 8162aeaa
    // to the contract and use vm.expectRevert at the same time.
    // These are okay to use for PoA as well, because they're just used for conversions inside the tests.
    function _valueToWeight(uint256 value) internal pure returns (uint64) {
        return uint64(value / 1e12);
    }

    // This needs to be kept in line with the contract conversions, but we can't make external calls
    // to the contract and use vm.expectRevert at the same time.
    // These are okay to use for PoA as well, because they're just used for conversions inside the tests.
    function _weightToValue(uint64 weight) internal pure returns (uint256) {
        return uint256(weight) * 1e12;
    }

    function _erc7201StorageSlot(bytes memory storageName) internal pure returns (bytes32) {
        return keccak256(
            abi.encode(
                uint256(keccak256(abi.encodePacked("avalanche-icm.storage.", storageName))) - 1
            )
        ) & ~bytes32(uint256(0xff));
    }
}
// solhint-enable no-empty-blocks<|MERGE_RESOLUTION|>--- conflicted
+++ resolved
@@ -612,7 +612,6 @@
         });
     }
 
-<<<<<<< HEAD
     function _defaultSubnetConversionDataWeightsTooLow()
         internal
         view
@@ -665,10 +664,7 @@
         });
     }
 
-    // TODO this needs to be kept in line with the contract conversions, but we can't make external calls
-=======
     // This needs to be kept in line with the contract conversions, but we can't make external calls
->>>>>>> 8162aeaa
     // to the contract and use vm.expectRevert at the same time.
     // These are okay to use for PoA as well, because they're just used for conversions inside the tests.
     function _valueToWeight(uint256 value) internal pure returns (uint64) {
