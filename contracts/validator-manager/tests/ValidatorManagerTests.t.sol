// (c) 2024, Ava Labs, Inc. All rights reserved.
// See the file LICENSE for licensing terms.

// SPDX-License-Identifier: Ecosystem

pragma solidity 0.8.25;

import {Test} from "@forge-std/Test.sol";
import {ValidatorManager, ValidatorManagerSettings} from "../ValidatorManager.sol";
import {ValidatorMessages} from "../ValidatorMessages.sol";
import {
    WarpMessage,
    IWarpMessenger
} from "@avalabs/subnet-evm-contracts@1.2.2/contracts/interfaces/IWarpMessenger.sol";
import {
    ACP99Manager,
    ConversionData,
    InitialValidator,
    PChainOwner,
    ValidatorStatus
} from "../ACP99Manager.sol";
import {OwnableUpgradeable} from
    "@openzeppelin/contracts-upgradeable@5.0.2/access/OwnableUpgradeable.sol";

// TODO: Remove this once all unit tests implemented
// solhint-disable no-empty-blocks
abstract contract ValidatorManagerTest is Test {
    bytes32 public constant DEFAULT_SUBNET_ID =
        bytes32(hex"1234567812345678123456781234567812345678123456781234567812345678");
    bytes public constant DEFAULT_NODE_ID = bytes(hex"1234123412341234123412341234123412341234");
    bytes public constant DEFAULT_INITIAL_VALIDATOR_NODE_ID_1 =
        bytes(hex"2341234123412341234123412341234123412341");
    bytes public constant DEFAULT_INITIAL_VALIDATOR_NODE_ID_2 =
        bytes(hex"3412341234123412341234123412341234123412");
    bytes public constant DEFAULT_BLS_PUBLIC_KEY = bytes(
        hex"123456781234567812345678123456781234567812345678123456781234567812345678123456781234567812345678"
    );
    bytes32 public constant DEFAULT_SOURCE_BLOCKCHAIN_ID =
        bytes32(hex"abcdefabcdefabcdefabcdefabcdefabcdefabcdefabcdefabcdefabcdefabcd");
    bytes32 public constant DEFAULT_SUBNET_CONVERSION_ID =
        bytes32(hex"67e8531265d8e97bd5c23534a37f4ea42d41934ddf8fe2c77c27fac9ef89f973");
    address public constant WARP_PRECOMPILE_ADDRESS = 0x0200000000000000000000000000000000000005;

    uint64 public constant DEFAULT_WEIGHT = 1e6;
    // Set the default weight to 1e10 to avoid churn issues
    uint64 public constant DEFAULT_INITIAL_VALIDATOR_WEIGHT = DEFAULT_WEIGHT * 1e4;
    uint64 public constant DEFAULT_INITIAL_TOTAL_WEIGHT =
        DEFAULT_INITIAL_VALIDATOR_WEIGHT + DEFAULT_WEIGHT;
    uint256 public constant DEFAULT_MINIMUM_STAKE_AMOUNT = 20e12;
    uint256 public constant DEFAULT_MAXIMUM_STAKE_AMOUNT = 1e22;
    uint64 public constant DEFAULT_CHURN_PERIOD = 1 hours;
    uint8 public constant DEFAULT_MAXIMUM_CHURN_PERCENTAGE = 20;
    uint64 public constant DEFAULT_EXPIRY = 1000;
    uint8 public constant DEFAULT_MAXIMUM_HOURLY_CHURN = 0;
    uint64 public constant DEFAULT_REGISTRATION_TIMESTAMP = 1000;
    uint256 public constant DEFAULT_STARTING_TOTAL_WEIGHT = 1e10 + DEFAULT_WEIGHT;
    uint64 public constant DEFAULT_MINIMUM_VALIDATION_DURATION = 24 hours;
    uint64 public constant DEFAULT_COMPLETION_TIMESTAMP = 100_000;
    // solhint-disable-next-line var-name-mixedcase
    PChainOwner public DEFAULT_P_CHAIN_OWNER;

    ValidatorManager public validatorManager;

    // Used to create unique validator IDs in {_newNodeID}
    uint64 public nodeIDCounter = 0;

    event RegisteredInitialValidator(
        bytes32 indexed validationID, bytes20 indexed nodeID, uint64 weight
    );

    event InitiatedValidatorRegistration(
        bytes32 indexed validationID,
        bytes20 indexed nodeID,
        bytes32 registrationMessageID,
        uint64 registrationExpiry,
        uint64 weight
    );

    event CompletedValidatorRegistration(bytes32 indexed validationID, uint64 weight);

    event InitiatedValidatorRemoval(
        bytes32 indexed validationID,
        bytes32 validatorWeightMessageID,
        uint64 weight,
        uint64 endTime
    );

    event CompletedValidatorRemoval(bytes32 indexed validationID);

    event InitiatedValidatorWeightUpdate(
        bytes32 indexed validationID, uint64 nonce, bytes32 weightUpdateMessageID, uint64 weight
    );

    event CompletedValidatorWeightUpdate(bytes32 indexed validationID, uint64 nonce, uint64 weight);

    event ValidatorWeightUpdate(
        bytes32 indexed validationID,
        uint64 indexed nonce,
        uint64 weight,
        bytes32 setWeightMessageID
    );

    receive() external payable {}
    fallback() external payable {}

    function setUp() public virtual {
        address[] memory addresses = new address[](1);
        addresses[0] = 0x1234567812345678123456781234567812345678;
        DEFAULT_P_CHAIN_OWNER = PChainOwner({threshold: 1, addresses: addresses});
    }

    function testInitiateValidatorRegistrationSuccess() public {
        _setUpInitializeValidatorRegistration(
            DEFAULT_NODE_ID,
            DEFAULT_SUBNET_ID,
            DEFAULT_WEIGHT,
            DEFAULT_BLS_PUBLIC_KEY
        );
    }

    function testInitiateValidatorRegistrationExcessiveChurn() public {
        // TODO: implement
    }

    function testInitiateValidatorRegistrationInsufficientStake() public {
        // TODO: implement
    }

    function testInitiateValidatorRegistrationExcessiveStake() public {
        // TODO: implement
    }

    function testInitiateValidatorRegistrationInsufficientDuration() public {
        // TODO: implement
    }

    function testInitiateValidatorRegistrationPChainOwnerThresholdTooLarge() public {
        // Threshold too large
        address[] memory addresses = new address[](1);
        addresses[0] = 0x1234567812345678123456781234567812345678;
        PChainOwner memory invalidPChainOwner1 = PChainOwner({threshold: 2, addresses: addresses});
        _beforeSend(_weightToValue(DEFAULT_WEIGHT), address(this));
        vm.expectRevert(
            abi.encodeWithSelector(ValidatorManager.InvalidPChainOwnerThreshold.selector, 2, 1)
        );
        _initiateValidatorRegistration({
            nodeID: DEFAULT_NODE_ID,
            blsPublicKey: DEFAULT_BLS_PUBLIC_KEY,
            remainingBalanceOwner: invalidPChainOwner1,
            disableOwner: DEFAULT_P_CHAIN_OWNER,
            weight: DEFAULT_WEIGHT
        });
    }

    function testInitiateValidatorRegistrationZeroPChainOwnerThreshold() public {
        // Zero threshold for non-zero address
        address[] memory addresses = new address[](1);
        addresses[0] = 0x1234567812345678123456781234567812345678;
        PChainOwner memory invalidPChainOwner1 = PChainOwner({threshold: 0, addresses: addresses});
        _beforeSend(_weightToValue(DEFAULT_WEIGHT), address(this));
        vm.expectRevert(
            abi.encodeWithSelector(ValidatorManager.InvalidPChainOwnerThreshold.selector, 0, 1)
        );
        _initiateValidatorRegistration({
            nodeID: DEFAULT_NODE_ID,
            blsPublicKey: DEFAULT_BLS_PUBLIC_KEY,
            remainingBalanceOwner: invalidPChainOwner1,
            disableOwner: DEFAULT_P_CHAIN_OWNER,
            weight: DEFAULT_WEIGHT
        });
    }

    function testInitiateValidatorRegistrationPChainOwnerAddressesUnsorted() public {
        // Addresses not sorted
        address[] memory addresses = new address[](2);
        addresses[0] = 0x1234567812345678123456781234567812345678;
        addresses[1] = 0x0123456781234567812345678123456781234567;
        PChainOwner memory invalidPChainOwner1 = PChainOwner({threshold: 1, addresses: addresses});

        _beforeSend(_weightToValue(DEFAULT_WEIGHT), address(this));
        vm.expectRevert(
            abi.encodeWithSelector(ValidatorManager.PChainOwnerAddressesNotSorted.selector)
        );
        _initiateValidatorRegistration({
            nodeID: DEFAULT_NODE_ID,
            blsPublicKey: DEFAULT_BLS_PUBLIC_KEY,
            remainingBalanceOwner: invalidPChainOwner1,
            disableOwner: DEFAULT_P_CHAIN_OWNER,
            weight: DEFAULT_WEIGHT
        });
    }

<<<<<<< HEAD
    // The following tests call functions that are implemented in ValidatorManager, but access state that's
=======
    function testInitiateValidatorRegistrationPChainOwnerZeroAddress() public {
        // Addresses not sorted
        address[] memory addresses = new address[](1);
        addresses[0] = address(0);
        PChainOwner memory invalidPChainOwner1 = PChainOwner({threshold: 1, addresses: addresses});

        _beforeSend(_weightToValue(DEFAULT_WEIGHT), address(this));
        vm.expectRevert(abi.encodeWithSelector(ValidatorManager.ZeroAddress.selector));
        _initiateValidatorRegistration({
            nodeID: DEFAULT_NODE_ID,
            blsPublicKey: DEFAULT_BLS_PUBLIC_KEY,
            remainingBalanceOwner: invalidPChainOwner1,
            disableOwner: DEFAULT_P_CHAIN_OWNER,
            registrationExpiry: DEFAULT_EXPIRY,
            weight: DEFAULT_WEIGHT
        });
    }

    // The following tests call functions that are  implemented in ValidatorManager, but access state that's
>>>>>>> eb732bdc
    // only set in NativeTokenValidatorManager. Therefore we call them via the concrete type, rather than a
    // reference to the abstract type.
    function testResendRegisterValidatorMessage() public {
        bytes32 validationID = _setUpInitializeValidatorRegistration(
            DEFAULT_NODE_ID,
            DEFAULT_SUBNET_ID,
            DEFAULT_WEIGHT,
            DEFAULT_BLS_PUBLIC_KEY
        );
        (, bytes memory registerL1ValidatorMessage) = ValidatorMessages
            .packRegisterL1ValidatorMessage(
            ValidatorMessages.ValidationPeriod({
                subnetID: DEFAULT_SUBNET_ID,
                nodeID: DEFAULT_NODE_ID,
                blsPublicKey: DEFAULT_BLS_PUBLIC_KEY,
                registrationExpiry: uint64(block.timestamp) + 1 days,
                remainingBalanceOwner: DEFAULT_P_CHAIN_OWNER,
                disableOwner: DEFAULT_P_CHAIN_OWNER,
                weight: DEFAULT_WEIGHT
            })
        );
        _mockSendWarpMessage(registerL1ValidatorMessage, bytes32(0));
        validatorManager.resendRegisterValidatorMessage(validationID);
    }

    function testCompleteValidatorRegistration() public {
        _registerDefaultValidator();
    }

    function testInitiateEndValidation() public virtual {
        bytes32 validationID = _registerDefaultValidator();
        bytes memory setWeightMessage =
            ValidatorMessages.packL1ValidatorWeightMessage(validationID, 1, 0);
        bytes memory uptimeMessage;
        _initiateValidatorRemoval({
            validationID: validationID,
            completionTimestamp: DEFAULT_COMPLETION_TIMESTAMP,
            setWeightMessage: setWeightMessage,
            includeUptime: false,
            uptimeMessage: uptimeMessage,
            force: false
        });
    }

    function testResendEndValidation() public virtual {
        bytes32 validationID = _registerDefaultValidator();
        bytes memory setWeightMessage =
            ValidatorMessages.packL1ValidatorWeightMessage(validationID, 1, 0);
        bytes memory uptimeMessage;
        _initiateValidatorRemoval({
            validationID: validationID,
            completionTimestamp: DEFAULT_COMPLETION_TIMESTAMP,
            setWeightMessage: setWeightMessage,
            includeUptime: false,
            uptimeMessage: uptimeMessage,
            force: false
        });

        bytes memory setValidatorWeightPayload =
            ValidatorMessages.packL1ValidatorWeightMessage(validationID, 1, 0);
        _mockSendWarpMessage(setValidatorWeightPayload, bytes32(0));
        validatorManager.resendValidatorRemovalMessage(validationID);
    }

    function testCompleteEndValidation() public virtual {
        _registerAndCompleteDefaultValidator();
    }

    function testReplayValidatorRegistration() public virtual {
        bytes32 validationID = _registerDefaultValidator();
        bytes memory setWeightMessage =
            ValidatorMessages.packL1ValidatorWeightMessage(validationID, 1, 0);
        bytes memory uptimeMessage;
        _initiateValidatorRemoval({
            validationID: validationID,
            completionTimestamp: DEFAULT_COMPLETION_TIMESTAMP,
            setWeightMessage: setWeightMessage,
            includeUptime: false,
            uptimeMessage: uptimeMessage,
            force: false
        });

        bytes memory l1ValidatorRegistrationMessage =
            ValidatorMessages.packL1ValidatorRegistrationMessage(validationID, false);

        _mockGetPChainWarpMessage(l1ValidatorRegistrationMessage, true);

        vm.expectEmit(true, true, true, true, address(validatorManager));
        emit CompletedValidatorRemoval(validationID);

        _completeValidatorRemoval(0);

        _beforeSend(_weightToValue(DEFAULT_WEIGHT), address(this));
        l1ValidatorRegistrationMessage =
            ValidatorMessages.packL1ValidatorRegistrationMessage(validationID, true);

        _mockGetPChainWarpMessage(l1ValidatorRegistrationMessage, true);

        vm.expectRevert(
            abi.encodeWithSelector(
                ValidatorManager.InvalidValidationID.selector, validationID
            )
        );
        _completeValidatorRegistration(0);
    }

    function testCompleteInvalidatedValidation() public {
        bytes32 validationID = _setUpInitializeValidatorRegistration(
            DEFAULT_NODE_ID,
            DEFAULT_SUBNET_ID,
            DEFAULT_WEIGHT,
            DEFAULT_BLS_PUBLIC_KEY
        );
        bytes memory l1ValidatorRegistrationMessage =
            ValidatorMessages.packL1ValidatorRegistrationMessage(validationID, false);

        _mockGetPChainWarpMessage(l1ValidatorRegistrationMessage, true);

        vm.expectEmit(true, true, true, true, address(validatorManager));
        emit CompletedValidatorRemoval(validationID);

        _completeValidatorRemoval(0);
    }

    function testInitialWeightsTooLow() public {
        vm.prank(address(0x123));
        ACP99Manager manager = _setUp();

        _mockGetBlockchainID();
        vm.expectRevert(abi.encodeWithSelector(ValidatorManager.InvalidTotalWeight.selector, 4));
        manager.initializeValidatorSet(_defaultConversionDataWeightsTooLow(), 0);
    }

    function testRemoveValidatorTotalWeight5() public {
        // Use prank here, because otherwise each test will end up with a different contract address, leading to a different subnet conversion hash.
        vm.prank(address(0x123));
        ACP99Manager manager = _setUp();

        _mockGetBlockchainID();

        ConversionData memory conversion = _defaultConversionDataTotalWeight5();
        bytes32 id = sha256(ValidatorMessages.packConversionData(conversion));
        _mockGetPChainWarpMessage(ValidatorMessages.packSubnetToL1ConversionMessage(id), true);
        manager.initializeValidatorSet(conversion, 0);

        bytes32 validationID = sha256(abi.encodePacked(DEFAULT_SUBNET_ID, uint32(0)));
        vm.expectRevert(abi.encodeWithSelector(ValidatorManager.InvalidTotalWeight.selector, 4));
        _forceInitiateValidatorRemoval(validationID, false, address(0));
    }

    function testCumulativeChurnRegistration() public {
        uint64 churnThreshold =
            uint64(DEFAULT_STARTING_TOTAL_WEIGHT) * DEFAULT_MAXIMUM_CHURN_PERCENTAGE / 100;
        _beforeSend(_weightToValue(churnThreshold), address(this));

        // First registration should succeed
        _registerValidator({
            nodeID: _newNodeID(),
            subnetID: DEFAULT_SUBNET_ID,
            weight: churnThreshold,
            blsPublicKey: DEFAULT_BLS_PUBLIC_KEY,
            registrationTimestamp: DEFAULT_REGISTRATION_TIMESTAMP
        });

        _beforeSend(DEFAULT_MINIMUM_STAKE_AMOUNT, address(this));

        // Second call should fail
        vm.expectRevert(
            abi.encodeWithSelector(
                ValidatorManager.MaxChurnRateExceeded.selector,
                churnThreshold + _valueToWeight(DEFAULT_MINIMUM_STAKE_AMOUNT)
            )
        );
        _initiateValidatorRegistration({
            nodeID: DEFAULT_NODE_ID,
            blsPublicKey: DEFAULT_BLS_PUBLIC_KEY,
            remainingBalanceOwner: DEFAULT_P_CHAIN_OWNER,
            disableOwner: DEFAULT_P_CHAIN_OWNER,
            weight: _valueToWeight(DEFAULT_MINIMUM_STAKE_AMOUNT)
        });
    }

    function testCumulativeChurnRegistrationAndEndValidation() public {
        // Registration should succeed
        bytes32 validationID = _registerValidator({
            nodeID: DEFAULT_NODE_ID,
            subnetID: DEFAULT_SUBNET_ID,
            weight: _valueToWeight(DEFAULT_MINIMUM_STAKE_AMOUNT),
            blsPublicKey: DEFAULT_BLS_PUBLIC_KEY,
            registrationTimestamp: DEFAULT_REGISTRATION_TIMESTAMP
        });

        uint64 churnThreshold =
            uint64(DEFAULT_STARTING_TOTAL_WEIGHT) * DEFAULT_MAXIMUM_CHURN_PERCENTAGE / 100;
        _beforeSend(_weightToValue(churnThreshold), address(this));

        vm.warp(block.timestamp + 1 days + 1);

        // Registration should succeed
        _registerValidator({
            nodeID: _newNodeID(),
            subnetID: DEFAULT_SUBNET_ID,
            weight: churnThreshold,
            blsPublicKey: DEFAULT_BLS_PUBLIC_KEY,
            registrationTimestamp: DEFAULT_REGISTRATION_TIMESTAMP + 25 hours
        });

        // Second call should fail
        // The first registration churn amount is not part of the new churn amount since
        // a new churn period has started.
        vm.expectRevert(
            abi.encodeWithSelector(
                ValidatorManager.MaxChurnRateExceeded.selector,
                _valueToWeight(DEFAULT_MINIMUM_STAKE_AMOUNT) + churnThreshold
            )
        );

        _initiateValidatorRemoval(validationID, false, address(0));
    }

    function testInitiateValidatorRegistrationUnauthorizedCaller() public {
        vm.prank(address(0x123));
        vm.expectRevert(
            abi.encodeWithSelector(
                OwnableUpgradeable.OwnableUnauthorizedAccount.selector, address(0x123)
            )
        );
        validatorManager.initiateValidatorRegistration({
            nodeID: DEFAULT_NODE_ID,
            blsPublicKey: DEFAULT_BLS_PUBLIC_KEY,
            remainingBalanceOwner: DEFAULT_P_CHAIN_OWNER,
            disableOwner: DEFAULT_P_CHAIN_OWNER,
            weight: DEFAULT_WEIGHT
        });
    }

    function testCompleteValidatorRegistrationUnauthorizedCaller() public {
        vm.prank(address(0x123));
        vm.expectRevert(
            abi.encodeWithSelector(
                OwnableUpgradeable.OwnableUnauthorizedAccount.selector, address(0x123)
            )
        );
        validatorManager.completeValidatorRegistration(0);
    }

    function testInitiateValidatorWeightUpdateUnauthorizedCaller() public {
        vm.prank(address(0x123));
        vm.expectRevert(
            abi.encodeWithSelector(
                OwnableUpgradeable.OwnableUnauthorizedAccount.selector, address(0x123)
            )
        );
        validatorManager.initiateValidatorWeightUpdate(bytes32(0), 0);
    }

    function initiateValidatorWeightUpdateInactiveValidator() public {
        bytes32 validationID = _registerAndCompleteDefaultValidator();

        vm.expectRevert(
            abi.encodeWithSelector(
                ValidatorManager.InvalidValidatorStatus.selector, ValidatorStatus.Completed
            )
        );
        validatorManager.initiateValidatorWeightUpdate(validationID, 100);
    }

    function testCompleteValidatorWeightUpdateUnauthorizedCaller() public {
        vm.prank(address(0x123));
        vm.expectRevert(
            abi.encodeWithSelector(
                OwnableUpgradeable.OwnableUnauthorizedAccount.selector, address(0x123)
            )
        );
        validatorManager.completeValidatorWeightUpdate(0);
    }

    function testInitiateValidatorRemovalUnauthorizedCaller() public {
        vm.prank(address(0x123));
        vm.expectRevert(
            abi.encodeWithSelector(
                OwnableUpgradeable.OwnableUnauthorizedAccount.selector, address(0x123)
            )
        );
        validatorManager.initiateValidatorRemoval(bytes32(0));
    }

    function testCompleteValidatorRemovalUnauthorizedCaller() public {
        vm.prank(address(0x123));
        vm.expectRevert(
            abi.encodeWithSelector(
                OwnableUpgradeable.OwnableUnauthorizedAccount.selector, address(0x123)
            )
        );
        validatorManager.completeValidatorRemoval(0);
    }

    function testValidatorManagerStorageSlot() public view {
        assertEq(
            _erc7201StorageSlot("ValidatorManager"),
            validatorManager.VALIDATOR_MANAGER_STORAGE_LOCATION()
        );
    }

    // Returns a 20-byte node ID
    function _newNodeID() internal returns (bytes memory) {
        nodeIDCounter++;
        return abi.encodePacked(bytes20(sha256(new bytes(nodeIDCounter))));
    }

    function _setUpInitializeValidatorRegistration(
        bytes memory nodeID,
        bytes32 subnetID,
        uint64 weight,
        bytes memory blsPublicKey
    ) internal returns (bytes32) {
        uint64 registrationExpiry = uint64(block.timestamp) + 1 days;

        (bytes32 validationID, bytes memory registerL1ValidatorMessage) = ValidatorMessages
            .packRegisterL1ValidatorMessage(
            ValidatorMessages.ValidationPeriod({
                nodeID: nodeID,
                subnetID: subnetID,
                blsPublicKey: blsPublicKey,
                registrationExpiry: registrationExpiry,
                remainingBalanceOwner: DEFAULT_P_CHAIN_OWNER,
                disableOwner: DEFAULT_P_CHAIN_OWNER,
                weight: weight
            })
        );

        bytes20 fixedID = _fixedNodeID(nodeID);
        _mockSendWarpMessage(registerL1ValidatorMessage, bytes32(0));

        _beforeSend(_weightToValue(weight), address(this));
        vm.expectEmit(true, true, true, true, address(validatorManager));
        emit InitiatedValidatorRegistration(
            validationID, fixedID, bytes32(0), registrationExpiry, weight
        );

        _initiateValidatorRegistration({
            nodeID: nodeID,
            blsPublicKey: blsPublicKey,
            remainingBalanceOwner: DEFAULT_P_CHAIN_OWNER,
            disableOwner: DEFAULT_P_CHAIN_OWNER,
            weight: weight
        });

        return validationID;
    }

    function _registerValidator(
        bytes memory nodeID,
        bytes32 subnetID,
        uint64 weight,
        bytes memory blsPublicKey,
        uint64 registrationTimestamp
    ) internal returns (bytes32 validationID) {
        validationID = _setUpInitializeValidatorRegistration(
            nodeID, subnetID, weight, blsPublicKey
        );
        bytes memory l1ValidatorRegistrationMessage =
            ValidatorMessages.packL1ValidatorRegistrationMessage(validationID, true);

        _mockGetPChainWarpMessage(l1ValidatorRegistrationMessage, true);

        vm.warp(registrationTimestamp);
        vm.expectEmit(true, true, true, true, address(validatorManager));
        emit CompletedValidatorRegistration(validationID, weight);

        _completeValidatorRegistration(0);
    }

    function _initiateValidatorRemoval(
        bytes32 validationID,
        uint64 completionTimestamp,
        bytes memory setWeightMessage,
        bool includeUptime,
        bytes memory uptimeMessage,
        bool force
    ) internal {
        _mockSendWarpMessage(setWeightMessage, bytes32(0));
        if (includeUptime) {
            _mockGetUptimeWarpMessage(uptimeMessage, true);
        }

        vm.warp(completionTimestamp);
        if (force) {
            _forceInitiateValidatorRemoval(validationID, includeUptime, address(0));
        } else {
            _initiateValidatorRemoval(validationID, includeUptime, address(0));
        }
    }

    function _initiateValidatorRemoval(
        bytes32 validationID,
        uint64 completionTimestamp,
        bytes memory setWeightMessage,
        bool includeUptime,
        bytes memory uptimeMessage,
        bool force,
        address recipientAddress
    ) internal {
        _mockSendWarpMessage(setWeightMessage, bytes32(0));
        if (includeUptime) {
            _mockGetUptimeWarpMessage(uptimeMessage, true);
        }

        vm.warp(completionTimestamp);
        if (force) {
            _forceInitiateValidatorRemoval(validationID, includeUptime, recipientAddress);
        } else {
            _initiateValidatorRemoval(validationID, includeUptime, recipientAddress);
        }
    }

    function _registerDefaultValidator() internal returns (bytes32 validationID) {
        return _registerValidator({
            nodeID: DEFAULT_NODE_ID,
            subnetID: DEFAULT_SUBNET_ID,
            weight: DEFAULT_WEIGHT,
            blsPublicKey: DEFAULT_BLS_PUBLIC_KEY,
            registrationTimestamp: DEFAULT_REGISTRATION_TIMESTAMP
        });
    }

    function _registerAndCompleteDefaultValidator() internal returns (bytes32 validationID) {
        validationID = _registerDefaultValidator();
        bytes memory setWeightMessage =
            ValidatorMessages.packL1ValidatorWeightMessage(validationID, 1, 0);
        bytes memory uptimeMessage;
        _initiateValidatorRemoval({
            validationID: validationID,
            completionTimestamp: DEFAULT_COMPLETION_TIMESTAMP,
            setWeightMessage: setWeightMessage,
            includeUptime: false,
            uptimeMessage: uptimeMessage,
            force: false
        });

        bytes memory l1ValidatorRegistrationMessage =
            ValidatorMessages.packL1ValidatorRegistrationMessage(validationID, false);

        _mockGetPChainWarpMessage(l1ValidatorRegistrationMessage, true);

        vm.expectEmit(true, true, true, true, address(validatorManager));
        emit CompletedValidatorRemoval(validationID);

        _completeValidatorRemoval(0);
    }

    function _mockSendWarpMessage(bytes memory payload, bytes32 expectedMessageID) internal {
        vm.mockCall(
            WARP_PRECOMPILE_ADDRESS,
            abi.encode(IWarpMessenger.sendWarpMessage.selector),
            abi.encode(expectedMessageID)
        );
        vm.expectCall(
            WARP_PRECOMPILE_ADDRESS, abi.encodeCall(IWarpMessenger.sendWarpMessage, payload)
        );
    }

    function _mockGetPChainWarpMessage(bytes memory expectedPayload, bool valid) internal {
        vm.mockCall(
            WARP_PRECOMPILE_ADDRESS,
            abi.encodeWithSelector(IWarpMessenger.getVerifiedWarpMessage.selector, uint32(0)),
            abi.encode(
                WarpMessage({
                    sourceChainID: validatorManager.P_CHAIN_BLOCKCHAIN_ID(),
                    originSenderAddress: address(0),
                    payload: expectedPayload
                }),
                valid
            )
        );
        vm.expectCall(
            WARP_PRECOMPILE_ADDRESS, abi.encodeCall(IWarpMessenger.getVerifiedWarpMessage, 0)
        );
    }

    function _mockGetUptimeWarpMessage(bytes memory expectedPayload, bool valid) internal {
        vm.mockCall(
            WARP_PRECOMPILE_ADDRESS,
            abi.encodeWithSelector(IWarpMessenger.getVerifiedWarpMessage.selector, uint32(0)),
            abi.encode(
                WarpMessage({
                    sourceChainID: DEFAULT_SOURCE_BLOCKCHAIN_ID,
                    originSenderAddress: address(0),
                    payload: expectedPayload
                }),
                valid
            )
        );
        vm.expectCall(
            WARP_PRECOMPILE_ADDRESS, abi.encodeCall(IWarpMessenger.getVerifiedWarpMessage, 0)
        );
    }

    function _mockGetBlockchainID() internal {
        _mockGetBlockchainID(DEFAULT_SOURCE_BLOCKCHAIN_ID);
    }

    function _mockGetBlockchainID(
        bytes32 blockchainID
    ) internal {
        vm.mockCall(
            WARP_PRECOMPILE_ADDRESS,
            abi.encodeWithSelector(IWarpMessenger.getBlockchainID.selector),
            abi.encode(blockchainID)
        );
        vm.expectCall(
            WARP_PRECOMPILE_ADDRESS, abi.encodeWithSelector(IWarpMessenger.getBlockchainID.selector)
        );
    }

    function _mockInitializeValidatorSet(
        bytes32 conversionID
    ) internal {
        _mockGetPChainWarpMessage(
            ValidatorMessages.packSubnetToL1ConversionMessage(conversionID), true
        );
    }

    function _initiateValidatorRegistration(
        bytes memory nodeID,
        bytes memory blsPublicKey,
        PChainOwner memory remainingBalanceOwner,
        PChainOwner memory disableOwner,
        uint64 weight
    ) internal virtual returns (bytes32);

    function _completeValidatorRegistration(
        uint32 messageIndex
    ) internal virtual returns (bytes32);

    function _initiateValidatorRemoval(
        bytes32 validationID,
        bool includeUptime,
        address rewardRecipient
    ) internal virtual;

    function _forceInitiateValidatorRemoval(
        bytes32 validationID,
        bool includeUptime,
        address rewardRecipient
    ) internal virtual;

    function _completeValidatorRemoval(
        uint32 messageIndex
    ) internal virtual returns (bytes32);

    function _setUp() internal virtual returns (ACP99Manager);

    function _beforeSend(uint256 amount, address spender) internal virtual;

    function _defaultConversionData() internal view returns (ConversionData memory) {
        InitialValidator[] memory initialValidators = new InitialValidator[](2);
        // The first initial validator has a high weight relative to the default PoS validator weight
        // to avoid churn issues
        initialValidators[0] = InitialValidator({
            nodeID: DEFAULT_INITIAL_VALIDATOR_NODE_ID_1,
            weight: DEFAULT_INITIAL_VALIDATOR_WEIGHT,
            blsPublicKey: DEFAULT_BLS_PUBLIC_KEY
        });
        // The second initial validator has a low weight so that it can be safely removed in tests
        initialValidators[1] = InitialValidator({
            nodeID: DEFAULT_INITIAL_VALIDATOR_NODE_ID_2,
            weight: DEFAULT_WEIGHT,
            blsPublicKey: DEFAULT_BLS_PUBLIC_KEY
        });

        // Confirm the total initial weight
        uint64 initialWeight;
        for (uint256 i = 0; i < initialValidators.length; i++) {
            initialWeight += initialValidators[i].weight;
        }
        assertEq(initialWeight, DEFAULT_INITIAL_TOTAL_WEIGHT);

        return ConversionData({
            subnetID: DEFAULT_SUBNET_ID,
            validatorManagerBlockchainID: DEFAULT_SOURCE_BLOCKCHAIN_ID,
            validatorManagerAddress: address(validatorManager),
            initialValidators: initialValidators
        });
    }

    function _defaultConversionDataWeightsTooLow() internal view returns (ConversionData memory) {
        InitialValidator[] memory initialValidators = new InitialValidator[](2);

        initialValidators[0] = InitialValidator({
            nodeID: DEFAULT_INITIAL_VALIDATOR_NODE_ID_1,
            weight: 1,
            blsPublicKey: DEFAULT_BLS_PUBLIC_KEY
        });
        initialValidators[1] = InitialValidator({
            nodeID: DEFAULT_INITIAL_VALIDATOR_NODE_ID_2,
            weight: 3,
            blsPublicKey: DEFAULT_BLS_PUBLIC_KEY
        });

        return ConversionData({
            subnetID: DEFAULT_SUBNET_ID,
            validatorManagerBlockchainID: DEFAULT_SOURCE_BLOCKCHAIN_ID,
            validatorManagerAddress: address(validatorManager),
            initialValidators: initialValidators
        });
    }

    function _defaultConversionDataTotalWeight5() internal view returns (ConversionData memory) {
        InitialValidator[] memory initialValidators = new InitialValidator[](2);

        initialValidators[0] = InitialValidator({
            nodeID: DEFAULT_INITIAL_VALIDATOR_NODE_ID_1,
            weight: 1,
            blsPublicKey: DEFAULT_BLS_PUBLIC_KEY
        });
        initialValidators[1] = InitialValidator({
            nodeID: DEFAULT_INITIAL_VALIDATOR_NODE_ID_2,
            weight: 4,
            blsPublicKey: DEFAULT_BLS_PUBLIC_KEY
        });

        return ConversionData({
            subnetID: DEFAULT_SUBNET_ID,
            validatorManagerBlockchainID: DEFAULT_SOURCE_BLOCKCHAIN_ID,
            validatorManagerAddress: address(validatorManager),
            initialValidators: initialValidators
        });
    }

    // This needs to be kept in line with the contract conversions, but we can't make external calls
    // to the contract and use vm.expectRevert at the same time.
    // These are okay to use for PoA as well, because they're just used for conversions inside the tests.
    function _valueToWeight(
        uint256 value
    ) internal pure returns (uint64) {
        return uint64(value / 1e12);
    }

    // This needs to be kept in line with the contract conversions, but we can't make external calls
    // to the contract and use vm.expectRevert at the same time.
    // These are okay to use for PoA as well, because they're just used for conversions inside the tests.
    function _weightToValue(
        uint64 weight
    ) internal pure returns (uint256) {
        return uint256(weight) * 1e12;
    }

    function _defaultSettings(
        address admin
    ) internal pure returns (ValidatorManagerSettings memory) {
        return ValidatorManagerSettings({
            admin: admin,
            subnetID: DEFAULT_SUBNET_ID,
            churnPeriodSeconds: DEFAULT_CHURN_PERIOD,
            maximumChurnPercentage: DEFAULT_MAXIMUM_CHURN_PERCENTAGE
        });
    }

    function _erc7201StorageSlot(
        bytes memory storageName
    ) internal pure returns (bytes32) {
        return keccak256(
            abi.encode(
                uint256(keccak256(abi.encodePacked("avalanche-icm.storage.", storageName))) - 1
            )
        ) & ~bytes32(uint256(0xff));
    }

    function _fixedNodeID(
        bytes memory nodeID
    ) internal pure returns (bytes20) {
        bytes20 fixedID;
        // solhint-disable-next-line no-inline-assembly
        assembly {
            fixedID := mload(add(nodeID, 32))
        }
        return fixedID;
    }
}
// solhint-enable no-empty-blocks<|MERGE_RESOLUTION|>--- conflicted
+++ resolved
@@ -190,9 +190,6 @@
         });
     }
 
-<<<<<<< HEAD
-    // The following tests call functions that are implemented in ValidatorManager, but access state that's
-=======
     function testInitiateValidatorRegistrationPChainOwnerZeroAddress() public {
         // Addresses not sorted
         address[] memory addresses = new address[](1);
@@ -212,7 +209,6 @@
     }
 
     // The following tests call functions that are  implemented in ValidatorManager, but access state that's
->>>>>>> eb732bdc
     // only set in NativeTokenValidatorManager. Therefore we call them via the concrete type, rather than a
     // reference to the abstract type.
     function testResendRegisterValidatorMessage() public {
