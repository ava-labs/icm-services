// (c) 2024, Ava Labs, Inc. All rights reserved.
// See the file LICENSE for licensing terms.

// SPDX-License-Identifier: Ecosystem

pragma solidity 0.8.25;

import {Test} from "@forge-std/Test.sol";
import {ValidatorManager} from "../ValidatorManager.sol";
import {ValidatorMessages} from "../ValidatorMessages.sol";
import {ValidatorRegistrationInput} from "../interfaces/IValidatorManager.sol";
import {
    WarpMessage,
    IWarpMessenger
} from "@avalabs/subnet-evm-contracts@1.2.0/contracts/interfaces/IWarpMessenger.sol";
import {ACP99Manager, ConversionData, InitialValidator, PChainOwner} from "../ACP99Manager.sol";

// TODO: Remove this once all unit tests implemented
// solhint-disable no-empty-blocks
abstract contract ValidatorManagerTest is Test {
    bytes32 public constant DEFAULT_SUBNET_ID =
        bytes32(hex"1234567812345678123456781234567812345678123456781234567812345678");
    bytes public constant DEFAULT_NODE_ID =
        bytes(hex"1234567812345678123456781234567812345678123456781234567812345678");
    bytes public constant DEFAULT_INITIAL_VALIDATOR_NODE_ID_1 =
        bytes(hex"2345678123456781234567812345678123456781234567812345678123456781");
    bytes public constant DEFAULT_INITIAL_VALIDATOR_NODE_ID_2 =
        bytes(hex"1345678123456781234567812345678123456781234567812345678123456781");
    bytes public constant DEFAULT_BLS_PUBLIC_KEY = bytes(
        hex"123456781234567812345678123456781234567812345678123456781234567812345678123456781234567812345678"
    );
    bytes32 public constant DEFAULT_SOURCE_BLOCKCHAIN_ID =
        bytes32(hex"abcdefabcdefabcdefabcdefabcdefabcdefabcdefabcdefabcdefabcdefabcd");
    bytes32 public constant DEFAULT_SUBNET_CONVERSION_ID =
        bytes32(hex"76a386628f079b7b00452f8cab0925740363fcd52b721a8cf91773e857327b36");
    address public constant WARP_PRECOMPILE_ADDRESS = 0x0200000000000000000000000000000000000005;

    uint64 public constant DEFAULT_WEIGHT = 1e6;
    // Set the default weight to 1e10 to avoid churn issues
    uint64 public constant DEFAULT_INITIAL_VALIDATOR_WEIGHT = DEFAULT_WEIGHT * 1e4;
    uint64 public constant DEFAULT_INITIAL_TOTAL_WEIGHT =
        DEFAULT_INITIAL_VALIDATOR_WEIGHT + DEFAULT_WEIGHT;
    uint256 public constant DEFAULT_MINIMUM_STAKE_AMOUNT = 20e12;
    uint256 public constant DEFAULT_MAXIMUM_STAKE_AMOUNT = 1e22;
    uint64 public constant DEFAULT_CHURN_PERIOD = 1 hours;
    uint8 public constant DEFAULT_MAXIMUM_CHURN_PERCENTAGE = 20;
    uint64 public constant DEFAULT_EXPIRY = 1000;
    uint8 public constant DEFAULT_MAXIMUM_HOURLY_CHURN = 0;
    uint64 public constant DEFAULT_REGISTRATION_TIMESTAMP = 1000;
    uint256 public constant DEFAULT_STARTING_TOTAL_WEIGHT = 1e10 + DEFAULT_WEIGHT;
    uint64 public constant DEFAULT_MINIMUM_VALIDATION_DURATION = 24 hours;
    uint64 public constant DEFAULT_COMPLETION_TIMESTAMP = 100_000;
    // solhint-disable-next-line var-name-mixedcase
    PChainOwner public DEFAULT_P_CHAIN_OWNER;

    ValidatorManager public validatorManager;

    // Used to create unique validator IDs in {_newNodeID}
    uint64 public nodeIDCounter = 0;

<<<<<<< HEAD
    event RegisteredInitialValidator(bytes32 indexed validationID, bytes nodeID, uint64 weight);

    event InitiatedValidatorRegistration(
        bytes32 indexed validationID,
        bytes nodeID,
        bytes32 registrationMessageID,
        uint64 registrationExpiry,
        uint64 weight
    );
=======
    event ValidationPeriodCreated(
        bytes32 indexed validationID,
        bytes32 indexed registerValidationMessageID,
        uint64 weight,
        bytes nodeID,
        uint64 registrationExpiry
    );

    event InitialValidatorCreated(bytes32 indexed validationID, uint64 weight, bytes nodeID);
>>>>>>> 8f7c7b3e

    event CompletedValidatorRegistration(bytes32 indexed validationID, bytes nodeID, uint64 weight);

    event InitiatedValidatorRemoval(
        bytes32 indexed validationID,
        bytes32 validatorWeightMessageID,
        uint64 weight,
        uint64 endTime
    );

    event CompletedValidatorRemoval(bytes32 indexed validationID);

    event InitiatedValidatorWeightUpdate(
        bytes32 indexed validationID, uint64 nonce, bytes32 weightUpdateMessageID, uint64 weight
    );

    event CompletedValidatorWeightUpdate(bytes32 indexed validationID, uint64 nonce, uint64 weight);

    event ValidatorWeightUpdate(
        bytes32 indexed validationID,
        uint64 indexed nonce,
        uint64 weight,
        bytes32 setWeightMessageID
    );

    receive() external payable {}
    fallback() external payable {}

    function setUp() public virtual {
        address[] memory addresses = new address[](1);
        addresses[0] = 0x1234567812345678123456781234567812345678;
        DEFAULT_P_CHAIN_OWNER = PChainOwner({threshold: 1, addresses: addresses});
    }

    function testInitializeValidatorRegistrationSuccess() public {
        _setUpInitializeValidatorRegistration(
            DEFAULT_NODE_ID,
            DEFAULT_SUBNET_ID,
            DEFAULT_WEIGHT,
            DEFAULT_EXPIRY,
            DEFAULT_BLS_PUBLIC_KEY
        );
    }

    function testInitializeValidatorRegistrationExcessiveChurn() public {
        // TODO: implement
    }

    function testInitializeValidatorRegistrationInsufficientStake() public {
        // TODO: implement
    }

    function testInitializeValidatorRegistrationExcessiveStake() public {
        // TODO: implement
    }

    function testInitializeValidatorRegistrationInsufficientDuration() public {
        // TODO: implement
    }

    function testInitializeValidatorRegistrationPChainOwnerThresholdTooLarge() public {
        // Threshold too large
        address[] memory addresses = new address[](1);
        addresses[0] = 0x1234567812345678123456781234567812345678;
        PChainOwner memory invalidPChainOwner1 = PChainOwner({threshold: 2, addresses: addresses});
        _beforeSend(_weightToValue(DEFAULT_WEIGHT), address(this));
        vm.expectRevert(
            abi.encodeWithSelector(ValidatorManager.InvalidPChainOwnerThreshold.selector, 2, 1)
        );
        _initializeValidatorRegistration(
            ValidatorRegistrationInput({
                nodeID: DEFAULT_NODE_ID,
                blsPublicKey: DEFAULT_BLS_PUBLIC_KEY,
                remainingBalanceOwner: invalidPChainOwner1,
                disableOwner: DEFAULT_P_CHAIN_OWNER,
                registrationExpiry: DEFAULT_EXPIRY
            }),
            DEFAULT_WEIGHT
        );
    }

    function testInitializeValidatorRegistrationZeroPChainOwnerThreshold() public {
        // Zero threshold for non-zero address
        address[] memory addresses = new address[](1);
        addresses[0] = 0x1234567812345678123456781234567812345678;
        PChainOwner memory invalidPChainOwner1 = PChainOwner({threshold: 0, addresses: addresses});
        _beforeSend(_weightToValue(DEFAULT_WEIGHT), address(this));
        vm.expectRevert(
            abi.encodeWithSelector(ValidatorManager.InvalidPChainOwnerThreshold.selector, 0, 1)
        );
        _initializeValidatorRegistration(
            ValidatorRegistrationInput({
                nodeID: DEFAULT_NODE_ID,
                blsPublicKey: DEFAULT_BLS_PUBLIC_KEY,
                remainingBalanceOwner: invalidPChainOwner1,
                disableOwner: DEFAULT_P_CHAIN_OWNER,
                registrationExpiry: DEFAULT_EXPIRY
            }),
            DEFAULT_WEIGHT
        );
    }

    function testInitializeValidatorRegistrationPChainOwnerAddressesUnsorted() public {
        // Addresses not sorted
        address[] memory addresses = new address[](2);
        addresses[0] = 0x1234567812345678123456781234567812345678;
        addresses[1] = 0x0123456781234567812345678123456781234567;
        PChainOwner memory invalidPChainOwner1 = PChainOwner({threshold: 1, addresses: addresses});

        _beforeSend(_weightToValue(DEFAULT_WEIGHT), address(this));
        vm.expectRevert(
            abi.encodeWithSelector(ValidatorManager.PChainOwnerAddressesNotSorted.selector)
        );
        _initializeValidatorRegistration(
            ValidatorRegistrationInput({
                nodeID: DEFAULT_NODE_ID,
                blsPublicKey: DEFAULT_BLS_PUBLIC_KEY,
                remainingBalanceOwner: invalidPChainOwner1,
                disableOwner: DEFAULT_P_CHAIN_OWNER,
                registrationExpiry: DEFAULT_EXPIRY
            }),
            DEFAULT_WEIGHT
        );
    }

    // The following tests call functions that are  implemented in ValidatorManager, but access state that's
    // only set in NativeTokenValidatorManager. Therefore we call them via the concrete type, rather than a
    // reference to the abstract type.
    function testResendRegisterValidatorMessage() public {
        bytes32 validationID = _setUpInitializeValidatorRegistration(
            DEFAULT_NODE_ID,
            DEFAULT_SUBNET_ID,
            DEFAULT_WEIGHT,
            DEFAULT_EXPIRY,
            DEFAULT_BLS_PUBLIC_KEY
        );
        (, bytes memory registerL1ValidatorMessage) = ValidatorMessages
            .packRegisterL1ValidatorMessage(
            ValidatorMessages.ValidationPeriod({
                subnetID: DEFAULT_SUBNET_ID,
                nodeID: DEFAULT_NODE_ID,
                blsPublicKey: DEFAULT_BLS_PUBLIC_KEY,
                registrationExpiry: DEFAULT_EXPIRY,
                remainingBalanceOwner: DEFAULT_P_CHAIN_OWNER,
                disableOwner: DEFAULT_P_CHAIN_OWNER,
                weight: DEFAULT_WEIGHT
            })
        );
        _mockSendWarpMessage(registerL1ValidatorMessage, bytes32(0));
        validatorManager.resendRegisterValidatorMessage(validationID);
    }

    function testCompleteValidatorRegistration() public {
        _registerDefaultValidator();
    }

    function testInitializeEndValidation() public virtual {
        bytes32 validationID = _registerDefaultValidator();
        bytes memory setWeightMessage =
            ValidatorMessages.packL1ValidatorWeightMessage(validationID, 1, 0);
        bytes memory uptimeMessage;
        _initializeEndValidation({
            validationID: validationID,
            completionTimestamp: DEFAULT_COMPLETION_TIMESTAMP,
            setWeightMessage: setWeightMessage,
            includeUptime: false,
            uptimeMessage: uptimeMessage,
            force: false
        });
    }

    function testResendEndValidation() public virtual {
        bytes32 validationID = _registerDefaultValidator();
        bytes memory setWeightMessage =
            ValidatorMessages.packL1ValidatorWeightMessage(validationID, 1, 0);
        bytes memory uptimeMessage;
        _initializeEndValidation({
            validationID: validationID,
            completionTimestamp: DEFAULT_COMPLETION_TIMESTAMP,
            setWeightMessage: setWeightMessage,
            includeUptime: false,
            uptimeMessage: uptimeMessage,
            force: false
        });

        bytes memory setValidatorWeightPayload =
            ValidatorMessages.packL1ValidatorWeightMessage(validationID, 1, 0);
        _mockSendWarpMessage(setValidatorWeightPayload, bytes32(0));
        validatorManager.resendEndValidatorMessage(validationID);
    }

    function testCompleteEndValidation() public virtual {
        bytes32 validationID = _registerDefaultValidator();
        bytes memory setWeightMessage =
            ValidatorMessages.packL1ValidatorWeightMessage(validationID, 1, 0);
        bytes memory uptimeMessage;
        _initializeEndValidation({
            validationID: validationID,
            completionTimestamp: DEFAULT_COMPLETION_TIMESTAMP,
            setWeightMessage: setWeightMessage,
            includeUptime: false,
            uptimeMessage: uptimeMessage,
            force: false
        });

        bytes memory l1ValidatorRegistrationMessage =
            ValidatorMessages.packL1ValidatorRegistrationMessage(validationID, false);

        _mockGetPChainWarpMessage(l1ValidatorRegistrationMessage, true);

        vm.expectEmit(true, true, true, true, address(validatorManager));
        emit CompletedValidatorRemoval(validationID);

        validatorManager.completeValidatorRemoval(0);
    }

    function testCompleteInvalidatedValidation() public {
        bytes32 validationID = _setUpInitializeValidatorRegistration(
            DEFAULT_NODE_ID,
            DEFAULT_SUBNET_ID,
            DEFAULT_WEIGHT,
            DEFAULT_EXPIRY,
            DEFAULT_BLS_PUBLIC_KEY
        );
        bytes memory l1ValidatorRegistrationMessage =
            ValidatorMessages.packL1ValidatorRegistrationMessage(validationID, false);

        _mockGetPChainWarpMessage(l1ValidatorRegistrationMessage, true);

        vm.expectEmit(true, true, true, true, address(validatorManager));
        emit CompletedValidatorRemoval(validationID);

        validatorManager.completeValidatorRemoval(0);
    }

    function testInitialWeightsTooLow() public {
        vm.prank(address(123));
        ACP99Manager manager = _setUp();

        _mockGetBlockchainID();
        vm.expectRevert(abi.encodeWithSelector(ValidatorManager.InvalidTotalWeight.selector, 4));
        manager.initializeValidatorSet(_defaultConversionDataWeightsTooLow(), 0);
    }

    function testRemoveValidatorTotalWeight5() public {
        // Use prank here, because otherwise each test will end up with a different contract address, leading to a different subnet conversion hash.
        vm.prank(address(123));
        ACP99Manager manager = _setUp();

        _mockGetBlockchainID();
        _mockGetPChainWarpMessage(
            ValidatorMessages.packSubnetToL1ConversionMessage(
                bytes32(hex"1d72565851401e05d6351ebf5443d9bdc04953f3233da1345af126e7e4be7464")
            ),
            true
        );
        manager.initializeValidatorSet(_defaultConversionDataTotalWeight5(), 0);

        bytes32 validationID = sha256(abi.encodePacked(DEFAULT_SUBNET_ID, uint32(0)));
        vm.expectRevert(abi.encodeWithSelector(ValidatorManager.InvalidTotalWeight.selector, 4));
        _forceInitializeEndValidation(validationID, false, address(0));
    }

    function testCumulativeChurnRegistration() public {
        uint64 churnThreshold =
            uint64(DEFAULT_STARTING_TOTAL_WEIGHT) * DEFAULT_MAXIMUM_CHURN_PERCENTAGE / 100;
        _beforeSend(_weightToValue(churnThreshold), address(this));

        // First registration should succeed
        _registerValidator({
            nodeID: _newNodeID(),
            subnetID: DEFAULT_SUBNET_ID,
            weight: churnThreshold,
            registrationExpiry: DEFAULT_EXPIRY,
            blsPublicKey: DEFAULT_BLS_PUBLIC_KEY,
            registrationTimestamp: DEFAULT_REGISTRATION_TIMESTAMP
        });

        _beforeSend(DEFAULT_MINIMUM_STAKE_AMOUNT, address(this));

        // Second call should fail
        vm.expectRevert(
            abi.encodeWithSelector(
                ValidatorManager.MaxChurnRateExceeded.selector,
                churnThreshold + _valueToWeight(DEFAULT_MINIMUM_STAKE_AMOUNT)
            )
        );
        _initializeValidatorRegistration(
            ValidatorRegistrationInput({
                nodeID: DEFAULT_NODE_ID,
                blsPublicKey: DEFAULT_BLS_PUBLIC_KEY,
                remainingBalanceOwner: DEFAULT_P_CHAIN_OWNER,
                disableOwner: DEFAULT_P_CHAIN_OWNER,
                registrationExpiry: DEFAULT_REGISTRATION_TIMESTAMP + 1
            }),
            _valueToWeight(DEFAULT_MINIMUM_STAKE_AMOUNT)
        );
    }

    function testCumulativeChurnRegistrationAndEndValidation() public {
        // Registration should succeed
        bytes32 validationID = _registerValidator({
            nodeID: DEFAULT_NODE_ID,
            subnetID: DEFAULT_SUBNET_ID,
            weight: _valueToWeight(DEFAULT_MINIMUM_STAKE_AMOUNT),
            registrationExpiry: DEFAULT_EXPIRY,
            blsPublicKey: DEFAULT_BLS_PUBLIC_KEY,
            registrationTimestamp: DEFAULT_REGISTRATION_TIMESTAMP
        });

        uint64 churnThreshold =
            uint64(DEFAULT_STARTING_TOTAL_WEIGHT) * DEFAULT_MAXIMUM_CHURN_PERCENTAGE / 100;
        _beforeSend(_weightToValue(churnThreshold), address(this));

        // Registration should succeed
        _registerValidator({
            nodeID: _newNodeID(),
            subnetID: DEFAULT_SUBNET_ID,
            weight: churnThreshold,
            registrationExpiry: DEFAULT_EXPIRY + 25 hours,
            blsPublicKey: DEFAULT_BLS_PUBLIC_KEY,
            registrationTimestamp: DEFAULT_REGISTRATION_TIMESTAMP + 25 hours
        });

        // Second call should fail
        // The first registration churn amount is not part of the new churn amount since
        // a new churn period has started.
        vm.expectRevert(
            abi.encodeWithSelector(
                ValidatorManager.MaxChurnRateExceeded.selector,
                _valueToWeight(DEFAULT_MINIMUM_STAKE_AMOUNT) + churnThreshold
            )
        );

        _initializeEndValidation(validationID, false, address(0));
    }

    function testValidatorManagerStorageSlot() public view {
        assertEq(
            _erc7201StorageSlot("ValidatorManager"),
            validatorManager.VALIDATOR_MANAGER_STORAGE_LOCATION()
        );
    }

    function _newNodeID() internal returns (bytes memory) {
        nodeIDCounter++;
        return abi.encodePacked(sha256(new bytes(nodeIDCounter)));
    }

    function _setUpInitializeValidatorRegistration(
        bytes memory nodeID,
        bytes32 subnetID,
        uint64 weight,
        uint64 registrationExpiry,
        bytes memory blsPublicKey
    ) internal returns (bytes32 validationID) {
        (validationID,) = ValidatorMessages.packRegisterL1ValidatorMessage(
            ValidatorMessages.ValidationPeriod({
                nodeID: nodeID,
                subnetID: subnetID,
                blsPublicKey: blsPublicKey,
                registrationExpiry: registrationExpiry,
                remainingBalanceOwner: DEFAULT_P_CHAIN_OWNER,
                disableOwner: DEFAULT_P_CHAIN_OWNER,
                weight: weight
            })
        );
        (, bytes memory registerL1ValidatorMessage) = ValidatorMessages
            .packRegisterL1ValidatorMessage(
            ValidatorMessages.ValidationPeriod({
                subnetID: subnetID,
                nodeID: nodeID,
                blsPublicKey: blsPublicKey,
                registrationExpiry: registrationExpiry,
                remainingBalanceOwner: DEFAULT_P_CHAIN_OWNER,
                disableOwner: DEFAULT_P_CHAIN_OWNER,
                weight: weight
            })
        );
        vm.warp(registrationExpiry - 1);
        _mockSendWarpMessage(registerL1ValidatorMessage, bytes32(0));

        _beforeSend(_weightToValue(weight), address(this));
        vm.expectEmit(true, true, true, true, address(validatorManager));
<<<<<<< HEAD
        emit InitiatedValidatorRegistration(
            validationID, nodeID, bytes32(0), registrationExpiry, weight
        );
=======
        emit ValidationPeriodCreated(validationID, bytes32(0), weight, nodeID, registrationExpiry);
>>>>>>> 8f7c7b3e

        _initializeValidatorRegistration(
            ValidatorRegistrationInput({
                nodeID: nodeID,
                blsPublicKey: blsPublicKey,
                remainingBalanceOwner: DEFAULT_P_CHAIN_OWNER,
                disableOwner: DEFAULT_P_CHAIN_OWNER,
                registrationExpiry: registrationExpiry
            }),
            weight
        );
    }

    function _registerValidator(
        bytes memory nodeID,
        bytes32 subnetID,
        uint64 weight,
        uint64 registrationExpiry,
        bytes memory blsPublicKey,
        uint64 registrationTimestamp
    ) internal returns (bytes32 validationID) {
        validationID = _setUpInitializeValidatorRegistration(
            nodeID, subnetID, weight, registrationExpiry, blsPublicKey
        );
        bytes memory l1ValidatorRegistrationMessage =
            ValidatorMessages.packL1ValidatorRegistrationMessage(validationID, true);

        _mockGetPChainWarpMessage(l1ValidatorRegistrationMessage, true);

        vm.warp(registrationTimestamp);
        vm.expectEmit(true, true, true, true, address(validatorManager));
        emit CompletedValidatorRegistration(validationID, nodeID, weight);

        validatorManager.completeValidatorRegistration(0);
    }

    function _initializeEndValidation(
        bytes32 validationID,
        uint64 completionTimestamp,
        bytes memory setWeightMessage,
        bool includeUptime,
        bytes memory uptimeMessage,
        bool force
    ) internal {
        _mockSendWarpMessage(setWeightMessage, bytes32(0));
        if (includeUptime) {
            _mockGetUptimeWarpMessage(uptimeMessage, true);
        }

        vm.warp(completionTimestamp);
        if (force) {
            _forceInitializeEndValidation(validationID, includeUptime, address(0));
        } else {
            _initializeEndValidation(validationID, includeUptime, address(0));
        }
    }

    function _initializeEndValidation(
        bytes32 validationID,
        uint64 completionTimestamp,
        bytes memory setWeightMessage,
        bool includeUptime,
        bytes memory uptimeMessage,
        bool force,
        address recipientAddress
    ) internal {
        _mockSendWarpMessage(setWeightMessage, bytes32(0));
        if (includeUptime) {
            _mockGetUptimeWarpMessage(uptimeMessage, true);
        }

        vm.warp(completionTimestamp);
        if (force) {
            _forceInitializeEndValidation(validationID, includeUptime, recipientAddress);
        } else {
            _initializeEndValidation(validationID, includeUptime, recipientAddress);
        }
    }

    function _registerDefaultValidator() internal returns (bytes32 validationID) {
        return _registerValidator({
            nodeID: DEFAULT_NODE_ID,
            subnetID: DEFAULT_SUBNET_ID,
            weight: DEFAULT_WEIGHT,
            registrationExpiry: DEFAULT_EXPIRY,
            blsPublicKey: DEFAULT_BLS_PUBLIC_KEY,
            registrationTimestamp: DEFAULT_REGISTRATION_TIMESTAMP
        });
    }

    function _mockSendWarpMessage(bytes memory payload, bytes32 expectedMessageID) internal {
        vm.mockCall(
            WARP_PRECOMPILE_ADDRESS,
            abi.encode(IWarpMessenger.sendWarpMessage.selector),
            abi.encode(expectedMessageID)
        );
        vm.expectCall(
            WARP_PRECOMPILE_ADDRESS, abi.encodeCall(IWarpMessenger.sendWarpMessage, payload)
        );
    }

    function _mockGetPChainWarpMessage(bytes memory expectedPayload, bool valid) internal {
        vm.mockCall(
            WARP_PRECOMPILE_ADDRESS,
            abi.encodeWithSelector(IWarpMessenger.getVerifiedWarpMessage.selector, uint32(0)),
            abi.encode(
                WarpMessage({
                    sourceChainID: validatorManager.P_CHAIN_BLOCKCHAIN_ID(),
                    originSenderAddress: address(0),
                    payload: expectedPayload
                }),
                valid
            )
        );
        vm.expectCall(
            WARP_PRECOMPILE_ADDRESS, abi.encodeCall(IWarpMessenger.getVerifiedWarpMessage, 0)
        );
    }

    function _mockGetUptimeWarpMessage(bytes memory expectedPayload, bool valid) internal {
        vm.mockCall(
            WARP_PRECOMPILE_ADDRESS,
            abi.encodeWithSelector(IWarpMessenger.getVerifiedWarpMessage.selector, uint32(0)),
            abi.encode(
                WarpMessage({
                    sourceChainID: DEFAULT_SOURCE_BLOCKCHAIN_ID,
                    originSenderAddress: address(0),
                    payload: expectedPayload
                }),
                valid
            )
        );
        vm.expectCall(
            WARP_PRECOMPILE_ADDRESS, abi.encodeCall(IWarpMessenger.getVerifiedWarpMessage, 0)
        );
    }

    function _mockGetBlockchainID() internal {
        _mockGetBlockchainID(DEFAULT_SOURCE_BLOCKCHAIN_ID);
    }

    function _mockGetBlockchainID(bytes32 blockchainID) internal {
        vm.mockCall(
            WARP_PRECOMPILE_ADDRESS,
            abi.encodeWithSelector(IWarpMessenger.getBlockchainID.selector),
            abi.encode(blockchainID)
        );
        vm.expectCall(
            WARP_PRECOMPILE_ADDRESS, abi.encodeWithSelector(IWarpMessenger.getBlockchainID.selector)
        );
    }

    function _mockInitializeValidatorSet() internal {
        _mockGetPChainWarpMessage(
            ValidatorMessages.packSubnetToL1ConversionMessage(DEFAULT_SUBNET_CONVERSION_ID), true
        );
    }

    function _initializeValidatorRegistration(
        ValidatorRegistrationInput memory input,
        uint64 weight
    ) internal virtual returns (bytes32);

    function _initializeEndValidation(
        bytes32 validationID,
        bool includeUptime,
        address rewardRecipient
    ) internal virtual;

    function _forceInitializeEndValidation(
        bytes32 validationID,
        bool includeUptime,
        address rewardRecipient
    ) internal virtual;

    function _setUp() internal virtual returns (ACP99Manager);

    function _beforeSend(uint256 amount, address spender) internal virtual;

    function _defaultConversionData() internal view returns (ConversionData memory) {
        InitialValidator[] memory initialValidators = new InitialValidator[](2);
        // The first initial validator has a high weight relative to the default PoS validator weight
        // to avoid churn issues
        initialValidators[0] = InitialValidator({
            nodeID: DEFAULT_INITIAL_VALIDATOR_NODE_ID_1,
            weight: DEFAULT_INITIAL_VALIDATOR_WEIGHT,
            blsPublicKey: DEFAULT_BLS_PUBLIC_KEY
        });
        // The second initial validator has a low weight so that it can be safely removed in tests
        initialValidators[1] = InitialValidator({
            nodeID: DEFAULT_INITIAL_VALIDATOR_NODE_ID_2,
            weight: DEFAULT_WEIGHT,
            blsPublicKey: DEFAULT_BLS_PUBLIC_KEY
        });

        // Confirm the total initial weight
        uint64 initialWeight;
        for (uint256 i = 0; i < initialValidators.length; i++) {
            initialWeight += initialValidators[i].weight;
        }
        assertEq(initialWeight, DEFAULT_INITIAL_TOTAL_WEIGHT);

        return ConversionData({
            subnetID: DEFAULT_SUBNET_ID,
            validatorManagerBlockchainID: DEFAULT_SOURCE_BLOCKCHAIN_ID,
            validatorManagerAddress: address(validatorManager),
            initialValidators: initialValidators
        });
    }

    function _defaultConversionDataWeightsTooLow() internal view returns (ConversionData memory) {
        InitialValidator[] memory initialValidators = new InitialValidator[](2);

        initialValidators[0] = InitialValidator({
            nodeID: DEFAULT_INITIAL_VALIDATOR_NODE_ID_1,
            weight: 1,
            blsPublicKey: DEFAULT_BLS_PUBLIC_KEY
        });
        initialValidators[1] = InitialValidator({
            nodeID: DEFAULT_INITIAL_VALIDATOR_NODE_ID_2,
            weight: 3,
            blsPublicKey: DEFAULT_BLS_PUBLIC_KEY
        });

        return ConversionData({
            subnetID: DEFAULT_SUBNET_ID,
            validatorManagerBlockchainID: DEFAULT_SOURCE_BLOCKCHAIN_ID,
            validatorManagerAddress: address(validatorManager),
            initialValidators: initialValidators
        });
    }

    function _defaultConversionDataTotalWeight5() internal view returns (ConversionData memory) {
        InitialValidator[] memory initialValidators = new InitialValidator[](2);

        initialValidators[0] = InitialValidator({
            nodeID: DEFAULT_INITIAL_VALIDATOR_NODE_ID_1,
            weight: 1,
            blsPublicKey: DEFAULT_BLS_PUBLIC_KEY
        });
        initialValidators[1] = InitialValidator({
            nodeID: DEFAULT_INITIAL_VALIDATOR_NODE_ID_2,
            weight: 4,
            blsPublicKey: DEFAULT_BLS_PUBLIC_KEY
        });

        return ConversionData({
            subnetID: DEFAULT_SUBNET_ID,
            validatorManagerBlockchainID: DEFAULT_SOURCE_BLOCKCHAIN_ID,
            validatorManagerAddress: address(validatorManager),
            initialValidators: initialValidators
        });
    }

    // This needs to be kept in line with the contract conversions, but we can't make external calls
    // to the contract and use vm.expectRevert at the same time.
    // These are okay to use for PoA as well, because they're just used for conversions inside the tests.
    function _valueToWeight(uint256 value) internal pure returns (uint64) {
        return uint64(value / 1e12);
    }

    // This needs to be kept in line with the contract conversions, but we can't make external calls
    // to the contract and use vm.expectRevert at the same time.
    // These are okay to use for PoA as well, because they're just used for conversions inside the tests.
    function _weightToValue(uint64 weight) internal pure returns (uint256) {
        return uint256(weight) * 1e12;
    }

    function _erc7201StorageSlot(bytes memory storageName) internal pure returns (bytes32) {
        return keccak256(
            abi.encode(
                uint256(keccak256(abi.encodePacked("avalanche-icm.storage.", storageName))) - 1
            )
        ) & ~bytes32(uint256(0xff));
    }
}
// solhint-enable no-empty-blocks<|MERGE_RESOLUTION|>--- conflicted
+++ resolved
@@ -58,7 +58,6 @@
     // Used to create unique validator IDs in {_newNodeID}
     uint64 public nodeIDCounter = 0;
 
-<<<<<<< HEAD
     event RegisteredInitialValidator(bytes32 indexed validationID, bytes nodeID, uint64 weight);
 
     event InitiatedValidatorRegistration(
@@ -68,17 +67,6 @@
         uint64 registrationExpiry,
         uint64 weight
     );
-=======
-    event ValidationPeriodCreated(
-        bytes32 indexed validationID,
-        bytes32 indexed registerValidationMessageID,
-        uint64 weight,
-        bytes nodeID,
-        uint64 registrationExpiry
-    );
-
-    event InitialValidatorCreated(bytes32 indexed validationID, uint64 weight, bytes nodeID);
->>>>>>> 8f7c7b3e
 
     event CompletedValidatorRegistration(bytes32 indexed validationID, bytes nodeID, uint64 weight);
 
@@ -463,13 +451,9 @@
 
         _beforeSend(_weightToValue(weight), address(this));
         vm.expectEmit(true, true, true, true, address(validatorManager));
-<<<<<<< HEAD
         emit InitiatedValidatorRegistration(
             validationID, nodeID, bytes32(0), registrationExpiry, weight
         );
-=======
-        emit ValidationPeriodCreated(validationID, bytes32(0), weight, nodeID, registrationExpiry);
->>>>>>> 8f7c7b3e
 
         _initializeValidatorRegistration(
             ValidatorRegistrationInput({
