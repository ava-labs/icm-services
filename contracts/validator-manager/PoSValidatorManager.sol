--- conflicted
+++ resolved
@@ -147,24 +147,13 @@
 
         Validator memory validator = getValidator(validationID);
 
-<<<<<<< HEAD
-        require(
-            validator.status == ValidatorStatus.Completed,
-            "PoSValidatorManager: validation period not completed"
-        );
-        require(
-            $._posValidatorInfo[validationID].owner == _msgSender(),
-            "PoSValidatorManager: validator not owned by sender"
-        );
-=======
         if (validator.status != ValidatorStatus.Completed) {
             revert InvalidValidatorStatus();
         }
 
-        if ($._validatorRequirements[validationID].owner != _msgSender()) {
+        if ($._posValidatorInfo[validationID].owner != _msgSender()) {
             revert InvalidAddress();
         }
->>>>>>> c54321ca
 
         uint256 rewards = $._redeemableValidatorRewards[validationID];
         delete $._redeemableValidatorRewards[validationID];
@@ -186,30 +175,17 @@
         }
 
         // PoS validations can only be ended by their owners.
-<<<<<<< HEAD
-        require(
-            $._posValidatorInfo[validationID].owner == _msgSender(),
-            "PoSValidatorManager: validator not owned by sender"
-        );
-=======
-        if ($._validatorRequirements[validationID].owner != _msgSender()) {
+        if ($._posValidatorInfo[validationID].owner != _msgSender()) {
             revert InvalidAddress();
         }
->>>>>>> c54321ca
 
         // Check that minimum stake duration has passed.
         if (
             validator.endedAt
-<<<<<<< HEAD
-                >= validator.startedAt + $._posValidatorInfo[validationID].minStakeDuration,
-            "PoSValidatorManager: minimum stake duration not met"
-        );
-=======
-                < validator.startedAt + $._validatorRequirements[validationID].minStakeDuration
+                < validator.startedAt + $._posValidatorInfo[validationID].minStakeDuration
         ) {
             revert InvalidStakeDuration();
         }
->>>>>>> c54321ca
 
         if (includeUptimeProof) {
             // Uptime proofs include the absolute number of seconds the validator has been active.
@@ -283,20 +259,6 @@
     ) internal virtual returns (bytes32) {
         PoSValidatorManagerStorage storage $ = _getPoSValidatorManagerStorage();
         // Validate and save the validator requirements
-<<<<<<< HEAD
-        require(
-            delegationFeeBips >= $._minimumDelegationFeeBips,
-            "PoSValidatorManager: delegation fee too low"
-        );
-        require(
-            delegationFeeBips <= MAXIMUM_DELEGATION_FEE_BIPS,
-            "PoSValidatorManager: delegation fee too high"
-        );
-        require(
-            minStakeDuration >= $._minimumStakeDuration,
-            "PoSValidatorManager: invalid min stake duration"
-        );
-=======
         if (
             delegationFeeBips < $._minimumDelegationFeeBips
                 || delegationFeeBips > MAXIMUM_DELEGATION_FEE_BIPS
@@ -307,7 +269,6 @@
         if (minStakeDuration < $._minimumStakeDuration) {
             revert InvalidStakeDuration();
         }
->>>>>>> c54321ca
 
         // Ensure the weight is within the valid range.
         if (stakeAmount < $._minimumStakeAmount || stakeAmount > $._maximumStakeAmount) {
@@ -401,10 +362,9 @@
         // Ensure the delegator is pending added. Since anybody can call this function once
         // delegator registration has been initialized, we need to make sure that this function is only
         // callable after that has been done.
-        require(
-            delegator.status == DelegatorStatus.PendingAdded,
-            "PoSValidatorManager: delegationID not pending added"
-        );
+        if ($._delegatorStakes[delegationID].status != DelegatorStatus.PendingAdded) {
+            revert InvalidDelegatorStatus();
+        }
 
         // In the case where the validator has initiated ending its validation period, we can no
         // longer stake, but the validator's weight may not have been removed from the p-chain yet,
@@ -438,23 +398,10 @@
         (bytes32 validationID, uint64 nonce,) =
             ValidatorMessages.unpackSubnetValidatorWeightUpdateMessage(warpMessage.payload);
 
-        require(
-            delegator.validationID == validationID, "PoSValidatorManager: invalid validation ID"
-        );
-
-<<<<<<< HEAD
-        // The received nonce should be no greater than the highest sent nonce. This should never
-        // happen since the staking manager is the only entity that can trigger a weight update
-        // on the P-Chain.
-        require(validator.messageNonce >= nonce, "PoSValidatorManager: invalid nonce");
-
-        // The nonce should be greater than or equal to the delegationID's starting nonce. This allows
-        // a weight update using a higher nonce (which implicitly includes the delegation's weight update)
-        // to be used to complete registration for an earlier delegation. This is necessary because the P-Chain
-        // is only willing to sign the latest weight update.
-        require(delegator.startingNonce <= nonce, "PoSValidatorManager: nonce does not match");
-
-=======
+        if (delegator.validationID != validationID) {
+            revert InvalidValidationID();
+        }
+
         // The received nonce should be no greater than the highest sent nonce, and at least as high as
         // the delegation's starting nonce. This allows a weight update using a higher nonce
         // (which implicitly includes the delegation's weight update) to be used to complete delisting
@@ -465,13 +412,6 @@
             revert InvalidNonce();
         }
 
-        // Ensure the delegator is pending added. Since anybody can call this function once
-        // delegator registration has been initialized, we need to make sure that this function is only
-        // callable after that has been done.
-        if ($._delegatorStakes[delegationID].status != DelegatorStatus.PendingAdded) {
-            revert InvalidDelegatorStatus();
-        }
->>>>>>> c54321ca
         // Update the delegation status
         $._delegatorStakes[delegationID].status = DelegatorStatus.Active;
         $._delegatorStakes[delegationID].startedAt = uint64(block.timestamp);
@@ -491,16 +431,15 @@
         bytes32 validationID = delegator.validationID;
         Validator memory validator = getValidator(validationID);
 
+        // Ensure the delegation is found
+        if (delegator.status == DelegatorStatus.Unknown) {
+            revert InvalidDelegationID();
+        }
+
         // Ensure the validation is completed
-        require(
-            delegator.status != DelegatorStatus.Unknown, "PoSValidatorManager: delegator not found"
-        );
-
-        // Ensure the validation is completed
-        require(
-            validator.status == ValidatorStatus.Completed,
-            "PoSValidatorManager: validation not completed"
-        );
+        if (validator.status != ValidatorStatus.Completed) {
+            revert InvalidValidatorStatus();
+        }
 
         // If the validator completes before the delegator is added, let them exit from here.
         if (delegator.status == DelegatorStatus.PendingAdded) {
@@ -628,30 +567,17 @@
         (bytes32 validationID, uint64 nonce,) =
             ValidatorMessages.unpackSubnetValidatorWeightUpdateMessage(warpMessage.payload);
 
-<<<<<<< HEAD
-        require(
-            delegator.validationID == validationID, "PoSValidatorManager: invalid validation ID"
-        );
-
-        // The nonce should also be greater than or equal to the delegationID's ending nonce. This allows
-        // a weight update using a higher nonce (which implicitly includes the delegation's weight update)
-        // to be used to complete delisting for an earlier delegation. This is necessary because the P-Chain
-        // is only willing to sign the latest weight update.
-        require(delegator.endingNonce <= nonce, "PoSValidatorManager: nonce does not match");
-=======
-        Validator memory validator = getValidator(validationID);
-        Delegator memory delegator = $._delegatorStakes[delegationID];
-        // Once this function completes, the delegation is completed and we can clear it from state.
-        delete $._delegatorStakes[delegationID];
-
-        // The received nonce should be no greater than the highest sent nonce, and at least as high as
-        // the delegation's ending nonce. This allows a weight update using a higher nonce
-        // (which implicitly includes the delegation's weight update) to be used to complete delisting
-        // for an earlier delegation. This is necessary because the P-Chain is only willing to sign the latest weight update.
-        if (validator.messageNonce < nonce || delegator.endingNonce > nonce) {
+        if (delegator.validationID != validationID) {
+            revert InvalidValidationID();
+        }
+
+        // The received nonce should be at least as high as the delegation's ending nonce. This allows a weight
+        // update using a higher nonce (which implicitly includes the delegation's weight update) to be used to
+        // complete delisting for an earlier delegation. This is necessary because the P-Chain is only willing
+        // to sign the latest weight update.
+        if (delegator.endingNonce > nonce) {
             revert InvalidNonce();
         }
->>>>>>> c54321ca
 
         // Ensure the delegator is pending removed. Since anybody can call this function once
         // end delegation has been initialized, we need to make sure that this function is only
