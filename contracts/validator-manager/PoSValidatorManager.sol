--- conflicted
+++ resolved
@@ -71,7 +71,6 @@
 
     uint16 public constant MAXIMUM_DELEGATION_FEE_BIPS = 10000;
 
-<<<<<<< HEAD
     error InvalidDelegationFee(uint16 delegationFeeBips);
     error InvalidDelegationID(bytes32 delegationID);
     error InvalidDelegatorStatus(DelegatorStatus status);
@@ -83,19 +82,8 @@
     error MinStakeDurationNotPassed(uint64 endTime);
     error UnauthorizedOwner(address sender);
     error ValidatorNotPoS(bytes32 validationID);
-=======
-    error InvalidDelegatorStatus();
-    error InvalidNonce();
-    error InvalidDelegationID();
-    error ValidatorNotPoS();
-    error MaxWeightExceeded();
-    error InvalidDelegationFee();
-    error InvalidStakeDuration();
-    error InvalidStakeAmount();
-    error InvalidStakeMultiplier();
-    error ValidatorIneligibleForRewards();
-    error DelegatorIneligibleForRewards();
->>>>>>> 8d95406c
+    error ValidatorIneligibleForRewards(bytes32 validationID);
+    error DelegatorIneligibleForRewards(bytes32 delegationID);
 
     // solhint-disable ordering
     function _getPoSValidatorManagerStorage()
@@ -158,10 +146,11 @@
 
     function submitUptimeProof(bytes32 validationID, uint32 messageIndex) external {
         if (!_isPoSValidator(validationID)) {
-            revert ValidatorNotPoS();
-        }
-        if (getValidator(validationID).status != ValidatorStatus.Active) {
-            revert InvalidValidatorStatus();
+            revert ValidatorNotPoS(validationID);
+        }
+        ValidatorStatus status = getValidator(validationID).status;
+        if (status != ValidatorStatus.Active) {
+            revert InvalidValidatorStatus(status);
         }
 
         // Uptime proofs include the absolute number of seconds the validator has been active.
@@ -171,15 +160,9 @@
     function claimDelegationFees(bytes32 validationID) external {
         PoSValidatorManagerStorage storage $ = _getPoSValidatorManagerStorage();
 
-<<<<<<< HEAD
-        Validator memory validator = getValidator(validationID);
-
-        if (validator.status != ValidatorStatus.Completed) {
-            revert InvalidValidatorStatus(validator.status);
-=======
-        if (getValidator(validationID).status != ValidatorStatus.Completed) {
-            revert InvalidValidatorStatus();
->>>>>>> 8d95406c
+        ValidatorStatus status = getValidator(validationID).status;
+        if (status != ValidatorStatus.Completed) {
+            revert InvalidValidatorStatus(status);
         }
 
         if ($._posValidatorInfo[validationID].owner != _msgSender()) {
@@ -197,7 +180,7 @@
         uint32 messageIndex
     ) external {
         if (!_initializeEndPoSValidation(validationID, includeUptimeProof, messageIndex)) {
-            revert ValidatorIneligibleForRewards();
+            revert ValidatorIneligibleForRewards(validationID);
         }
     }
 
@@ -431,11 +414,7 @@
         // delegator registration has been initialized, we need to make sure that this function is only
         // callable after that has been done.
         if (delegator.status != DelegatorStatus.PendingAdded) {
-<<<<<<< HEAD
             revert InvalidDelegatorStatus(delegator.status);
-=======
-            revert InvalidDelegatorStatus();
->>>>>>> 8d95406c
         }
 
         // In the case where the validator has completed its validation period, we can no
@@ -448,28 +427,16 @@
         (bytes32 messageValidationID, uint64 nonce,) = ValidatorMessages
             .unpackSubnetValidatorWeightUpdateMessage(_getPChainWarpMessage(messageIndex).payload);
 
-<<<<<<< HEAD
-        if (delegator.validationID != validationID) {
+        if (validationID != messageValidationID) {
             revert InvalidValidationID(delegator.validationID);
-=======
-        if (validationID != messageValidationID) {
-            revert InvalidValidationID();
->>>>>>> 8d95406c
         }
 
         // The received nonce should be no greater than the highest sent nonce, and at least as high as
         // the delegation's starting nonce. This allows a weight update using a higher nonce
         // (which implicitly includes the delegation's weight update) to be used to complete delisting
         // for an earlier delegation. This is necessary because the P-Chain is only willing to sign the latest weight update.
-<<<<<<< HEAD
-        if (
-            validator.messageNonce < nonce || $._delegatorStakes[delegationID].startingNonce > nonce
-        ) {
+        if (validator.messageNonce < nonce || delegator.startingNonce > nonce) {
             revert InvalidNonce(nonce);
-=======
-        if (validator.messageNonce < nonce || delegator.startingNonce > nonce) {
-            revert InvalidNonce();
->>>>>>> 8d95406c
         }
 
         // Update the delegation status
@@ -483,50 +450,13 @@
         });
     }
 
-<<<<<<< HEAD
-    function endDelegationCompletedValidator(bytes32 delegationID) external nonReentrant {
-        PoSValidatorManagerStorage storage $ = _getPoSValidatorManagerStorage();
-
-        Delegator memory delegator = $._delegatorStakes[delegationID];
-        bytes32 validationID = delegator.validationID;
-        Validator memory validator = getValidator(validationID);
-
-        // Ensure the delegation is found
-        if (delegator.status == DelegatorStatus.Unknown) {
-            revert InvalidDelegationID(delegationID);
-        }
-
-        // Ensure the validation is completed
-        if (validator.status != ValidatorStatus.Completed) {
-            revert InvalidValidatorStatus(validator.status);
-        }
-
-        // If the validator completes before the delegator is added, let them exit from here.
-        if (delegator.status == DelegatorStatus.PendingAdded) {
-            _completeEndDelegation(delegationID);
-            return;
-        }
-
-        // Calculate and set rewards if the delegator is active.
-        if (delegator.status == DelegatorStatus.Active) {
-            $._redeemableDelegatorRewards[delegationID] = $._rewardCalculator.calculateReward({
-                stakeAmount: weightToValue(delegator.weight),
-                validatorStartTime: validator.startedAt,
-                stakingStartTime: delegator.startedAt,
-                stakingEndTime: validator.endedAt,
-                uptimeSeconds: $._completedValidationUptimeSeconds[validationID],
-                initialSupply: 0,
-                endSupply: 0
-            });
-=======
     function initializeEndDelegation(
         bytes32 delegationID,
         bool includeUptimeProof,
         uint32 messageIndex
     ) external {
         if (!_initializeEndDelegation(delegationID, includeUptimeProof, messageIndex)) {
-            revert DelegatorIneligibleForRewards();
->>>>>>> 8d95406c
+            revert DelegatorIneligibleForRewards(delegationID);
         }
     }
 
@@ -592,7 +522,7 @@
             // end the delegation
             return true;
         } else {
-            revert InvalidValidatorStatus();
+            revert InvalidValidatorStatus(validator.status);
         }
     }
 
@@ -615,7 +545,7 @@
         } else if (validator.status == ValidatorStatus.Active) {
             delegationEndTime = uint64(block.timestamp);
         } else {
-            revert InvalidValidatorStatus();
+            revert InvalidValidatorStatus(validator.status);
         }
 
         // Only give rewards in the case that the delegation started before the validator exited.
@@ -668,26 +598,6 @@
         PoSValidatorManagerStorage storage $ = _getPoSValidatorManagerStorage();
         Delegator memory delegator = $._delegatorStakes[delegationID];
 
-<<<<<<< HEAD
-        // Unpack the Warp message
-        WarpMessage memory warpMessage = _getPChainWarpMessage(messageIndex);
-        (bytes32 validationID, uint64 nonce,) =
-            ValidatorMessages.unpackSubnetValidatorWeightUpdateMessage(warpMessage.payload);
-
-        if (delegator.validationID != validationID) {
-            revert InvalidValidationID(delegator.validationID);
-        }
-
-        // The received nonce should be at least as high as the delegation's ending nonce. This allows a weight
-        // update using a higher nonce (which implicitly includes the delegation's weight update) to be used to
-        // complete delisting for an earlier delegation. This is necessary because the P-Chain is only willing
-        // to sign the latest weight update.
-        if (delegator.endingNonce > nonce) {
-            revert InvalidNonce(nonce);
-        }
-
-=======
->>>>>>> 8d95406c
         // Ensure the delegator is pending removed. Since anybody can call this function once
         // end delegation has been initialized, we need to make sure that this function is only
         // callable after that has been done.
@@ -702,7 +612,7 @@
                 ValidatorMessages.unpackSubnetValidatorWeightUpdateMessage(warpMessage.payload);
 
             if (delegator.validationID != validationID) {
-                revert InvalidValidationID();
+                revert InvalidValidationID(delegator.validationID);
             }
 
             // The received nonce should be at least as high as the delegation's ending nonce. This allows a weight
@@ -710,7 +620,7 @@
             // complete delisting for an earlier delegation. This is necessary because the P-Chain is only willing
             // to sign the latest weight update.
             if (delegator.endingNonce > nonce) {
-                revert InvalidNonce();
+                revert InvalidNonce(nonce);
             }
         }
 
