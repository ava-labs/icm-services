// (c) 2024, Ava Labs, Inc. All rights reserved.
// See the file LICENSE for licensing terms.

// SPDX-License-Identifier: LicenseRef-Ecosystem

pragma solidity 0.8.25;

import {IValidatorManager} from "./interfaces/IValidatorManager.sol";
import {ValidatorMessages} from "./ValidatorMessages.sol";
import {
    InitialValidator,
    PChainOwner,
    ConversionData,
    Validator,
    ValidatorStatus
} from "./interfaces/IACP99Manager.sol";
import {ACP99Manager} from "./ACP99Manager.sol";
import {
    IWarpMessenger,
    WarpMessage
} from "@avalabs/subnet-evm-contracts@1.2.2/contracts/interfaces/IWarpMessenger.sol";
import {OwnableUpgradeable} from
    "@openzeppelin/contracts-upgradeable@5.0.2/access/OwnableUpgradeable.sol";
import {Initializable} from
    "@openzeppelin/contracts-upgradeable@5.0.2/proxy/utils/Initializable.sol";
import {ICMInitializable} from "@utilities/ICMInitializable.sol";

/**
 * @dev Describes the current churn period
 */
struct ValidatorChurnPeriod {
    uint256 startTime;
    uint64 initialWeight;
    uint64 totalWeight;
    uint64 churnAmount;
}

/**
 * @notice Validator Manager settings, used to initialize the Validator Manager
 * @param The subnetID is the ID of the L1 that the Validator Manager is managing
 * @param The churnPeriodSeconds is the duration of the churn period in seconds
 * @param The maximumChurnPercentage is the maximum percentage of the total weight that can be added or removed in a single churn period
 */
struct ValidatorManagerSettings {
    address admin;
    bytes32 subnetID;
    uint64 churnPeriodSeconds;
    uint8 maximumChurnPercentage;
}

/// @dev Legacy struct used to migrate from V1 contracts
struct ValidatorLegacy {
    ValidatorStatus status;
    bytes nodeID;
    uint64 startingWeight;
    uint64 messageNonce;
    uint64 weight;
    uint64 startedAt;
    uint64 endedAt;
}

/**
 * @dev Implementation of the {ACP99Manager} abstract contract.
 *
 * @custom:security-contact https://github.com/ava-labs/icm-contracts/blob/main/SECURITY.md
 */
contract ValidatorManager is IValidatorManager, Initializable, OwnableUpgradeable, ACP99Manager {
    // solhint-disable private-vars-leading-underscore
    /// @custom:storage-location erc7201:avalanche-icm.storage.ValidatorManager
    struct ValidatorManagerStorage {
        /// @notice The subnetID associated with this validator manager.
        bytes32 _subnetID;
        /// @notice The number of seconds after which to reset the churn tracker.
        uint64 _churnPeriodSeconds;
        /// @notice The maximum churn rate allowed per churn period.
        uint8 _maximumChurnPercentage;
        /// @notice The churn tracker used to track the amount of stake added or removed in the churn period.
        ValidatorChurnPeriod _churnTracker;
        /// @notice Maps the validationID to the registration message such that the message can be re-sent if needed.
        mapping(bytes32 => bytes) _pendingRegisterValidationMessages;
        /// @notice Legacy storage for V1 validators.
        mapping(bytes32 => ValidatorLegacy) _validationPeriodsLegacy;
        /// @notice Maps the nodeID to the validationID for validation periods that have not ended.
        mapping(bytes => bytes32) _registeredValidators;
        /// @notice Boolean that indicates if the initial validator set has been set.
        bool _initializedValidatorSet;
        /// @notice Maps the validationID to the validator information.
        mapping(bytes32 => Validator) _validationPeriods;
    }
    // solhint-enable private-vars-leading-underscore

    // keccak256(abi.encode(uint256(keccak256("avalanche-icm.storage.ValidatorManager")) - 1)) & ~bytes32(uint256(0xff));
    bytes32 public constant VALIDATOR_MANAGER_STORAGE_LOCATION =
        0xe92546d698950ddd38910d2e15ed1d923cd0a7b3dde9e2a6a3f380565559cb00;

    uint8 public constant MAXIMUM_CHURN_PERCENTAGE_LIMIT = 20;
    uint64 public constant REGISTRATION_EXPIRY_LENGTH = 1 days;
    uint32 public constant NODE_ID_LENGTH = 20;
    uint8 public constant BLS_PUBLIC_KEY_LENGTH = 48;
    bytes32 public constant P_CHAIN_BLOCKCHAIN_ID = bytes32(0);

<<<<<<< HEAD
=======
    error InvalidValidatorManagerAddress(address validatorManagerAddress);
    error InvalidWarpOriginSenderAddress(address senderAddress);
    error InvalidValidatorManagerBlockchainID(bytes32 blockchainID);
    error InvalidWarpSourceChainID(bytes32 sourceChainID);
    error InvalidInitializationStatus();
    error InvalidMaximumChurnPercentage(uint8 maximumChurnPercentage);
    error InvalidBLSKeyLength(uint256 length);
    error InvalidNodeID(bytes nodeID);
    error InvalidConversionID(bytes32 encodedConversionID, bytes32 expectedConversionID);
    error InvalidTotalWeight(uint64 weight);
    error InvalidValidationID(bytes32 validationID);
    error InvalidValidatorStatus(ValidatorStatus status);
    error InvalidNonce(uint64 nonce);
    error InvalidWarpMessage();
    error MaxChurnRateExceeded(uint64 churnAmount);
    error NodeAlreadyRegistered(bytes nodeID);
    error UnexpectedRegistrationStatus(bool validRegistration);
    error InvalidPChainOwnerThreshold(uint256 threshold, uint256 addressesLength);
    error InvalidPChainOwnerAddresses();
    error ZeroAddress();

>>>>>>> 9ab59172
    // solhint-disable ordering
    /**
     * @dev This storage is visible to child contracts for convenience.
     *      External getters would be better practice, but code size limitations are preventing this.
     *      Child contracts should probably never write to this storage.
     */
    function _getValidatorManagerStorage()
        internal
        pure
        returns (ValidatorManagerStorage storage $)
    {
        // solhint-disable-next-line no-inline-assembly
        assembly {
            $.slot := VALIDATOR_MANAGER_STORAGE_LOCATION
        }
    }

    /**
     * @notice Warp precompile used for sending and receiving Warp messages.
     */
    IWarpMessenger public constant WARP_MESSENGER =
        IWarpMessenger(0x0200000000000000000000000000000000000005);

    constructor(
        ICMInitializable init
    ) {
        if (init == ICMInitializable.Disallowed) {
            _disableInitializers();
        }
    }

    /**
     * @notice Migrates a validator from the V1 contract to the V2 contract.
     * @param validationID The ID of the validation period to migrate.
     * @param receivedNonce The latest nonce received from the P-Chain.
     */
    function migrateFromV1(bytes32 validationID, uint32 receivedNonce) external {
        ValidatorManagerStorage storage $ = _getValidatorManagerStorage();
        ValidatorLegacy storage legacy = $._validationPeriodsLegacy[validationID];
        if (legacy.status == ValidatorStatus.Unknown) {
            revert InvalidValidationID(validationID);
        }
        if (receivedNonce > legacy.messageNonce) {
            revert InvalidNonce(receivedNonce);
        }

        $._validationPeriods[validationID] = Validator({
            status: legacy.status,
            nodeID: legacy.nodeID,
            startingWeight: legacy.startingWeight,
            sentNonce: legacy.messageNonce,
            receivedNonce: receivedNonce,
            weight: legacy.weight,
            startTime: legacy.startedAt,
            endTime: legacy.endedAt
        });

        // Set the legacy status to unknown to disallow future migrations.
        $._validationPeriodsLegacy[validationID].status = ValidatorStatus.Unknown;
    }

    function initialize(
        ValidatorManagerSettings calldata settings
    ) external initializer {
        __ValidatorManager_init(settings);
    }

    // solhint-disable-next-line func-name-mixedcase
    function __ValidatorManager_init(
        ValidatorManagerSettings calldata settings
    ) internal onlyInitializing {
        __Ownable_init(settings.admin);
        __ValidatorManager_init_unchained(settings);
    }

    // solhint-disable-next-line func-name-mixedcase
    function __ValidatorManager_init_unchained(
        ValidatorManagerSettings calldata settings
    ) internal onlyInitializing {
        ValidatorManagerStorage storage $ = _getValidatorManagerStorage();
        $._subnetID = settings.subnetID;

        if (
            settings.maximumChurnPercentage > MAXIMUM_CHURN_PERCENTAGE_LIMIT
                || settings.maximumChurnPercentage == 0
        ) {
            revert InvalidMaximumChurnPercentage(settings.maximumChurnPercentage);
        }

        $._maximumChurnPercentage = settings.maximumChurnPercentage;
        $._churnPeriodSeconds = settings.churnPeriodSeconds;
    }

    modifier initializedValidatorSet() {
        if (!_getValidatorManagerStorage()._initializedValidatorSet) {
            revert InvalidInitializationStatus();
        }
        _;
    }

    /**
     * @notice See {IACP99Manager-initializeValidatorSet}.
     */
    function initializeValidatorSet(
        ConversionData calldata conversionData,
        uint32 messageIndex
    ) public virtual override {
        ValidatorManagerStorage storage $ = _getValidatorManagerStorage();
        if ($._initializedValidatorSet) {
            revert InvalidInitializationStatus();
        }

        // Check that the blockchainID and validator manager address in the ConversionData correspond to this contract.
        // Other validation checks are done by the P-Chain when converting the L1, so are not required here.
        if (conversionData.validatorManagerBlockchainID != WARP_MESSENGER.getBlockchainID()) {
            revert InvalidValidatorManagerBlockchainID(conversionData.validatorManagerBlockchainID);
        }
        if (address(conversionData.validatorManagerAddress) != address(this)) {
            revert InvalidValidatorManagerAddress(address(conversionData.validatorManagerAddress));
        }

        // Verify that the sha256 hash of the L1 conversion data matches with the Warp message's conversionID.
        bytes32 conversionID = ValidatorMessages.unpackSubnetToL1ConversionMessage(
            _getPChainWarpMessage(messageIndex).payload
        );
        bytes memory encodedConversion = ValidatorMessages.packConversionData(conversionData);
        bytes32 encodedConversionID = sha256(encodedConversion);
        if (encodedConversionID != conversionID) {
            revert InvalidConversionID(encodedConversionID, conversionID);
        }

        uint256 numInitialValidators = conversionData.initialValidators.length;

        uint64 totalWeight;
        for (uint32 i; i < numInitialValidators; ++i) {
            InitialValidator memory initialValidator = conversionData.initialValidators[i];
            if ($._registeredValidators[initialValidator.nodeID] != bytes32(0)) {
                revert NodeAlreadyRegistered(initialValidator.nodeID);
            }
            if (initialValidator.nodeID.length != NODE_ID_LENGTH) {
                revert InvalidNodeID(initialValidator.nodeID);
            }

            // Validation ID of the initial validators is the sha256 hash of the
            // subnet ID and the index of the initial validator.
            bytes32 validationID = sha256(abi.encodePacked(conversionData.subnetID, i));

            // Save the initial validator as an active validator.
            $._registeredValidators[initialValidator.nodeID] = validationID;
            $._validationPeriods[validationID].status = ValidatorStatus.Active;
            $._validationPeriods[validationID].nodeID = initialValidator.nodeID;
            $._validationPeriods[validationID].startingWeight = initialValidator.weight;
            $._validationPeriods[validationID].sentNonce = 0;
            $._validationPeriods[validationID].weight = initialValidator.weight;
            $._validationPeriods[validationID].startTime = uint64(block.timestamp);
            $._validationPeriods[validationID].endTime = 0;
            totalWeight += initialValidator.weight;

            emit RegisteredInitialValidator(
                validationID, _fixedNodeID(initialValidator.nodeID), initialValidator.weight
            );
        }
        $._churnTracker.totalWeight = totalWeight;

        // Rearranged equation for totalWeight < (100 / $._maximumChurnPercentage)
        // Total weight must be above this value in order to not trigger churn limits with an added/removed weight of 1.
        if (totalWeight * $._maximumChurnPercentage < 100) {
            revert InvalidTotalWeight(totalWeight);
        }

        $._initializedValidatorSet = true;
    }

    function _validatePChainOwner(
        PChainOwner memory pChainOwner
    ) internal pure {
        // If threshold is 0, addresses must be empty.
        if (pChainOwner.threshold == 0 && pChainOwner.addresses.length != 0) {
            revert InvalidPChainOwnerThreshold(pChainOwner.threshold, pChainOwner.addresses.length);
        }
        // Threshold must be less than or equal to the number of addresses.
        if (pChainOwner.threshold > pChainOwner.addresses.length) {
            revert InvalidPChainOwnerThreshold(pChainOwner.threshold, pChainOwner.addresses.length);
        }
        // Zero address is invalid. Because we require addresses to be sorted, we only need to check if the first is 0
        if (pChainOwner.addresses.length > 0 && pChainOwner.addresses[0] == address(0)) {
            revert ZeroAddress();
        }
        // Addresses must be unique and sorted in ascending order
        for (uint256 i = 1; i < pChainOwner.addresses.length; i++) {
            // Compare current address with the previous one
            if (pChainOwner.addresses[i] <= pChainOwner.addresses[i - 1]) {
                revert InvalidPChainOwnerAddresses();
            }
        }
    }

    function initiateValidatorRegistration(
        bytes memory nodeID,
        bytes memory blsPublicKey,
        PChainOwner memory remainingBalanceOwner,
        PChainOwner memory disableOwner,
        uint64 weight
    ) public onlyOwner returns (bytes32) {
        return _initiateValidatorRegistration({
            nodeID: nodeID,
            blsPublicKey: blsPublicKey,
            remainingBalanceOwner: remainingBalanceOwner,
            disableOwner: disableOwner,
            weight: weight
        });
    }

    /**
     * @notice See {ACP99Manager-_initiateValidatorRegistration}.
     * @dev This function modifies the validator's state. Callers should ensure that any references are updated.
     */
    function _initiateValidatorRegistration(
        bytes memory nodeID,
        bytes memory blsPublicKey,
        PChainOwner memory remainingBalanceOwner,
        PChainOwner memory disableOwner,
        uint64 weight
    ) internal virtual override initializedValidatorSet returns (bytes32) {
        ValidatorManagerStorage storage $ = _getValidatorManagerStorage();

        // Ensure the new validator doesn't overflow the total weight
        if (uint256(weight) + uint256($._churnTracker.totalWeight) > type(uint64).max) {
            revert InvalidTotalWeight(weight);
        }

        _validatePChainOwner(remainingBalanceOwner);
        _validatePChainOwner(disableOwner);

        // Ensure the nodeID is not the zero address, and is not already an active validator.

        if (blsPublicKey.length != BLS_PUBLIC_KEY_LENGTH) {
            revert InvalidBLSKeyLength(blsPublicKey.length);
        }
        if (nodeID.length != NODE_ID_LENGTH) {
            revert InvalidNodeID(nodeID);
        }
        if ($._registeredValidators[nodeID] != bytes32(0)) {
            revert NodeAlreadyRegistered(nodeID);
        }

        // Check that adding this validator would not exceed the maximum churn rate.
        _checkAndUpdateChurnTracker(weight, 0);

        uint64 registrationExpiry = uint64(block.timestamp) + REGISTRATION_EXPIRY_LENGTH;

        (bytes32 validationID, bytes memory registerL1ValidatorMessage) = ValidatorMessages
            .packRegisterL1ValidatorMessage(
            ValidatorMessages.ValidationPeriod({
                subnetID: $._subnetID,
                nodeID: nodeID,
                blsPublicKey: blsPublicKey,
                remainingBalanceOwner: remainingBalanceOwner,
                disableOwner: disableOwner,
                registrationExpiry: registrationExpiry,
                weight: weight
            })
        );

        // Redundant check to ensure no collision or replay is possible, but with the expiry set as
        // the block timestamp + 1 day, this should not be possible.
        if ($._validationPeriods[validationID].status != ValidatorStatus.Unknown) {
            revert InvalidValidatorStatus($._validationPeriods[validationID].status);
        }

        $._pendingRegisterValidationMessages[validationID] = registerL1ValidatorMessage;
        $._registeredValidators[nodeID] = validationID;

        // Submit the message to the Warp precompile.
        bytes32 messageID = WARP_MESSENGER.sendWarpMessage(registerL1ValidatorMessage);
        $._validationPeriods[validationID].status = ValidatorStatus.PendingAdded;
        $._validationPeriods[validationID].nodeID = nodeID;
        $._validationPeriods[validationID].startingWeight = weight;
        $._validationPeriods[validationID].sentNonce = 0;
        $._validationPeriods[validationID].weight = weight;
        $._validationPeriods[validationID].startTime = 0; // The validation period only starts once the registration is acknowledged.
        $._validationPeriods[validationID].endTime = 0;

        emit InitiatedValidatorRegistration(
            validationID, _fixedNodeID(nodeID), messageID, registrationExpiry, weight
        );

        return validationID;
    }

    /**
     * @notice Resubmits a validator registration message to be sent to the P-Chain.
     * Only necessary if the original message can't be delivered due to validator churn.
     * @param validationID The ID of the validation period being registered.
     */
    function resendRegisterValidatorMessage(
        bytes32 validationID
    ) external {
        ValidatorManagerStorage storage $ = _getValidatorManagerStorage();
        // The initial validator set must have been set already to have pending register validation messages.
        if ($._pendingRegisterValidationMessages[validationID].length == 0) {
            revert InvalidValidationID(validationID);
        }
        if ($._validationPeriods[validationID].status != ValidatorStatus.PendingAdded) {
            revert InvalidValidatorStatus($._validationPeriods[validationID].status);
        }

        // Submit the message to the Warp precompile.
        WARP_MESSENGER.sendWarpMessage($._pendingRegisterValidationMessages[validationID]);
    }

    /**
     * @notice See {IACP99Manager-completeValidatorRegistration}.
     */
    function completeValidatorRegistration(
        uint32 messageIndex
    ) public virtual override onlyOwner returns (bytes32) {
        ValidatorManagerStorage storage $ = _getValidatorManagerStorage();
        (bytes32 validationID, bool validRegistration) = ValidatorMessages
            .unpackL1ValidatorRegistrationMessage(_getPChainWarpMessage(messageIndex).payload);

        if (!validRegistration) {
            revert UnexpectedRegistrationStatus(validRegistration);
        }
        // The initial validator set must have been set already to have pending register validation messages.
        if ($._pendingRegisterValidationMessages[validationID].length == 0) {
            revert InvalidValidationID(validationID);
        }
        if ($._validationPeriods[validationID].status != ValidatorStatus.PendingAdded) {
            revert InvalidValidatorStatus($._validationPeriods[validationID].status);
        }

        delete $._pendingRegisterValidationMessages[validationID];
        $._validationPeriods[validationID].status = ValidatorStatus.Active;
        $._validationPeriods[validationID].startTime = uint64(block.timestamp);
        emit CompletedValidatorRegistration(validationID, $._validationPeriods[validationID].weight);

        return validationID;
    }

    /**
     * @notice Returns a validation ID registered to the given nodeID
     * @param nodeID ID of the node associated with the validation ID
     */
    function registeredValidators(
        bytes calldata nodeID
    ) public view returns (bytes32) {
        ValidatorManagerStorage storage $ = _getValidatorManagerStorage();
        return $._registeredValidators[nodeID];
    }

    /**
     * @notice See {IACP99Manager-getValidator}.
     */
    function getValidator(
        bytes32 validationID
    ) public view virtual override returns (Validator memory) {
        ValidatorManagerStorage storage $ = _getValidatorManagerStorage();
        return $._validationPeriods[validationID];
    }

    /**
     * @notice See {IACP99Manager-l1TotalWeight}.
     */
    function l1TotalWeight() public view virtual override returns (uint64) {
        return _getValidatorManagerStorage()._churnTracker.totalWeight;
    }

    /**
     * @notice See {IACP99Manager-subnetID}.
     */
    function subnetID() public view virtual override returns (bytes32) {
        return _getValidatorManagerStorage()._subnetID;
    }

    function initiateValidatorRemoval(
        bytes32 validationID
    ) public onlyOwner {
        _initiateValidatorRemoval(validationID);
    }

    /**
     * @notice See {ACP99Manager-_initiateValidatorRemoval}.
     * @dev This function modifies the validator's state. Callers should ensure that any references are updated.
     */
    function _initiateValidatorRemoval(
        bytes32 validationID
    ) internal virtual override {
        ValidatorManagerStorage storage $ = _getValidatorManagerStorage();

        // Ensure the validation period is active.
        // The initial validator set must have been set already to have active validators.
        Validator memory validator = $._validationPeriods[validationID];
        if (validator.status != ValidatorStatus.Active) {
            revert InvalidValidatorStatus($._validationPeriods[validationID].status);
        }

        // Update the validator status to pending removal.
        // They are not removed from the active validators mapping until the P-Chain acknowledges the removal.
        validator.status = ValidatorStatus.PendingRemoved;

        // Set the end time of the validation period, since it is no longer known to be an active validator
        // on the P-Chain.
        validator.endTime = uint64(block.timestamp);

        // Save the validator updates.
        $._validationPeriods[validationID] = validator;

        (, bytes32 messageID) = _initiateValidatorWeightUpdate(validationID, 0);

        // Emit the event to signal the start of the validator removal process.
        emit InitiatedValidatorRemoval(
            validationID, messageID, validator.weight, uint64(block.timestamp)
        );
    }

    /**
     * @notice Resubmits a validator end message to be sent to the P-Chain.
     * Only necessary if the original message can't be delivered due to validator churn.
     * @param validationID The ID of the validation period being ended.
     */
    function resendValidatorRemovalMessage(
        bytes32 validationID
    ) external {
        ValidatorManagerStorage storage $ = _getValidatorManagerStorage();
        Validator memory validator = $._validationPeriods[validationID];

        // The initial validator set must have been set already to have pending end validation messages.
        if (validator.status != ValidatorStatus.PendingRemoved) {
            revert InvalidValidatorStatus($._validationPeriods[validationID].status);
        }

        WARP_MESSENGER.sendWarpMessage(
            ValidatorMessages.packL1ValidatorWeightMessage(validationID, validator.sentNonce, 0)
        );
    }

    /**
     * @notice See {IACP99Manager-completeValidatorRemoval}.
     */
    function completeValidatorRemoval(
        uint32 messageIndex
    ) public virtual override onlyOwner returns (bytes32) {
        ValidatorManagerStorage storage $ = _getValidatorManagerStorage();

        // Get the Warp message.
        (bytes32 validationID, bool registered) = ValidatorMessages
            .unpackL1ValidatorRegistrationMessage(_getPChainWarpMessage(messageIndex).payload);
        if (registered) {
            revert UnexpectedRegistrationStatus(registered);
        }

        Validator memory validator = $._validationPeriods[validationID];

        // The validation status is PendingRemoved if validator removal was initiated with a call to {initiateValidatorRemoval}.
        // The validation status is PendingAdded if the validator was never registered on the P-Chain.
        // The initial validator set must have been set already to have pending validation messages.
        if (
            validator.status != ValidatorStatus.PendingRemoved
                && validator.status != ValidatorStatus.PendingAdded
        ) {
            revert InvalidValidatorStatus(validator.status);
        }

        if (validator.status == ValidatorStatus.PendingRemoved) {
            validator.status = ValidatorStatus.Completed;
        } else {
            // Remove the validator's weight from the total tracked weight, but don't track it as churn.
            $._churnTracker.totalWeight -= validator.weight;
            validator.status = ValidatorStatus.Invalidated;
        }
        // Remove the validator from the registered validators mapping.
        delete $._registeredValidators[validator.nodeID];

        // Update the validator.
        $._validationPeriods[validationID] = validator;

        // Emit event.
        emit CompletedValidatorRemoval(validationID);

        return validationID;
    }

    function _incrementSentNonce(
        bytes32 validationID
    ) internal returns (uint64) {
        ValidatorManagerStorage storage $ = _getValidatorManagerStorage();
        return ++$._validationPeriods[validationID].sentNonce;
    }

    function _getPChainWarpMessage(
        uint32 messageIndex
    ) internal view returns (WarpMessage memory) {
        (WarpMessage memory warpMessage, bool valid) =
            WARP_MESSENGER.getVerifiedWarpMessage(messageIndex);
        if (!valid) {
            revert InvalidWarpMessage();
        }
        // Must match to P-Chain blockchain id, which is 0.
        if (warpMessage.sourceChainID != P_CHAIN_BLOCKCHAIN_ID) {
            revert InvalidWarpSourceChainID(warpMessage.sourceChainID);
        }
        if (warpMessage.originSenderAddress != address(0)) {
            revert InvalidWarpOriginSenderAddress(warpMessage.originSenderAddress);
        }

        return warpMessage;
    }

    function initiateValidatorWeightUpdate(
        bytes32 validationID,
        uint64 newWeight
    ) public onlyOwner returns (uint64, bytes32) {
        ValidatorManagerStorage storage $ = _getValidatorManagerStorage();
        if ($._validationPeriods[validationID].status != ValidatorStatus.Active) {
            revert InvalidValidatorStatus($._validationPeriods[validationID].status);
        }

        return _initiateValidatorWeightUpdate(validationID, newWeight);
    }

    /**
     * @notice See {ACP99Manager-_initiateValidatorWeightUpdate}.
     * @dev This function modifies the validator's state. Callers should ensure that any references are updated.
     */
    function _initiateValidatorWeightUpdate(
        bytes32 validationID,
        uint64 newWeight
    ) internal virtual override returns (uint64, bytes32) {
        ValidatorManagerStorage storage $ = _getValidatorManagerStorage();
        uint64 validatorWeight = $._validationPeriods[validationID].weight;

        // Check that changing the validator weight would not exceed the maximum churn rate.
        _checkAndUpdateChurnTracker(newWeight, validatorWeight);

        uint64 nonce = _incrementSentNonce(validationID);

        $._validationPeriods[validationID].weight = newWeight;

        // Submit the message to the Warp precompile.
        bytes32 messageID = WARP_MESSENGER.sendWarpMessage(
            ValidatorMessages.packL1ValidatorWeightMessage(validationID, nonce, newWeight)
        );

        emit InitiatedValidatorWeightUpdate({
            validationID: validationID,
            nonce: nonce,
            weightUpdateMessageID: messageID,
            weight: newWeight
        });

        return (nonce, messageID);
    }

    /**
     * @notice See {IACP99Manager-completeValidatorWeightUpdate}.
     */
    function completeValidatorWeightUpdate(
        uint32 messageIndex
    ) public virtual override onlyOwner returns (bytes32, uint64) {
        WarpMessage memory warpMessage = _getPChainWarpMessage(messageIndex);
        (bytes32 validationID, uint64 nonce, uint64 weight) =
            ValidatorMessages.unpackL1ValidatorWeightMessage(warpMessage.payload);

        ValidatorManagerStorage storage $ = _getValidatorManagerStorage();

        // The received nonce should be no greater than the highest sent nonce to ensure
        // that weight changes are only initiated by this contract.
        if ($._validationPeriods[validationID].sentNonce < nonce) {
            revert InvalidNonce(nonce);
        }

        $._validationPeriods[validationID].receivedNonce = nonce;

        emit CompletedValidatorWeightUpdate(validationID, nonce, weight);

        return (validationID, nonce);
    }

    function getChurnPeriodSeconds() public view returns (uint64) {
        return _getValidatorManagerStorage()._churnPeriodSeconds;
    }

    /**
     * @dev Helper function to check if the stake weight to be added or removed would exceed the maximum stake churn
     * rate for the past churn period. If the churn rate is exceeded, the function will revert. If the churn rate is
     * not exceeded, the function will update the churn tracker with the new weight.
     */
    function _checkAndUpdateChurnTracker(
        uint64 newValidatorWeight,
        uint64 oldValidatorWeight
    ) private {
        ValidatorManagerStorage storage $ = _getValidatorManagerStorage();

        uint64 weightChange;
        if (newValidatorWeight > oldValidatorWeight) {
            weightChange = newValidatorWeight - oldValidatorWeight;
        } else {
            weightChange = oldValidatorWeight - newValidatorWeight;
        }

        uint256 currentTime = block.timestamp;
        ValidatorChurnPeriod memory churnTracker = $._churnTracker;

        if (
            churnTracker.startTime == 0
                || currentTime >= churnTracker.startTime + $._churnPeriodSeconds
        ) {
            churnTracker.churnAmount = weightChange;
            churnTracker.startTime = currentTime;
            churnTracker.initialWeight = churnTracker.totalWeight;
        } else {
            // Churn is always additive whether the weight is being added or removed.
            churnTracker.churnAmount += weightChange;
        }

        // Rearranged equation of maximumChurnPercentage >= currentChurnPercentage to avoid integer division truncation.
        if ($._maximumChurnPercentage * churnTracker.initialWeight < churnTracker.churnAmount * 100)
        {
            revert MaxChurnRateExceeded(churnTracker.churnAmount);
        }

        // Two separate calculations because we're using uints and (newValidatorWeight - oldValidatorWeight) could underflow.
        churnTracker.totalWeight += newValidatorWeight;
        churnTracker.totalWeight -= oldValidatorWeight;

        // Rearranged equation for totalWeight < (100 / $._maximumChurnPercentage)
        // Total weight must be above this value in order to not trigger churn limits with an added/removed weight of 1.
        if (churnTracker.totalWeight * $._maximumChurnPercentage < 100) {
            revert InvalidTotalWeight(churnTracker.totalWeight);
        }

        $._churnTracker = churnTracker;
    }

    /**
     * @notice Converts a nodeID to a fixed length of 20 bytes.
     * @param nodeID The nodeID to convert.
     * @return The fixed length nodeID.
     */
    function _fixedNodeID(
        bytes memory nodeID
    ) private pure returns (bytes20) {
        bytes20 fixedID;
        // solhint-disable-next-line no-inline-assembly
        assembly {
            fixedID := mload(add(nodeID, 32))
        }
        return fixedID;
    }
}<|MERGE_RESOLUTION|>--- conflicted
+++ resolved
@@ -99,30 +99,6 @@
     uint8 public constant BLS_PUBLIC_KEY_LENGTH = 48;
     bytes32 public constant P_CHAIN_BLOCKCHAIN_ID = bytes32(0);
 
-<<<<<<< HEAD
-=======
-    error InvalidValidatorManagerAddress(address validatorManagerAddress);
-    error InvalidWarpOriginSenderAddress(address senderAddress);
-    error InvalidValidatorManagerBlockchainID(bytes32 blockchainID);
-    error InvalidWarpSourceChainID(bytes32 sourceChainID);
-    error InvalidInitializationStatus();
-    error InvalidMaximumChurnPercentage(uint8 maximumChurnPercentage);
-    error InvalidBLSKeyLength(uint256 length);
-    error InvalidNodeID(bytes nodeID);
-    error InvalidConversionID(bytes32 encodedConversionID, bytes32 expectedConversionID);
-    error InvalidTotalWeight(uint64 weight);
-    error InvalidValidationID(bytes32 validationID);
-    error InvalidValidatorStatus(ValidatorStatus status);
-    error InvalidNonce(uint64 nonce);
-    error InvalidWarpMessage();
-    error MaxChurnRateExceeded(uint64 churnAmount);
-    error NodeAlreadyRegistered(bytes nodeID);
-    error UnexpectedRegistrationStatus(bool validRegistration);
-    error InvalidPChainOwnerThreshold(uint256 threshold, uint256 addressesLength);
-    error InvalidPChainOwnerAddresses();
-    error ZeroAddress();
-
->>>>>>> 9ab59172
     // solhint-disable ordering
     /**
      * @dev This storage is visible to child contracts for convenience.
