--- conflicted
+++ resolved
@@ -188,19 +188,11 @@
         // Parse the Warp message into SubnetConversionMessage
         bytes32 subnetConversionID =
             ValidatorMessages.unpackSubnetConversionMessage(warpMessage.payload);
-<<<<<<< HEAD
-
+        bytes memory encodedConversion =
+            ValidatorMessages.packSubnetConversionData(subnetConversionData);
         if (sha256(encodedConversion) != subnetConversionID) {
             revert InvalidSubnetConversionID();
         }
-=======
-        bytes memory encodedConversion =
-            ValidatorMessages.packSubnetConversionData(subnetConversionData);
-        require(
-            sha256(encodedConversion) == subnetConversionID,
-            "ValidatorManager: invalid subnet conversion ID"
-        );
->>>>>>> 4149155e
 
         $._initializedValidatorSet = true;
     }
