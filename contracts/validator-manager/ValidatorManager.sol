// (c) 2024, Ava Labs, Inc. All rights reserved.
// See the file LICENSE for licensing terms.

// SPDX-License-Identifier: Ecosystem

pragma solidity 0.8.25;

import {ValidatorMessages} from "./ValidatorMessages.sol";
import {
    ACP99Manager,
    InitialValidator,
    PChainOwner,
    ConversionData,
    Validator,
    ValidatorStatus
} from "./ACP99Manager.sol";
import {
    IWarpMessenger,
    WarpMessage
} from "@avalabs/subnet-evm-contracts@1.2.2/contracts/interfaces/IWarpMessenger.sol";
import {OwnableUpgradeable} from
    "@openzeppelin/contracts-upgradeable@5.0.2/access/OwnableUpgradeable.sol";
import {Initializable} from
    "@openzeppelin/contracts-upgradeable@5.0.2/proxy/utils/Initializable.sol";
import {ICMInitializable} from "@utilities/ICMInitializable.sol";

/**
 * @dev Describes the current churn period
 */
struct ValidatorChurnPeriod {
    uint256 startTime;
    uint64 initialWeight;
    uint64 totalWeight;
    uint64 churnAmount;
}

/**
 * @notice Validator Manager settings, used to initialize the Validator Manager
 * @param The subnetID is the ID of the L1 that the Validator Manager is managing
 * @param The churnPeriodSeconds is the duration of the churn period in seconds
 * @param The maximumChurnPercentage is the maximum percentage of the total weight that can be added or removed in a single churn period
 */
struct ValidatorManagerSettings {
    address admin;
    bytes32 subnetID;
    uint64 churnPeriodSeconds;
    uint8 maximumChurnPercentage;
}

/// @dev Legacy struct used to migrate from V1 contracts
struct ValidatorLegacy {
    ValidatorStatus status;
    bytes nodeID;
    uint64 startingWeight;
    uint64 messageNonce;
    uint64 weight;
    uint64 startedAt;
    uint64 endedAt;
}

/**
 * @dev Implementation of the {ACP99Manager} abstract contract.
 *
 * @custom:security-contact https://github.com/ava-labs/icm-contracts/blob/main/SECURITY.md
 */
contract ValidatorManager is Initializable, OwnableUpgradeable, ACP99Manager {
    // solhint-disable private-vars-leading-underscore
    /// @custom:storage-location erc7201:avalanche-icm.storage.ValidatorManager
    struct ValidatorManagerStorage {
        /// @notice The subnetID associated with this validator manager.
        bytes32 _subnetID;
        /// @notice The number of seconds after which to reset the churn tracker.
        uint64 _churnPeriodSeconds;
        /// @notice The maximum churn rate allowed per churn period.
        uint8 _maximumChurnPercentage;
        /// @notice The churn tracker used to track the amount of stake added or removed in the churn period.
        ValidatorChurnPeriod _churnTracker;
        /// @notice Maps the validationID to the registration message such that the message can be re-sent if needed.
        mapping(bytes32 => bytes) _pendingRegisterValidationMessages;
        /// @notice Legacy storage for V1 validators.
        mapping(bytes32 => ValidatorLegacy) _validationPeriodsLegacy;
        /// @notice Maps the nodeID to the validationID for validation periods that have not ended.
        mapping(bytes => bytes32) _registeredValidators;
        /// @notice Boolean that indicates if the initial validator set has been set.
        bool _initializedValidatorSet;
        /// @notice Maps the validationID to the validator information.
        mapping(bytes32 => Validator) _validationPeriods;
    }
    // solhint-enable private-vars-leading-underscore

    // keccak256(abi.encode(uint256(keccak256("avalanche-icm.storage.ValidatorManager")) - 1)) & ~bytes32(uint256(0xff));
    bytes32 public constant VALIDATOR_MANAGER_STORAGE_LOCATION =
        0xe92546d698950ddd38910d2e15ed1d923cd0a7b3dde9e2a6a3f380565559cb00;

    uint8 public constant MAXIMUM_CHURN_PERCENTAGE_LIMIT = 20;
<<<<<<< HEAD
    uint64 public constant MAXIMUM_REGISTRATION_EXPIRY_LENGTH = 1 days;
    uint32 public constant ADDRESS_LENGTH = 20; // This is only used as a packed uint32
=======
    uint64 public constant MAXIMUM_REGISTRATION_EXPIRY_LENGTH = 2 days;
>>>>>>> eb732bdc
    uint32 public constant NODE_ID_LENGTH = 20;
    uint8 public constant BLS_PUBLIC_KEY_LENGTH = 48;
    bytes32 public constant P_CHAIN_BLOCKCHAIN_ID = bytes32(0);

    error InvalidValidatorManagerAddress(address validatorManagerAddress);
    error InvalidWarpOriginSenderAddress(address senderAddress);
    error InvalidValidatorManagerBlockchainID(bytes32 blockchainID);
    error InvalidWarpSourceChainID(bytes32 sourceChainID);
    error InvalidInitializationStatus();
    error InvalidMaximumChurnPercentage(uint8 maximumChurnPercentage);
    error InvalidBLSKeyLength(uint256 length);
    error InvalidNodeID(bytes nodeID);
    error InvalidConversionID(bytes32 encodedConversionID, bytes32 expectedConversionID);
    error InvalidTotalWeight(uint64 weight);
    error InvalidValidationID(bytes32 validationID);
    error InvalidValidatorStatus(ValidatorStatus status);
    error InvalidNonce(uint64 nonce);
    error InvalidWarpMessage();
    error MaxChurnRateExceeded(uint64 churnAmount);
    error NodeAlreadyRegistered(bytes nodeID);
    error UnexpectedRegistrationStatus(bool validRegistration);
    error InvalidPChainOwnerThreshold(uint256 threshold, uint256 addressesLength);
    error PChainOwnerAddressesNotSorted();
    error ZeroAddress();

    // solhint-disable ordering
    /**
     * @dev This storage is visible to child contracts for convenience.
     *      External getters would be better practice, but code size limitations are preventing this.
     *      Child contracts should probably never write to this storage.
     */
    function _getValidatorManagerStorage()
        internal
        pure
        returns (ValidatorManagerStorage storage $)
    {
        // solhint-disable-next-line no-inline-assembly
        assembly {
            $.slot := VALIDATOR_MANAGER_STORAGE_LOCATION
        }
    }

    /**
     * @notice Warp precompile used for sending and receiving Warp messages.
     */
    IWarpMessenger public constant WARP_MESSENGER =
        IWarpMessenger(0x0200000000000000000000000000000000000005);

    constructor(
        ICMInitializable init
    ) {
        if (init == ICMInitializable.Disallowed) {
            _disableInitializers();
        }
    }

    /**
     * @notice Migrates a validator from the V1 contract to the V2 contract.
     * @param validationID The ID of the validation period to migrate.
     * @param receivedNonce The latest nonce received from the P-Chain.
     */
    function migrateFromV1(bytes32 validationID, uint32 receivedNonce) external {
        ValidatorManagerStorage storage $ = _getValidatorManagerStorage();
        ValidatorLegacy storage legacy = $._validationPeriodsLegacy[validationID];
        if (legacy.status == ValidatorStatus.Unknown) {
            revert InvalidValidationID(validationID);
        }
        if (receivedNonce > legacy.messageNonce) {
            revert InvalidNonce(receivedNonce);
        }

        $._validationPeriods[validationID] = Validator({
            status: legacy.status,
            nodeID: legacy.nodeID,
            startingWeight: legacy.startingWeight,
            sentNonce: legacy.messageNonce,
            receivedNonce: receivedNonce,
            weight: legacy.weight,
            startTime: legacy.startedAt,
            endTime: legacy.endedAt
        });

        // Set the legacy status to unknown to disallow future migrations.
        $._validationPeriodsLegacy[validationID].status = ValidatorStatus.Unknown;
    }

    function initialize(
        ValidatorManagerSettings calldata settings
    ) external initializer {
        __ValidatorManager_init(settings);
    }

    // solhint-disable-next-line func-name-mixedcase
    function __ValidatorManager_init(
        ValidatorManagerSettings calldata settings
    ) internal onlyInitializing {
        __Ownable_init(settings.admin);
        __ValidatorManager_init_unchained(settings);
    }

    // solhint-disable-next-line func-name-mixedcase
    function __ValidatorManager_init_unchained(
        ValidatorManagerSettings calldata settings
    ) internal onlyInitializing {
        ValidatorManagerStorage storage $ = _getValidatorManagerStorage();
        $._subnetID = settings.subnetID;

        if (
            settings.maximumChurnPercentage > MAXIMUM_CHURN_PERCENTAGE_LIMIT
                || settings.maximumChurnPercentage == 0
        ) {
            revert InvalidMaximumChurnPercentage(settings.maximumChurnPercentage);
        }

        $._maximumChurnPercentage = settings.maximumChurnPercentage;
        $._churnPeriodSeconds = settings.churnPeriodSeconds;
    }

    modifier initializedValidatorSet() {
        if (!_getValidatorManagerStorage()._initializedValidatorSet) {
            revert InvalidInitializationStatus();
        }
        _;
    }

    /**
     * @notice See {ACP99Manager-initializeValidatorSet}.
     */
    function initializeValidatorSet(
        ConversionData calldata conversionData,
        uint32 messageIndex
    ) public virtual override {
        ValidatorManagerStorage storage $ = _getValidatorManagerStorage();
        if ($._initializedValidatorSet) {
            revert InvalidInitializationStatus();
        }
        // Check that the blockchainID and validator manager address in the ConversionData correspond to this contract.
        // Other validation checks are done by the P-Chain when converting the L1, so are not required here.
        if (conversionData.validatorManagerBlockchainID != WARP_MESSENGER.getBlockchainID()) {
            revert InvalidValidatorManagerBlockchainID(conversionData.validatorManagerBlockchainID);
        }
        if (address(conversionData.validatorManagerAddress) != address(this)) {
            revert InvalidValidatorManagerAddress(address(conversionData.validatorManagerAddress));
        }

        uint256 numInitialValidators = conversionData.initialValidators.length;

        uint64 totalWeight;
        for (uint32 i; i < numInitialValidators; ++i) {
            InitialValidator memory initialValidator = conversionData.initialValidators[i];
            if ($._registeredValidators[initialValidator.nodeID] != bytes32(0)) {
                revert NodeAlreadyRegistered(initialValidator.nodeID);
            }
            if (initialValidator.nodeID.length != NODE_ID_LENGTH) {
                revert InvalidNodeID(initialValidator.nodeID);
            }

            // Validation ID of the initial validators is the sha256 hash of the
            // convert subnet to L1 tx ID and the index of the initial validator.
            bytes32 validationID = sha256(abi.encodePacked(conversionData.subnetID, i));

            // Save the initial validator as an active validator.
            $._registeredValidators[initialValidator.nodeID] = validationID;
            $._validationPeriods[validationID].status = ValidatorStatus.Active;
            $._validationPeriods[validationID].nodeID = initialValidator.nodeID;
            $._validationPeriods[validationID].startingWeight = initialValidator.weight;
            $._validationPeriods[validationID].sentNonce = 0;
            $._validationPeriods[validationID].weight = initialValidator.weight;
            $._validationPeriods[validationID].startTime = uint64(block.timestamp);
            $._validationPeriods[validationID].endTime = 0;
            totalWeight += initialValidator.weight;

            emit RegisteredInitialValidator(
                validationID, _fixedNodeID(initialValidator.nodeID), initialValidator.weight
            );
        }
        $._churnTracker.totalWeight = totalWeight;

        // Rearranged equation for totalWeight < (100 / $._maximumChurnPercentage)
        // Total weight must be above this value in order to not trigger churn limits with an added/removed weight of 1.
        if (totalWeight * $._maximumChurnPercentage < 100) {
            revert InvalidTotalWeight(totalWeight);
        }

        // Verify that the sha256 hash of the L1 conversion data matches with the Warp message's conversionID.
        bytes32 conversionID = ValidatorMessages.unpackSubnetToL1ConversionMessage(
            _getPChainWarpMessage(messageIndex).payload
        );
        bytes memory encodedConversion = ValidatorMessages.packConversionData(conversionData);
        bytes32 encodedConversionID = sha256(encodedConversion);
        if (encodedConversionID != conversionID) {
            revert InvalidConversionID(encodedConversionID, conversionID);
        }

        $._initializedValidatorSet = true;
    }

    function _validatePChainOwner(
        PChainOwner memory pChainOwner
    ) internal pure {
        // If threshold is 0, addresses must be empty.
        if (pChainOwner.threshold == 0 && pChainOwner.addresses.length != 0) {
            revert InvalidPChainOwnerThreshold(pChainOwner.threshold, pChainOwner.addresses.length);
        }
        // Threshold must be less than or equal to the number of addresses.
        if (pChainOwner.threshold > pChainOwner.addresses.length) {
            revert InvalidPChainOwnerThreshold(pChainOwner.threshold, pChainOwner.addresses.length);
        }
        // Zero address is invalid. Because we require addresses to be sorted, we only need to check if the first is 0
        if (pChainOwner.addresses.length > 0 && pChainOwner.addresses[0] == address(0)) {
            revert ZeroAddress();
        }
        // Addresses must be sorted in ascending order
        for (uint256 i = 1; i < pChainOwner.addresses.length; i++) {
            // Compare current address with the previous one
            if (pChainOwner.addresses[i] < pChainOwner.addresses[i - 1]) {
                revert PChainOwnerAddressesNotSorted();
            }
        }
    }

    function initiateValidatorRegistration(
        bytes memory nodeID,
        bytes memory blsPublicKey,
        PChainOwner memory remainingBalanceOwner,
        PChainOwner memory disableOwner,
        uint64 weight
    ) public onlyOwner returns (bytes32) {
        return _initiateValidatorRegistration({
            nodeID: nodeID,
            blsPublicKey: blsPublicKey,
            remainingBalanceOwner: remainingBalanceOwner,
            disableOwner: disableOwner,
            weight: weight
        });
    }

    /**
     * @notice See {ACP99Manager-_initiateValidatorRegistration}.
     * @dev This function modifies the validator's state. Callers should ensure that any references are updated.
     */
    function _initiateValidatorRegistration(
        bytes memory nodeID,
        bytes memory blsPublicKey,
        PChainOwner memory remainingBalanceOwner,
        PChainOwner memory disableOwner,
        uint64 weight
    ) internal virtual override initializedValidatorSet returns (bytes32) {
        ValidatorManagerStorage storage $ = _getValidatorManagerStorage();

        // Ensure the new validator doesn't overflow the total weight
        if (uint256(weight) + uint256($._churnTracker.totalWeight) > type(uint64).max) {
            revert InvalidTotalWeight(weight);
        }

        _validatePChainOwner(remainingBalanceOwner);
        _validatePChainOwner(disableOwner);

        // Ensure the nodeID is not the zero address, and is not already an active validator.

        if (blsPublicKey.length != BLS_PUBLIC_KEY_LENGTH) {
            revert InvalidBLSKeyLength(blsPublicKey.length);
        }
        if (nodeID.length != NODE_ID_LENGTH) {
            revert InvalidNodeID(nodeID);
        }
        if ($._registeredValidators[nodeID] != bytes32(0)) {
            revert NodeAlreadyRegistered(nodeID);
        }

        // Check that adding this validator would not exceed the maximum churn rate.
        _checkAndUpdateChurnTracker(weight, 0);

        uint64 registrationExpiry = uint64(block.timestamp) + MAXIMUM_REGISTRATION_EXPIRY_LENGTH;

        (bytes32 validationID, bytes memory registerL1ValidatorMessage) = ValidatorMessages
            .packRegisterL1ValidatorMessage(
            ValidatorMessages.ValidationPeriod({
                subnetID: $._subnetID,
                nodeID: nodeID,
                blsPublicKey: blsPublicKey,
                remainingBalanceOwner: remainingBalanceOwner,
                disableOwner: disableOwner,
                registrationExpiry: registrationExpiry,
                weight: weight
            })
        );

        // Ensure that this validation ID has not been used before to prevent replays
        if ($._validationPeriods[validationID].status != ValidatorStatus.Unknown) {
            revert InvalidValidatorStatus($._validationPeriods[validationID].status);
        }

        $._pendingRegisterValidationMessages[validationID] = registerL1ValidatorMessage;
        $._registeredValidators[nodeID] = validationID;

        // Submit the message to the Warp precompile.
        bytes32 messageID = WARP_MESSENGER.sendWarpMessage(registerL1ValidatorMessage);
        $._validationPeriods[validationID].status = ValidatorStatus.PendingAdded;
        $._validationPeriods[validationID].nodeID = nodeID;
        $._validationPeriods[validationID].startingWeight = weight;
        $._validationPeriods[validationID].sentNonce = 0;
        $._validationPeriods[validationID].weight = weight;
        $._validationPeriods[validationID].startTime = 0; // The validation period only starts once the registration is acknowledged.
        $._validationPeriods[validationID].endTime = 0;

        emit InitiatedValidatorRegistration(
            validationID, _fixedNodeID(nodeID), messageID, registrationExpiry, weight
        );

        return validationID;
    }

    /**
     * @notice Resubmits a validator registration message to be sent to the P-Chain.
     * Only necessary if the original message can't be delivered due to validator churn.
     * @param validationID The ID of the validation period being registered.
     */
    function resendRegisterValidatorMessage(
        bytes32 validationID
    ) external {
        ValidatorManagerStorage storage $ = _getValidatorManagerStorage();
        // The initial validator set must have been set already to have pending register validation messages.
        if ($._pendingRegisterValidationMessages[validationID].length == 0) {
            revert InvalidValidationID(validationID);
        }
        if ($._validationPeriods[validationID].status != ValidatorStatus.PendingAdded) {
            revert InvalidValidatorStatus($._validationPeriods[validationID].status);
        }

        // Submit the message to the Warp precompile.
        WARP_MESSENGER.sendWarpMessage($._pendingRegisterValidationMessages[validationID]);
    }

    /**
     * @notice See {ACP99Manager-completeValidatorRegistration}.
     */
    function completeValidatorRegistration(
        uint32 messageIndex
    ) public virtual override onlyOwner returns (bytes32) {
        ValidatorManagerStorage storage $ = _getValidatorManagerStorage();
        (bytes32 validationID, bool validRegistration) = ValidatorMessages
            .unpackL1ValidatorRegistrationMessage(_getPChainWarpMessage(messageIndex).payload);

        if (!validRegistration) {
            revert UnexpectedRegistrationStatus(validRegistration);
        }
        // The initial validator set must have been set already to have pending register validation messages.
        if ($._pendingRegisterValidationMessages[validationID].length == 0) {
            revert InvalidValidationID(validationID);
        }
        if ($._validationPeriods[validationID].status != ValidatorStatus.PendingAdded) {
            revert InvalidValidatorStatus($._validationPeriods[validationID].status);
        }

        delete $._pendingRegisterValidationMessages[validationID];
        $._validationPeriods[validationID].status = ValidatorStatus.Active;
        $._validationPeriods[validationID].startTime = uint64(block.timestamp);
        emit CompletedValidatorRegistration(validationID, $._validationPeriods[validationID].weight);

        return validationID;
    }

    /**
     * @notice Returns a validation ID registered to the given nodeID
     * @param nodeID ID of the node associated with the validation ID
     */
    function registeredValidators(
        bytes calldata nodeID
    ) public view returns (bytes32) {
        ValidatorManagerStorage storage $ = _getValidatorManagerStorage();
        return $._registeredValidators[nodeID];
    }

    /**
     * @notice See {ACP99Manager-getValidator}.
     */
    function getValidator(
        bytes32 validationID
    ) public view virtual override returns (Validator memory) {
        ValidatorManagerStorage storage $ = _getValidatorManagerStorage();
        return $._validationPeriods[validationID];
    }

    /**
     * @notice See {ACP99Manager-l1TotalWeight}.
     */
    function l1TotalWeight() public view virtual override returns (uint64) {
        return _getValidatorManagerStorage()._churnTracker.totalWeight;
    }

    /**
     * @notice See {ACP99Manager-subnetID}.
     */
    function subnetID() public view virtual override returns (bytes32) {
        return _getValidatorManagerStorage()._subnetID;
    }

    function initiateValidatorRemoval(
        bytes32 validationID
    ) public onlyOwner {
        _initiateValidatorRemoval(validationID);
    }

    /**
     * @notice See {ACP99Manager-_initiateValidatorRemoval}.
     * @dev This function modifies the validator's state. Callers should ensure that any references are updated.
     */
    function _initiateValidatorRemoval(
        bytes32 validationID
    ) internal virtual override {
        ValidatorManagerStorage storage $ = _getValidatorManagerStorage();

        // Ensure the validation period is active.
        // The initial validator set must have been set already to have active validators.
        Validator memory validator = $._validationPeriods[validationID];
        if (validator.status != ValidatorStatus.Active) {
            revert InvalidValidatorStatus($._validationPeriods[validationID].status);
        }

        // Update the validator status to pending removal.
        // They are not removed from the active validators mapping until the P-Chain acknowledges the removal.
        validator.status = ValidatorStatus.PendingRemoved;

        // Set the end time of the validation period, since it is no longer known to be an active validator
        // on the P-Chain.
        validator.endTime = uint64(block.timestamp);

        // Save the validator updates.
        $._validationPeriods[validationID] = validator;

        (, bytes32 messageID) = _initiateValidatorWeightUpdate(validationID, 0);

        // Emit the event to signal the start of the validator removal process.
        emit InitiatedValidatorRemoval(
            validationID, messageID, validator.weight, uint64(block.timestamp)
        );
    }

    /**
     * @notice Resubmits a validator end message to be sent to the P-Chain.
     * Only necessary if the original message can't be delivered due to validator churn.
     * @param validationID The ID of the validation period being ended.
     */
    function resendValidatorRemovalMessage(
        bytes32 validationID
    ) external {
        ValidatorManagerStorage storage $ = _getValidatorManagerStorage();
        Validator memory validator = $._validationPeriods[validationID];

        // The initial validator set must have been set already to have pending end validation messages.
        if (validator.status != ValidatorStatus.PendingRemoved) {
            revert InvalidValidatorStatus($._validationPeriods[validationID].status);
        }

        WARP_MESSENGER.sendWarpMessage(
            ValidatorMessages.packL1ValidatorWeightMessage(validationID, validator.sentNonce, 0)
        );
    }

    /**
     * @notice See {ACP99Manager-completeValidatorRemoval}.
     */
    function completeValidatorRemoval(
        uint32 messageIndex
    ) public virtual override onlyOwner returns (bytes32) {
        ValidatorManagerStorage storage $ = _getValidatorManagerStorage();

        // Get the Warp message.
        (bytes32 validationID, bool validRegistration) = ValidatorMessages
            .unpackL1ValidatorRegistrationMessage(_getPChainWarpMessage(messageIndex).payload);
        if (validRegistration) {
            revert UnexpectedRegistrationStatus(validRegistration);
        }

        Validator memory validator = $._validationPeriods[validationID];

        // The validation status is PendingRemoved if validator removal was initiated with a call to {initiateValidatorRemoval}.
        // The validation status is PendingAdded if the validator was never registered on the P-Chain.
        // The initial validator set must have been set already to have pending validation messages.
        if (
            validator.status != ValidatorStatus.PendingRemoved
                && validator.status != ValidatorStatus.PendingAdded
        ) {
            revert InvalidValidatorStatus(validator.status);
        }

        if (validator.status == ValidatorStatus.PendingRemoved) {
            validator.status = ValidatorStatus.Completed;
        } else {
            validator.status = ValidatorStatus.Invalidated;
        }
        // Remove the validator from the registered validators mapping.
        delete $._registeredValidators[validator.nodeID];

        // Update the validator.
        $._validationPeriods[validationID] = validator;

        // Emit event.
        emit CompletedValidatorRemoval(validationID);

        return validationID;
    }

    function _incrementSentNonce(
        bytes32 validationID
    ) internal returns (uint64) {
        ValidatorManagerStorage storage $ = _getValidatorManagerStorage();
        return ++$._validationPeriods[validationID].sentNonce;
    }

    function _getPChainWarpMessage(
        uint32 messageIndex
    ) internal view returns (WarpMessage memory) {
        (WarpMessage memory warpMessage, bool valid) =
            WARP_MESSENGER.getVerifiedWarpMessage(messageIndex);
        if (!valid) {
            revert InvalidWarpMessage();
        }
        // Must match to P-Chain blockchain id, which is 0.
        if (warpMessage.sourceChainID != P_CHAIN_BLOCKCHAIN_ID) {
            revert InvalidWarpSourceChainID(warpMessage.sourceChainID);
        }
        if (warpMessage.originSenderAddress != address(0)) {
            revert InvalidWarpOriginSenderAddress(warpMessage.originSenderAddress);
        }

        return warpMessage;
    }

    function initiateValidatorWeightUpdate(
        bytes32 validationID,
        uint64 newWeight
    ) public onlyOwner returns (uint64, bytes32) {
        ValidatorManagerStorage storage $ = _getValidatorManagerStorage();
        if ($._validationPeriods[validationID].status != ValidatorStatus.Active) {
            revert InvalidValidatorStatus($._validationPeriods[validationID].status);
        }

        return _initiateValidatorWeightUpdate(validationID, newWeight);
    }

    /**
     * @notice See {ACP99Manager-_initiateValidatorWeightUpdate}.
     * @dev This function modifies the validator's state. Callers should ensure that any references are updated.
     */
    function _initiateValidatorWeightUpdate(
        bytes32 validationID,
        uint64 newWeight
    ) internal virtual override returns (uint64, bytes32) {
        ValidatorManagerStorage storage $ = _getValidatorManagerStorage();
        uint64 validatorWeight = $._validationPeriods[validationID].weight;

        // Check that changing the validator weight would not exceed the maximum churn rate.
        _checkAndUpdateChurnTracker(newWeight, validatorWeight);

        uint64 nonce = _incrementSentNonce(validationID);

        $._validationPeriods[validationID].weight = newWeight;

        // Submit the message to the Warp precompile.
        bytes32 messageID = WARP_MESSENGER.sendWarpMessage(
            ValidatorMessages.packL1ValidatorWeightMessage(validationID, nonce, newWeight)
        );

        emit InitiatedValidatorWeightUpdate({
            validationID: validationID,
            nonce: nonce,
            weightUpdateMessageID: messageID,
            weight: newWeight
        });

        return (nonce, messageID);
    }

    /**
     * @notice See {ACP99Manager-completeValidatorWeightUpdate}.
     */
    function completeValidatorWeightUpdate(
        uint32 messageIndex
    ) public virtual override onlyOwner returns (bytes32, uint64) {
        WarpMessage memory warpMessage = _getPChainWarpMessage(messageIndex);
        (bytes32 validationID, uint64 nonce, uint64 weight) =
            ValidatorMessages.unpackL1ValidatorWeightMessage(warpMessage.payload);

        ValidatorManagerStorage storage $ = _getValidatorManagerStorage();

        // The received nonce should be no greater than the highest sent nonce to ensure
        // that weight changes are only initiated by this contract.
        if ($._validationPeriods[validationID].sentNonce < nonce) {
            revert InvalidNonce(nonce);
        }

        $._validationPeriods[validationID].receivedNonce = nonce;

        emit CompletedValidatorWeightUpdate(validationID, nonce, weight);

        return (validationID, nonce);
    }

    function getChurnPeriodSeconds() public view returns (uint64) {
        return _getValidatorManagerStorage()._churnPeriodSeconds;
    }

    /**
     * @dev Helper function to check if the stake weight to be added or removed would exceed the maximum stake churn
     * rate for the past churn period. If the churn rate is exceeded, the function will revert. If the churn rate is
     * not exceeded, the function will update the churn tracker with the new weight.
     */
    function _checkAndUpdateChurnTracker(
        uint64 newValidatorWeight,
        uint64 oldValidatorWeight
    ) private {
        ValidatorManagerStorage storage $ = _getValidatorManagerStorage();

        uint64 weightChange;
        if (newValidatorWeight > oldValidatorWeight) {
            weightChange = newValidatorWeight - oldValidatorWeight;
        } else {
            weightChange = oldValidatorWeight - newValidatorWeight;
        }

        uint256 currentTime = block.timestamp;
        ValidatorChurnPeriod memory churnTracker = $._churnTracker;

        if (
            churnTracker.startTime == 0
                || currentTime >= churnTracker.startTime + $._churnPeriodSeconds
        ) {
            churnTracker.churnAmount = weightChange;
            churnTracker.startTime = currentTime;
            churnTracker.initialWeight = churnTracker.totalWeight;
        } else {
            // Churn is always additive whether the weight is being added or removed.
            churnTracker.churnAmount += weightChange;
        }

        // Rearranged equation of maximumChurnPercentage >= currentChurnPercentage to avoid integer division truncation.
        if ($._maximumChurnPercentage * churnTracker.initialWeight < churnTracker.churnAmount * 100)
        {
            revert MaxChurnRateExceeded(churnTracker.churnAmount);
        }

        // Two separate calculations because we're using uints and (newValidatorWeight - oldValidatorWeight) could underflow.
        churnTracker.totalWeight += newValidatorWeight;
        churnTracker.totalWeight -= oldValidatorWeight;

        // Rearranged equation for totalWeight < (100 / $._maximumChurnPercentage)
        // Total weight must be above this value in order to not trigger churn limits with an added/removed weight of 1.
        if (churnTracker.totalWeight * $._maximumChurnPercentage < 100) {
            revert InvalidTotalWeight(churnTracker.totalWeight);
        }

        $._churnTracker = churnTracker;
    }

    /**
     * @notice Converts a nodeID to a fixed length of 20 bytes.
     * @param nodeID The nodeID to convert.
     * @return The fixed length nodeID.
     */
    function _fixedNodeID(
        bytes memory nodeID
    ) private pure returns (bytes20) {
        bytes20 fixedID;
        // solhint-disable-next-line no-inline-assembly
        assembly {
            fixedID := mload(add(nodeID, 32))
        }
        return fixedID;
    }
}<|MERGE_RESOLUTION|>--- conflicted
+++ resolved
@@ -93,12 +93,8 @@
         0xe92546d698950ddd38910d2e15ed1d923cd0a7b3dde9e2a6a3f380565559cb00;
 
     uint8 public constant MAXIMUM_CHURN_PERCENTAGE_LIMIT = 20;
-<<<<<<< HEAD
     uint64 public constant MAXIMUM_REGISTRATION_EXPIRY_LENGTH = 1 days;
     uint32 public constant ADDRESS_LENGTH = 20; // This is only used as a packed uint32
-=======
-    uint64 public constant MAXIMUM_REGISTRATION_EXPIRY_LENGTH = 2 days;
->>>>>>> eb732bdc
     uint32 public constant NODE_ID_LENGTH = 20;
     uint8 public constant BLS_PUBLIC_KEY_LENGTH = 48;
     bytes32 public constant P_CHAIN_BLOCKCHAIN_ID = bytes32(0);
