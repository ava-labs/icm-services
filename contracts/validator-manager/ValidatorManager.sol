// (c) 2024, Ava Labs, Inc. All rights reserved.
// See the file LICENSE for licensing terms.

// SPDX-License-Identifier: Ecosystem

pragma solidity 0.8.25;

import {
    IValidatorManager,
    ValidatorManagerSettings,
    ValidatorChurnPeriod,
    ValidatorStatus,
    Validator,
    ValidatorChurnPeriod,
    ValidatorWeightUpdate,
    SubnetConversionData,
    InitialValidator,
    ValidatorRegistrationInput
} from "./interfaces/IValidatorManager.sol";
import {
    WarpMessage,
    IWarpMessenger
} from "@avalabs/subnet-evm-contracts@1.2.0/contracts/interfaces/IWarpMessenger.sol";
import {ValidatorMessages} from "./ValidatorMessages.sol";
import {ContextUpgradeable} from
    "@openzeppelin/contracts-upgradeable@5.0.2/utils/ContextUpgradeable.sol";
import {Initializable} from
    "@openzeppelin/contracts-upgradeable@5.0.2/proxy/utils/Initializable.sol";

abstract contract ValidatorManager is Initializable, ContextUpgradeable, IValidatorManager {
    // solhint-disable private-vars-leading-underscore
    /// @custom:storage-location erc7201:avalanche-icm.storage.ValidatorManager

    struct ValidatorManagerStorage {
        /// @notice The subnetID associated with this validator manager.
        bytes32 _subnetID;
        /// @notice The number of seconds after which to reset the churn tracker.
        uint64 _churnPeriodSeconds;
        /// @notice The maximum churn rate allowed per churn period.
        uint8 _maximumChurnPercentage;
        /// @notice The churn tracker used to track the amount of stake added or removed in the churn period.
        ValidatorChurnPeriod _churnTracker;
        /// @notice Maps the validationID to the registration message such that the message can be re-sent if needed.
        mapping(bytes32 => bytes) _pendingRegisterValidationMessages;
        /// @notice Maps the validationID to the validator information.
        mapping(bytes32 => Validator) _validationPeriods;
        /// @notice Maps the nodeID to the validationID for validation periods that have not ended.
        mapping(bytes32 => bytes32) _registeredValidators;
        /// @notice Boolean that indicates if the initial validator set has been set.
        bool _initializedValidatorSet;
    }
    // solhint-enable private-vars-leading-underscore

    // keccak256(abi.encode(uint256(keccak256("avalanche-icm.storage.ValidatorManager")) - 1)) & ~bytes32(uint256(0xff));
    // TODO: Unit test for storage slot and update slot
    bytes32 private constant _VALIDATOR_MANAGER_STORAGE_LOCATION =
        0xe92546d698950ddd38910d2e15ed1d923cd0a7b3dde9e2a6a3f380565559cb00;

    uint8 public constant MAXIMUM_CHURN_PERCENTAGE_LIMIT = 20;
    uint64 public constant MAXIMUM_REGISTRATION_EXPIRY_LENGTH = 2 days;
    uint32 public constant ADDRESS_LENGTH = 20; // This is only used as a packed uint32
    uint8 public constant BLS_PUBLIC_KEY_LENGTH = 48;
    bytes32 public constant P_CHAIN_BLOCKCHAIN_ID = bytes32(0);

    error MaxChurnRateExceeded();
    error InvalidWarpMessage();
    error InvalidBlockchainID();
    error InvalidAddress();
    error UnexpectedRegistrationStatus();
    error InvalidValidatorStatus();
    error InvalidValidationID();
    error NodeAlreadyRegistered();
    error InvalidSubnetConversionID();
    error InvalidInput();
    error InvalidExpiry();
    error InvalidInitializationStatus();

    // solhint-disable ordering
    function _getValidatorManagerStorage()
        private
        pure
        returns (ValidatorManagerStorage storage $)
    {
        // solhint-disable-next-line no-inline-assembly
        assembly {
            $.slot := _VALIDATOR_MANAGER_STORAGE_LOCATION
        }
    }

    /**
     * @notice Warp precompile used for sending and receiving Warp messages.
     */
    IWarpMessenger public constant WARP_MESSENGER =
        IWarpMessenger(0x0200000000000000000000000000000000000005);

    // solhint-disable-next-line func-name-mixedcase
    function __ValidatorManager_init(ValidatorManagerSettings calldata settings)
        internal
        onlyInitializing
    {
        __Context_init();
        __ValidatorManager_init_unchained(settings);
    }

    // solhint-disable-next-line func-name-mixedcase
    function __ValidatorManager_init_unchained(ValidatorManagerSettings calldata settings)
        internal
        onlyInitializing
    {
        ValidatorManagerStorage storage $ = _getValidatorManagerStorage();
        $._subnetID = settings.subnetID;

        if (
            settings.maximumChurnPercentage > MAXIMUM_CHURN_PERCENTAGE_LIMIT
                || settings.maximumChurnPercentage == 0
        ) {
            revert InvalidInput();
        }

        $._maximumChurnPercentage = settings.maximumChurnPercentage;
        $._churnPeriodSeconds = settings.churnPeriodSeconds;
    }

    modifier initializedValidatorSet() {
        if (!_getValidatorManagerStorage()._initializedValidatorSet) {
            revert InvalidInitializationStatus();
        }
        _;
    }

    /**
     * @notice See {IValidatorManager-initializeValidatorSet}.
     */
    function initializeValidatorSet(
        SubnetConversionData calldata subnetConversionData,
        uint32 messageIndex
    ) external {
        ValidatorManagerStorage storage $ = _getValidatorManagerStorage();
        if ($._initializedValidatorSet) {
            revert InvalidInitializationStatus();
        }
        // Check that the blockchainID and validator manager address in the subnetConversionData correspond to this contract.
        // Other validation checks are done by the P-Chain when converting the subnet, so are not required here.
        if (subnetConversionData.validatorManagerBlockchainID != WARP_MESSENGER.getBlockchainID()) {
            revert InvalidBlockchainID();
        }
        if (address(subnetConversionData.validatorManagerAddress) != address(this)) {
            revert InvalidAddress();
        }

        uint256 numInitialValidators = subnetConversionData.initialValidators.length;

        uint256 totalWeight;
        for (uint32 i; i < numInitialValidators; ++i) {
            InitialValidator memory initialValidator = subnetConversionData.initialValidators[i];
            bytes32 nodeID = initialValidator.nodeID;
<<<<<<< HEAD
            require(
                $._registeredValidators[nodeID] == bytes32(0),
                "ValidatorManager: node ID already registered"
            );
=======
            if ($._activeValidators[nodeID] != bytes32(0)) {
                revert NodeAlreadyRegistered();
            }
>>>>>>> c54321ca

            // Validation ID of the initial validators is the sha256 hash of the
            // convert Subnet tx ID and the index of the initial validator.
            bytes32 validationID =
                sha256(abi.encodePacked(subnetConversionData.convertSubnetTxID, i));

            // Save the initial validator as an active validator.

            $._registeredValidators[nodeID] = validationID;
            $._validationPeriods[validationID] = Validator({
                status: ValidatorStatus.Active,
                nodeID: initialValidator.nodeID,
                startingWeight: initialValidator.weight,
                messageNonce: 0,
                weight: initialValidator.weight,
                startedAt: uint64(block.timestamp),
                endedAt: 0
            });
            totalWeight += initialValidator.weight;

            emit InitialValidatorCreated(
                validationID, initialValidator.nodeID, initialValidator.weight
            );
        }
        $._churnTracker.totalWeight = totalWeight;

        // Verify that the sha256 hash of the Subnet conversion data matches with the Warp message's subnetConversionID.
        WarpMessage memory warpMessage = _getPChainWarpMessage(messageIndex);
        // Parse the Warp message into SubnetConversionMessage
        bytes32 subnetConversionID =
            ValidatorMessages.unpackSubnetConversionMessage(warpMessage.payload);
        bytes memory encodedConversion =
            ValidatorMessages.packSubnetConversionData(subnetConversionData);
        if (sha256(encodedConversion) != subnetConversionID) {
            revert InvalidSubnetConversionID();
        }

        $._initializedValidatorSet = true;
    }

    /**
     * @notice Begins the validator registration process, and sets the initial weight for the validator.
     * This is the only method related to validator registration and removal that needs the initializedValidatorSet
     * modifier. All others are guarded by checking the validator status changes initialized in this function.
     * @param input The inputs for a validator registration.
     * @param weight The weight of the validator being registered.
     */
    function _initializeValidatorRegistration(
        ValidatorRegistrationInput calldata input,
        uint64 weight
    ) internal virtual initializedValidatorSet returns (bytes32) {
        ValidatorManagerStorage storage $ = _getValidatorManagerStorage();

        if (
            input.registrationExpiry <= block.timestamp
                || input.registrationExpiry >= block.timestamp + MAXIMUM_REGISTRATION_EXPIRY_LENGTH
        ) {
            revert InvalidExpiry();
        }

        // Ensure the nodeID is not the zero address, and is not already an active validator.
<<<<<<< HEAD
        require(input.nodeID != bytes32(0), "ValidatorManager: invalid node ID");
        require(
            $._registeredValidators[input.nodeID] == bytes32(0),
            "ValidatorManager: node ID already active"
        );
        require(
            input.blsPublicKey.length == BLS_PUBLIC_KEY_LENGTH,
            "ValidatorManager: invalid blsPublicKey length"
        );
=======
        if (input.blsPublicKey.length != BLS_PUBLIC_KEY_LENGTH || input.nodeID == bytes32(0)) {
            revert InvalidInput();
        }
        if ($._activeValidators[input.nodeID] != bytes32(0)) {
            revert NodeAlreadyRegistered();
        }
>>>>>>> c54321ca

        // Check that adding this validator would not exceed the maximum churn rate.
        _checkAndUpdateChurnTracker(weight, 0);

        (bytes32 validationID, bytes memory registerSubnetValidatorMessage) = ValidatorMessages
            .packRegisterSubnetValidatorMessage(
            ValidatorMessages.ValidationPeriod({
                subnetID: $._subnetID,
                nodeID: input.nodeID,
                weight: weight,
                blsPublicKey: input.blsPublicKey,
                registrationExpiry: input.registrationExpiry
            })
        );
        $._pendingRegisterValidationMessages[validationID] = registerSubnetValidatorMessage;
        $._registeredValidators[input.nodeID] = validationID;

        // Submit the message to the Warp precompile.
        bytes32 messageID = WARP_MESSENGER.sendWarpMessage(registerSubnetValidatorMessage);
        $._validationPeriods[validationID] = Validator({
            status: ValidatorStatus.PendingAdded,
            nodeID: input.nodeID,
            startingWeight: weight,
            messageNonce: 0,
            weight: weight,
            startedAt: 0, // The validation period only starts once the registration is acknowledged.
            endedAt: 0
        });

        emit ValidationPeriodCreated(
            validationID, input.nodeID, messageID, weight, input.registrationExpiry
        );

        return validationID;
    }

    /**
     * @notice Resubmits a validator registration message to be sent to P-Chain to the Warp precompile.
     * Only necessary if the original message can't be delivered due to validator churn.
     */
    function resendRegisterValidatorMessage(bytes32 validationID) external {
        ValidatorManagerStorage storage $ = _getValidatorManagerStorage();
        // The initial validator set must have been set already to have pending register validation messages.
<<<<<<< HEAD
        require(
            $._validationPeriods[validationID].status == ValidatorStatus.PendingAdded,
            "ValidatorManager: validation ID not pending"
        );
=======
        if ($._pendingRegisterValidationMessages[validationID].length == 0) {
            revert InvalidValidationID();
        }
        if ($._validationPeriods[validationID].status != ValidatorStatus.PendingAdded) {
            revert InvalidValidatorStatus();
        }
>>>>>>> c54321ca

        // Submit the message to the Warp precompile.
        WARP_MESSENGER.sendWarpMessage($._pendingRegisterValidationMessages[validationID]);
    }

    /**
     * @notice Completes the validator registration process by returning an acknowledgement of the registration of a
     * validationID from the P-Chain.
     * @param messageIndex The index of the Warp message to be received providing the acknowledgement.
     */
    function completeValidatorRegistration(uint32 messageIndex) external {
        ValidatorManagerStorage storage $ = _getValidatorManagerStorage();
        WarpMessage memory warpMessage = _getPChainWarpMessage(messageIndex);
        (bytes32 validationID, bool validRegistration) =
            ValidatorMessages.unpackSubnetValidatorRegistrationMessage(warpMessage.payload);

        if (!validRegistration) {
            revert UnexpectedRegistrationStatus();
        }
        // The initial validator set must have been set already to have pending register validation messages.
<<<<<<< HEAD
        require(
            $._validationPeriods[validationID].status == ValidatorStatus.PendingAdded,
            "ValidatorManager: validation ID not pending"
        );
=======
        if ($._pendingRegisterValidationMessages[validationID].length == 0) {
            revert InvalidValidationID();
        }
        if ($._validationPeriods[validationID].status != ValidatorStatus.PendingAdded) {
            revert InvalidValidatorStatus();
        }
>>>>>>> c54321ca

        delete $._pendingRegisterValidationMessages[validationID];
        $._validationPeriods[validationID].status = ValidatorStatus.Active;
        $._validationPeriods[validationID].startedAt = uint64(block.timestamp);
        emit ValidationPeriodRegistered(
            validationID, $._validationPeriods[validationID].weight, block.timestamp
        );
    }

    function registeredValidators(bytes32 nodeID) public view returns (bytes32) {
        ValidatorManagerStorage storage $ = _getValidatorManagerStorage();
        return $._registeredValidators[nodeID];
    }

    function getValidator(bytes32 validationID) public view returns (Validator memory) {
        ValidatorManagerStorage storage $ = _getValidatorManagerStorage();
        return $._validationPeriods[validationID];
    }

    /**
     * @notice Begins the process of ending an active validation period. The validation period must have been previously
     * started by a successful call to {completeValidatorRegistration} with the given validationID.
     * Any rewards for this validation period will stop accruing when this function is called.
     * @param validationID The ID of the validation being ended.
     */
    function _initializeEndValidation(bytes32 validationID)
        internal
        virtual
        returns (Validator memory)
    {
        ValidatorManagerStorage storage $ = _getValidatorManagerStorage();

        // Ensure the validation period is active.
        // The initial validator set must have been set already to have active validators.
        Validator memory validator = $._validationPeriods[validationID];
        if (validator.status != ValidatorStatus.Active) {
            revert InvalidValidatorStatus();
        }

        // Update the validator status to pending removal.
        // They are not removed from the active validators mapping until the P-Chain acknowledges the removal.
        validator.status = ValidatorStatus.PendingRemoved;

        // Set the end time of the validation period, since it is no longer known to be an active validator
        // on the P-Chain.
        validator.endedAt = uint64(block.timestamp);

        // Save the validator updates.
        // TODO: Optimize storage writes here (probably don't need to write the whole value).
        $._validationPeriods[validationID] = validator;

        (, bytes32 messageID) = _setValidatorWeight(validationID, 0);

        // Emit the event to signal the start of the validator removal process.
        emit ValidatorRemovalInitialized(validationID, messageID, validator.weight, block.timestamp);

        return validator;
    }

    /**
     * @notice Resubmits a validator end message to be sent to P-Chain to the Warp precompile.
     * Only necessary if the original message can't be delivered due to validator churn.
     */
    // solhint-disable-next-line
    function resendEndValidatorMessage(bytes32 validationID) external {
        ValidatorManagerStorage storage $ = _getValidatorManagerStorage();
        Validator memory validator = $._validationPeriods[validationID];

        // The initial validator set must have been set already to have pending end validation messages.
        if (validator.status != ValidatorStatus.PendingRemoved) {
            revert InvalidValidatorStatus();
        }

        WARP_MESSENGER.sendWarpMessage(
            ValidatorMessages.packSetSubnetValidatorWeightMessage(
                validationID, validator.messageNonce, 0
            )
        );
    }

    /**
     * @notice Completes the process of ending a validation period by receiving an acknowledgement from the P-Chain
     * that the validation ID is not active and will never be active in the future.
     *  Note that this function can be used for successful validation periods that have been explicitly
     * ended by calling {initializeEndValidation} or for validation periods that never began on the P-Chain due to the
     * {registrationExpiry} being reached.
     * @return The Validator instance representing the completed validation period and the corresponding validation ID.
     */
    function _completeEndValidation(uint32 messageIndex)
        internal
        returns (bytes32, Validator memory)
    {
        ValidatorManagerStorage storage $ = _getValidatorManagerStorage();

        // Get the Warp message.
        WarpMessage memory warpMessage = _getPChainWarpMessage(messageIndex);

        (bytes32 validationID, bool validRegistration) =
            ValidatorMessages.unpackSubnetValidatorRegistrationMessage(warpMessage.payload);
        if (validRegistration) {
            revert UnexpectedRegistrationStatus();
        }

        Validator memory validator = $._validationPeriods[validationID];

        // The validation status is PendingRemoved if validator removal was initiated with a call to {initiateEndValidation}.
        // The validation status is PendingAdded if the validator was never registered on the P-Chain.
        // The initial validator set must have been set already to have pending validation messages.
        if (
            validator.status != ValidatorStatus.PendingRemoved
                && validator.status != ValidatorStatus.PendingAdded
        ) {
            revert InvalidValidatorStatus();
        }

        if (validator.status == ValidatorStatus.PendingRemoved) {
            validator.status = ValidatorStatus.Completed;
        } else {
            validator.status = ValidatorStatus.Invalidated;
        }
        // Remove the validator from the registered validators mapping.
        delete $._registeredValidators[validator.nodeID];

        // Update the validator.
        $._validationPeriods[validationID] = validator;

        // Emit event.
        emit ValidationPeriodEnded(validationID, validator.status);

        return (validationID, validator);
    }

    /**
     * @notice Returns the validator's weight. This weight is not guaranteed to be known by the P-Chain
     * @return The weight of the validator. If the validation ID does not exist, the weight will be 0.
     */
    function getWeight(bytes32 validationID) external view returns (uint64) {
        return getValidator(validationID).weight;
    }

    function _incrementAndGetNonce(bytes32 validationID) internal returns (uint64) {
        ValidatorManagerStorage storage $ = _getValidatorManagerStorage();
        return ++$._validationPeriods[validationID].messageNonce;
    }

    function _getPChainWarpMessage(uint32 messageIndex)
        internal
        view
        returns (WarpMessage memory)
    {
        (WarpMessage memory warpMessage, bool valid) =
            WARP_MESSENGER.getVerifiedWarpMessage(messageIndex);
        if (!valid) {
            revert InvalidWarpMessage();
        }
        // Must match to P-Chain blockchain id, which is 0.
        if (warpMessage.sourceChainID != P_CHAIN_BLOCKCHAIN_ID) {
            revert InvalidBlockchainID();
        }
        if (warpMessage.originSenderAddress != address(0)) {
            revert InvalidAddress();
        }

        return warpMessage;
    }

    function _setValidatorWeight(
        bytes32 validationID,
        uint64 newWeight
    ) internal returns (uint64, bytes32) {
        ValidatorManagerStorage storage $ = _getValidatorManagerStorage();
        uint64 validatorWeight = $._validationPeriods[validationID].weight;

        // Check that changing the validator weight would not exceed the maximum churn rate.
        _checkAndUpdateChurnTracker(newWeight, validatorWeight);

        uint64 nonce = _incrementAndGetNonce(validationID);

        $._validationPeriods[validationID].weight = newWeight;

        // Submit the message to the Warp precompile.
        bytes32 messageID = WARP_MESSENGER.sendWarpMessage(
            ValidatorMessages.packSetSubnetValidatorWeightMessage(validationID, nonce, newWeight)
        );

        emit ValidatorWeightUpdate({
            validationID: validationID,
            nonce: nonce,
            validatorWeight: newWeight,
            setWeightMessageID: messageID
        });

        return (nonce, messageID);
    }

    /**
     * @dev Helper function to check if the stake weight to be added or removed would exceed the maximum stake churn
     * rate for the past churn period. If the churn rate is exceeded, the function will revert. If the churn rate is
     * not exceeded, the function will update the churn tracker with the new weight.
     */
    function _checkAndUpdateChurnTracker(
        uint64 newValidatorWeight,
        uint64 oldValidatorWeight
    ) private {
        ValidatorManagerStorage storage $ = _getValidatorManagerStorage();

        uint64 weightChange;
        if (newValidatorWeight > oldValidatorWeight) {
            weightChange = newValidatorWeight - oldValidatorWeight;
        } else {
            weightChange = oldValidatorWeight - newValidatorWeight;
        }

        uint256 currentTime = block.timestamp;
        ValidatorChurnPeriod memory churnTracker = $._churnTracker;

        if (
            churnTracker.startedAt == 0
                || currentTime >= churnTracker.startedAt + $._churnPeriodSeconds
        ) {
            churnTracker.churnAmount = weightChange;
            churnTracker.startedAt = currentTime;
            churnTracker.initialWeight = churnTracker.totalWeight;
        } else {
            // Churn is always additive whether the weight is being added or removed.
            churnTracker.churnAmount += weightChange;
        }

        // Rearranged equation of maximumChurnPercentage >= currentChurnPercentage to avoid integer division truncation.
        if ($._maximumChurnPercentage * churnTracker.initialWeight < churnTracker.churnAmount * 100)
        {
            revert MaxChurnRateExceeded();
        }

        // Two separate calculations because we're using uints and (newValidatorWeight - oldValidatorWeight) could underflow.
        churnTracker.totalWeight += newValidatorWeight;
        churnTracker.totalWeight -= oldValidatorWeight;

        $._churnTracker = churnTracker;
    }
}<|MERGE_RESOLUTION|>--- conflicted
+++ resolved
@@ -154,16 +154,10 @@
         for (uint32 i; i < numInitialValidators; ++i) {
             InitialValidator memory initialValidator = subnetConversionData.initialValidators[i];
             bytes32 nodeID = initialValidator.nodeID;
-<<<<<<< HEAD
-            require(
-                $._registeredValidators[nodeID] == bytes32(0),
-                "ValidatorManager: node ID already registered"
-            );
-=======
-            if ($._activeValidators[nodeID] != bytes32(0)) {
+
+            if ($._registeredValidators[nodeID] != bytes32(0)) {
                 revert NodeAlreadyRegistered();
             }
->>>>>>> c54321ca
 
             // Validation ID of the initial validators is the sha256 hash of the
             // convert Subnet tx ID and the index of the initial validator.
@@ -225,24 +219,13 @@
         }
 
         // Ensure the nodeID is not the zero address, and is not already an active validator.
-<<<<<<< HEAD
-        require(input.nodeID != bytes32(0), "ValidatorManager: invalid node ID");
-        require(
-            $._registeredValidators[input.nodeID] == bytes32(0),
-            "ValidatorManager: node ID already active"
-        );
-        require(
-            input.blsPublicKey.length == BLS_PUBLIC_KEY_LENGTH,
-            "ValidatorManager: invalid blsPublicKey length"
-        );
-=======
+
         if (input.blsPublicKey.length != BLS_PUBLIC_KEY_LENGTH || input.nodeID == bytes32(0)) {
             revert InvalidInput();
         }
-        if ($._activeValidators[input.nodeID] != bytes32(0)) {
+        if ($._registeredValidators[input.nodeID] != bytes32(0)) {
             revert NodeAlreadyRegistered();
         }
->>>>>>> c54321ca
 
         // Check that adding this validator would not exceed the maximum churn rate.
         _checkAndUpdateChurnTracker(weight, 0);
@@ -286,19 +269,12 @@
     function resendRegisterValidatorMessage(bytes32 validationID) external {
         ValidatorManagerStorage storage $ = _getValidatorManagerStorage();
         // The initial validator set must have been set already to have pending register validation messages.
-<<<<<<< HEAD
-        require(
-            $._validationPeriods[validationID].status == ValidatorStatus.PendingAdded,
-            "ValidatorManager: validation ID not pending"
-        );
-=======
         if ($._pendingRegisterValidationMessages[validationID].length == 0) {
             revert InvalidValidationID();
         }
         if ($._validationPeriods[validationID].status != ValidatorStatus.PendingAdded) {
             revert InvalidValidatorStatus();
         }
->>>>>>> c54321ca
 
         // Submit the message to the Warp precompile.
         WARP_MESSENGER.sendWarpMessage($._pendingRegisterValidationMessages[validationID]);
@@ -319,19 +295,12 @@
             revert UnexpectedRegistrationStatus();
         }
         // The initial validator set must have been set already to have pending register validation messages.
-<<<<<<< HEAD
-        require(
-            $._validationPeriods[validationID].status == ValidatorStatus.PendingAdded,
-            "ValidatorManager: validation ID not pending"
-        );
-=======
         if ($._pendingRegisterValidationMessages[validationID].length == 0) {
             revert InvalidValidationID();
         }
         if ($._validationPeriods[validationID].status != ValidatorStatus.PendingAdded) {
             revert InvalidValidatorStatus();
         }
->>>>>>> c54321ca
 
         delete $._pendingRegisterValidationMessages[validationID];
         $._validationPeriods[validationID].status = ValidatorStatus.Active;
