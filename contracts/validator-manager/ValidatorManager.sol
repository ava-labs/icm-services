--- conflicted
+++ resolved
@@ -185,21 +185,14 @@
         $._churnTracker.totalWeight = totalWeight;
 
         // Verify that the sha256 hash of the Subnet conversion data matches with the Warp message's subnetConversionID.
-        bytes32 subnetConversionID =
-<<<<<<< HEAD
-            ValidatorMessages.unpackSubnetConversionMessage(_getPChainWarpMessage(messageIndex).payload);
-        require(
-            sha256(encodedConversion) == subnetConversionID,
-            "ValidatorManager: invalid subnet conversion ID"
+        bytes32 subnetConversionID = ValidatorMessages.unpackSubnetConversionMessage(
+            _getPChainWarpMessage(messageIndex).payload
         );
-=======
-            ValidatorMessages.unpackSubnetConversionMessage(warpMessage.payload);
         bytes memory encodedConversion =
             ValidatorMessages.packSubnetConversionData(subnetConversionData);
         if (sha256(encodedConversion) != subnetConversionID) {
             revert InvalidSubnetConversionID();
         }
->>>>>>> 855eb00f
 
         $._initializedValidatorSet = true;
     }
@@ -293,8 +286,8 @@
      */
     function completeValidatorRegistration(uint32 messageIndex) external {
         ValidatorManagerStorage storage $ = _getValidatorManagerStorage();
-        (bytes32 validationID, bool validRegistration) =
-            ValidatorMessages.unpackSubnetValidatorRegistrationMessage(_getPChainWarpMessage(messageIndex).payload);
+        (bytes32 validationID, bool validRegistration) = ValidatorMessages
+            .unpackSubnetValidatorRegistrationMessage(_getPChainWarpMessage(messageIndex).payload);
 
         if (!validRegistration) {
             revert UnexpectedRegistrationStatus();
@@ -401,16 +394,11 @@
         ValidatorManagerStorage storage $ = _getValidatorManagerStorage();
 
         // Get the Warp message.
-        (bytes32 validationID, bool validRegistration) =
-<<<<<<< HEAD
-            ValidatorMessages.unpackSubnetValidatorRegistrationMessage(_getPChainWarpMessage(messageIndex).payload);
-        require(!validRegistration, "ValidatorManager: registration still valid");
-=======
-            ValidatorMessages.unpackSubnetValidatorRegistrationMessage(warpMessage.payload);
+        (bytes32 validationID, bool validRegistration) = ValidatorMessages
+            .unpackSubnetValidatorRegistrationMessage(_getPChainWarpMessage(messageIndex).payload);
         if (validRegistration) {
             revert UnexpectedRegistrationStatus();
         }
->>>>>>> 855eb00f
 
         Validator memory validator = $._validationPeriods[validationID];
 
